--- conflicted
+++ resolved
@@ -82,11 +82,7 @@
 		<project.binaries>${project.basedir}/target/bin</project.binaries>
 
 		<project.binaries-base>http://universalmediaserver.com/svn/binaries</project.binaries-base>
-<<<<<<< HEAD
-		<binary-revision>80</binary-revision>
-=======
 		<binary-revision>81</binary-revision>
->>>>>>> 53d49967
 
 		<maven-javadoc-plugin-version>2.10.4</maven-javadoc-plugin-version>
 		<git-commit-id-plugin-version>2.2.3</git-commit-id-plugin-version>
@@ -2362,100 +2358,7 @@
 		</profile>
 
 		<!--
-<<<<<<< HEAD
-			macOS Java 7 profile: takes care of building the final package for macOS using Java 7.
-=======
-			Testing profile: For running our automated tests - does not download binaries
-		-->
-		<profile>
-			<id>testing</id>
-			<!--
-				this setting does the right thing on Linux
-				and is needed for the Hudson profile to work
-			-->
-			<activation>
-				<activeByDefault>true</activeByDefault>
-			</activation>
-
-			<build>
-				<plugins>
-					<plugin>
-						<artifactId>maven-assembly-plugin</artifactId>
-						<version>${maven-assembly-plugin-version}</version>
-						<executions>
-							<!-- Assemble a jar with dependencies -->
-							<execution>
-								<id>make-jar-with-dependencies-testing</id>
-								<phase>package</phase>
-								<goals>
-									<goal>single</goal>
-								</goals>
-								<configuration>
-									<descriptors>
-										<descriptor>${project.basedir}/src/main/assembly/jar-with-dependencies.xml</descriptor>
-									</descriptors>
-									<archive>
-										<manifest>
-											<mainClass>net.pms.PMS</mainClass>
-											<addDefaultImplementationEntries>true</addDefaultImplementationEntries> <!-- see above for documentation -->
-										</manifest>
-									</archive>
-								</configuration>
-							</execution>
-
-							<!-- Assemble the DMS distribution file. -->
-							<execution>
-								<id>build-pms-testing</id>
-								<phase>package</phase>
-								<goals>
-									<goal>single</goal>
-								</goals>
-								<configuration>
-									<descriptors>
-										<descriptor>${project.basedir}/src/main/assembly/assembly-testing.xml</descriptor>
-									</descriptors>
-									<archive>
-										<manifest>
-											<mainClass>net.pms.PMS</mainClass>
-											<addDefaultImplementationEntries>true</addDefaultImplementationEntries> <!-- see above for documentation -->
-										</manifest>
-									</archive>
-								</configuration>
-							</execution>
-						</executions>
-					</plugin>
-					<!--
-						Use the antrun plugin to:
-
-						Copy ums-x.x.x-jar-with-dependencies.jar to ums.jar
-					-->
-					<plugin>
-						<groupId>org.apache.maven.plugins</groupId>
-						<artifactId>maven-antrun-plugin</artifactId>
-						<version>1.8</version>
-						<executions>
-							<execution>
-								<id>copy-jar-with-dependencies-linux</id>
-								<phase>package</phase>
-								<goals>
-									<goal>run</goal>
-								</goals>
-								<configuration>
-									<target>
-										<copy file="${project.basedir}/target/${project.artifactId}-${project.version}-jar-with-dependencies.jar"
-											tofile="${project.basedir}/target/ums.jar" overwrite="true" />
-									</target>
-								</configuration>
-							</execution>
-						</executions>
-					</plugin>
-				</plugins>
-			</build>
-		</profile>
-
-		<!--
-			Mac OSX Java 7 profile: takes care of building the final package for Mac OSX using Java 7.
->>>>>>> 53d49967
+			Mac OSX Java 7 profile: takes care of building the final package for macOS using Java 7.
 			Note: This does not make the .dmg you will have to do that manually. Use the open source dmgCreator
 		-->
 		<profile>
