<?xml version="1.0" encoding="UTF-8"?>
<project xmlns="http://maven.apache.org/POM/4.0.0" xmlns:xsi="http://www.w3.org/2001/XMLSchema-instance"
	xsi:schemaLocation="http://maven.apache.org/POM/4.0.0 http://maven.apache.org/maven-v4_0_0.xsd">

	<!--
		UMS consists of two major parts: UMS itself and the third party software needed to
		run it. While UMS itself is 100% pure Java, some of the third party software is
		not. This means building a platform specific distribution boils down to first
		building the pms.jar and then assembling all application resources.

		Note that Maven 3 does not automatically install all dependencies, unlike Maven 2.
		To install external dependencies to your local repository, run the following commands:

		mvn external:install

		To build UMS, do:

			mvn clean package

		After building, the "target" directory will contain the binary.
		To generate a full source code report, do:

			mvn site

		After generating, the "target/site" directory will contain the reports.
	-->

	<modelVersion>4.0.0</modelVersion>
	<groupId>net.pms</groupId>
	<artifactId>ums</artifactId>
	<name>Universal Media Server</name>
	<packaging>jar</packaging>
	<version>6.0.1-SNAPSHOT</version>
	<url>http://www.universalmediaserver.com/</url>
	<inceptionYear>2012</inceptionYear>

	<!-- this is not required, but is recommended for plugin version checks -->
	<prerequisites>
		<maven>2.2.1</maven>
	</prerequisites>

	<organization>
		<name>Universal Media Server</name>
		<url>http://www.universalmediaserver.com/</url>
	</organization>
	<licenses>
		<license>
			<name>GNU General Public License version 2</name>
			<url>http://www.gnu.org/licenses/gpl-2.0.txt</url>
			<distribution>manual</distribution>
		</license>
	</licenses>
	<description>
		Universal Media Server is a cross-platform DLNA-compliant UPnP Media Server.
		Originally written to support the PlayStation 3, Universal Media Server has been
		expanded to support a range of other media renderers, including smartphones,
		televisions, music players and more.
	</description>
	<scm>
		<connection>scm:git:git://github.com/UniversalMediaServer/UniversalMediaServer.git</connection>
		<developerConnection>scm:git:git@github.com:UniversalMediaServer/UniversalMediaServer.git</developerConnection>
		<tag>master</tag>
		<url>https://github.com/UniversalMediaServer/UniversalMediaServer</url>
	</scm>
	<issueManagement>
		<system>GitHub</system>
		<url>https://github.com/UniversalMediaServer/UniversalMediaServer/issues</url>
	</issueManagement>
	<properties>
		<!-- NSIS needs a version without "-SNAPSHOT" or "-b1" -->
		<project.version.short>6.0.0</project.version.short>
		<cuelib-version>1.2.1-2008-06-13</cuelib-version>

		<!-- In versions after 1.6.0, they removed code that the MovieInfo plugin relies on -->
		<jgoodies-forms-version>1.6.0</jgoodies-forms-version>

		<!-- Version 2.7.0 is the last free version. The latest libraries are shipped only with the commercial JGoodies Smart Client -->
		<jgoodies-looks-version>2.7.0</jgoodies-looks-version>
		<junrar-version>0.7</junrar-version>
		<mediautil-version>1.0</mediautil-version>
		<xmlwise-version>1.2.11</xmlwise-version>
		<slf4j-version>1.7.12</slf4j-version>
		<!-- This version works only with JDK 7 and above-->
		<findbugs-version>3.0.3</findbugs-version>
		<findbugs-annotations-version>3.0.1u2</findbugs-annotations-version>

		<!-- Skip 4.65-1.05-RC because it doesn't work, author is working on fixing it -->
		<sevenzip-version>4.65-1.04-RC</sevenzip-version>

		<project.build.sourceEncoding>UTF-8</project.build.sourceEncoding>
		<project.external-resources>${project.basedir}/src/main/external-resources</project.external-resources>
		<project.binaries>${project.basedir}/target/bin</project.binaries>

		<project.binaries-base>http://universalmediaserver.com/svn/binaries</project.binaries-base>
		<binary-revision>42</binary-revision>

		<maven-javadoc-plugin-version>2.10.3</maven-javadoc-plugin-version>
		<git-commit-id-plugin-version>2.1.15</git-commit-id-plugin-version>

		<!--
			 use the Windows makensis.exe for Windows builds unless
			 the system makensis is explicitly selected via the
			 system-makensis profile
		 -->
		<makensis-bin>${project.external-resources}/third-party/nsis/makensis.exe</makensis-bin>
	</properties>
	<pluginRepositories>
		<pluginRepository>
			<id>ossrh</id>
			<name>Sonatype OSS Repository</name>
			<url>https://oss.sonatype.org/content/repositories/snapshots</url>
			<layout>default</layout>
		</pluginRepository>
	</pluginRepositories>
	<repositories>
		<!-- GSON -->
		<repository>
			<id>google-gson</id>
			<name>google-gson</name>
			<url>https://google-gson.googlecode.com/svn/mavenrepo/</url>
			<snapshots>
				<enabled>false</enabled>
			</snapshots>
		</repository>
		<repository>
			<id>4thline-repo</id>
			<url>http://4thline.org/m2</url>
			<snapshots>
				<enabled>false</enabled>
			</snapshots>
		</repository>
	</repositories>
	<dependencies>
		<!-- TODO this can be removed when MEncoder is removed -->
		<dependency>
			<groupId>org.beanshell</groupId>
			<artifactId>bsh-core</artifactId>
			<version>2.0b4</version>
		</dependency>
		<dependency>
			<groupId>commons-codec</groupId>
			<artifactId>commons-codec</artifactId>
			<version>1.10</version>
		</dependency>
		<dependency>
			<groupId>commons-collections</groupId>
			<artifactId>commons-collections</artifactId>
			<version>3.2.1</version>
		</dependency>
		<dependency>
			<groupId>commons-configuration</groupId>
			<artifactId>commons-configuration</artifactId>
			<version>1.10</version>
			<exclusions>
				<!--  no need for commons-logging, as jcl-over-slf4j provides the impl -->
				<exclusion>
					<artifactId>commons-logging</artifactId>
					<groupId>commons-logging</groupId>
				</exclusion>
			</exclusions>
		</dependency>
		<dependency>
			<groupId>commons-httpclient</groupId>
			<artifactId>commons-httpclient</artifactId>
			<version>3.1</version>
			<exclusions>
				<!--  no need for commons-logging, as jcl-over-slf4j provides the impl -->
				<exclusion>
					<artifactId>commons-logging</artifactId>
					<groupId>commons-logging</groupId>
				</exclusion>
			</exclusions>
		</dependency>
		<dependency>
			<groupId>commons-io</groupId>
			<artifactId>commons-io</artifactId>
			<version>2.4</version>
		</dependency>
		<dependency>
			<groupId>org.apache.commons</groupId>
			<artifactId>commons-lang3</artifactId>
			<version>3.3.2</version>
		</dependency>
		<dependency>
			<groupId>com.h2database</groupId>
			<artifactId>h2</artifactId>
			<version>1.4.191</version>
		</dependency>
		<dependency>
			<groupId>ch.qos.logback</groupId>
			<artifactId>logback-classic</artifactId>
			<version>1.1.3</version>
		</dependency>
		<dependency>
			<groupId>ch.qos.logback</groupId>
			<artifactId>logback-core</artifactId>
			<version>1.1.3</version>
		</dependency>
		<dependency>
			<groupId>org.apache.sanselan</groupId>
			<artifactId>sanselan</artifactId>
			<version>0.97-incubator</version>
		</dependency>
		<dependency>
			<groupId>org.slf4j</groupId>
			<artifactId>slf4j-api</artifactId>
			<version>${slf4j-version}</version>
		</dependency>
		<dependency>
			<groupId>org.slf4j</groupId>
			<artifactId>jcl-over-slf4j</artifactId>
			<version>${slf4j-version}</version>
		</dependency>
		<dependency>
			<groupId>com.google.code.gson</groupId>
			<artifactId>gson</artifactId>
			<version>2.5</version>
		</dependency>
		<dependency>
			<groupId>io.netty</groupId>
			<artifactId>netty</artifactId> <!-- Use 'netty-all' for 4.0 or above -->
			<version>3.10.5.Final</version>
			<scope>compile</scope>
		</dependency>

		<!-- maven replacement for nsisant-1.2.jar -->
		<dependency>
			<groupId>maven</groupId>
			<artifactId>maven-nsis-plugin</artifactId>
			<version>2.1</version>
		</dependency>
		<dependency>
			<groupId>net.java.dev.rome</groupId>
			<artifactId>rome</artifactId>
			<version>1.0.0</version>
		</dependency>
		<dependency>
			<groupId>net.coobird</groupId>
			<artifactId>thumbnailator</artifactId>
			<version>[0.4, 0.5)</version>
		</dependency>
		<dependency>
			<groupId>com.github.jai-imageio</groupId>
			<artifactId>jai-imageio-core</artifactId>
			<version>1.3.0</version>
		</dependency>
		<dependency>
			<groupId>org</groupId>
			<artifactId>jaudiotagger</artifactId>
			<version>2.0.3</version>
		</dependency>
		<dependency>
			<groupId>com.jgoodies</groupId>
			<artifactId>jgoodies-forms</artifactId>
			<version>${jgoodies-forms-version}</version>
		</dependency>
		<dependency>
			<groupId>com.jgoodies</groupId>
			<artifactId>jgoodies-looks</artifactId>
			<version>${jgoodies-looks-version}</version>
		</dependency>
		<dependency>
			<groupId>com.github.junrar</groupId>
			<artifactId>junrar</artifactId>
			<version>${junrar-version}</version>
		</dependency>

		<!-- XXX: not Mavenized: https://code.google.com/p/cuelib/ -->
		<dependency>
			<groupId>jwbroek.cuelib</groupId>
			<artifactId>cuelib</artifactId>
			<version>${cuelib-version}</version>
		</dependency>

		<!-- XXX: not Mavenized: http://sourceforge.net/projects/mediachest/ -->
		<dependency>
			<groupId>mediautil</groupId>
			<artifactId>mediautil</artifactId>
			<version>${mediautil-version}</version>
		</dependency>

		<dependency>
			<groupId>xmlwise</groupId>
			<artifactId>xmlwise</artifactId>
			<version>${xmlwise-version}</version>
		</dependency>
		<dependency>
			<groupId>sevenzip</groupId>
			<artifactId>jbinding</artifactId>
			<version>${sevenzip-version}</version>
		</dependency>
		<dependency>
			<groupId>sevenzip-allplatforms</groupId>
			<artifactId>jbinding-allplatforms</artifactId>
			<version>${sevenzip-version}</version>
		</dependency>
		<dependency>
			<groupId>junit</groupId>
			<artifactId>junit</artifactId>
			<version>4.12</version>
			<scope>test</scope>
		</dependency>
		<dependency>
			<groupId>org.easytesting</groupId>
			<artifactId>fest-util</artifactId>
			<version>1.2.5</version>
		</dependency>
		<dependency>
			<groupId>org.assertj</groupId>
			<artifactId>assertj-core</artifactId>
			<!-- Use 3.x for Java 8 -->
			<version>2.3.0</version>
			<scope>test</scope>
		</dependency>
		<dependency>
			<!-- 4.2.0 and 4.2.1 fails on some installations (probably 64 bit JVM). The next JNA release will probably be ok-->
			<!-- See https://github.com/UniversalMediaServer/UniversalMediaServer/issues/714#issuecomment-168320852 -->
			<groupId>net.java.dev.jna</groupId>
			<artifactId>jna</artifactId>
			<version>4.1.0</version>
		</dependency>
		<dependency>
			<groupId>net.java.dev.jna</groupId>
			<artifactId>jna-platform</artifactId>
			<version>4.1.0</version>
		</dependency>
		<dependency>
			<groupId>org.codehaus.plexus</groupId>
			<artifactId>plexus-utils</artifactId>
			<version>3.0.22</version>
		</dependency>
		<dependency>
			<groupId>org.jdom</groupId>
			<artifactId>jdom2</artifactId>
			<version>2.0.6</version>
		</dependency>
		<dependency>
			<groupId>org.fourthline.cling</groupId>
			<artifactId>cling-core</artifactId>
			<version>2.1.0</version>
		</dependency>
		<dependency>
			<groupId>org.fourthline.cling</groupId>
			<artifactId>cling-support</artifactId>
			<version>2.1.0</version>
		</dependency>
		<dependency>
			<groupId>org.seamless</groupId>
			<artifactId>seamless-http</artifactId>
			<version>1.1.1</version>
		</dependency>
		<dependency>
			<groupId>org.seamless</groupId>
			<artifactId>seamless-util</artifactId>
			<version>1.1.1</version>
		</dependency>
		<dependency>
			<groupId>org.seamless</groupId>
			<artifactId>seamless-xml</artifactId>
			<version>1.1.1</version>
		</dependency>
		<dependency>
			<groupId>com.samskivert</groupId>
			<artifactId>jmustache</artifactId>
			<version>1.10</version>
		</dependency>
		<dependency>
			<groupId>su.litvak.chromecast</groupId>
			<artifactId>api-v2</artifactId>
			<version>0.0.6</version>
		</dependency>
		<dependency>
			<groupId>org.javassist</groupId>
			<artifactId>javassist</artifactId>
			<version>3.20.0-GA</version>
		</dependency>
		<dependency>
			<groupId>com.ibm.icu</groupId>
			<artifactId>icu4j</artifactId>
			<version>56.1</version>
		</dependency>
		<dependency>
			<groupId>com.google.code.findbugs</groupId>
			<artifactId>annotations</artifactId>
			<version>${findbugs-annotations-version}</version>
		</dependency>
		<dependency>
<<<<<<< HEAD
			<groupId>com.opencsv</groupId>
			<artifactId>opencsv</artifactId>
			<version>3.6</version>
=======
			<groupId>fm.last</groupId>
			<artifactId>coverartarchive-api</artifactId>
			<version>2.1.0</version>
>>>>>>> 60754ba2
		</dependency>
	</dependencies>
	<build>
		<defaultGoal>assembly:assembly</defaultGoal>

		<!-- specify how files in src/main/resources are bundled in the target jar -->
		<resources>
			<!-- 1) package unfiltered resources -->

			<!--
				This needs to be defined explicitly if a <resources>...</resources>
				section is used
			-->
			<resource>
				<directory>src/main/resources</directory>
				<!--
					By default, Maven packages resources in the top-level of the jar e.g.

						/example.res

					The old PMS ant build packaged them in a "resources" directory
					e.g:

						/resources/example.res

					Currently, we preserve the old destination. If this is ever changed
					to the Maven default, a handful of files will need to be changed to
					reference "/example.res" rather than "/resources/example.res"
				-->
				<targetPath>resources</targetPath>
				<excludes>
					<exclude>project.properties</exclude>
				</excludes>

				<!-- Avoid inadvertently filtering binaries -->
				<filtering>false</filtering>
			</resource>

			<!-- 2) package filtered resources -->
			<resource>
				<directory>src/main/resources</directory>
				<targetPath>resources</targetPath>
				<includes>
					<include>project.properties</include>
				</includes>

				<!-- Filter to replace Maven properties -->
				<filtering>true</filtering>
			</resource>

			<!-- 3) package filtered NSIS header files -->
			<resource>
				<directory>src/main/external-resources/nsis</directory>
				<includes>
					<include>extra.nsh</include>
				</includes>

				<!-- Filter to replace Maven properties -->
				<filtering>true</filtering>
				<targetPath>..</targetPath>
			</resource>
		</resources>
		<testResources>
			<testResource>
				<directory>src/test/resources</directory>
				<includes>
					<include>project.properties</include>
				</includes>
				<targetPath>resources</targetPath>

				<!-- Enable the use of Maven properties -->
				<filtering>true</filtering>
			</testResource>
			<!--*.srt files to test charset detection-->
			<testResource>
				<directory>src/test/resources/net/pms/util</directory>
				<includes>
					<include>*.srt</include>
				</includes>
				<targetPath>net/pms/util</targetPath>
			</testResource>
		</testResources>
		<pluginManagement>
			<plugins>
				<plugin>
					<groupId>org.apache.maven.plugins</groupId>
					<artifactId>maven-surefire-plugin</artifactId>
					<configuration>

						<!--
							1) Force language because JUnit tests depend on English language strings

							2) Use our JNA dependency rather than the system's - fixes
							the following error on Linux (Ubuntu 12.04 with system
							jna-3.2.7.jar via libjna-java):

							There is an incompatible JNA native library installed on this system.
						-->
						<argLine>-Duser.language=en -Djna.nosys=true -XX:-UseSplitVerifier</argLine> <!-- only one argLine element is processed -->
					</configuration>
					<version>2.19</version>
				</plugin>

				<!-- 
					This plugin's configuration is used to run crowdin plugin from the command line,
					it has no influence on the Maven build itself. 
				-->
				<plugin>
					<groupId>com.universalmediaserver</groupId>
					<artifactId>crowdin-maven-plugin</artifactId>
					<version>0.3</version>
					<configuration>
						<project>${project}</project>
						<languageFilesFolder>${project.basedir}/src/main/resources/i18n</languageFilesFolder>
						<downloadFolder>${project.basedir}/extras/crowdin</downloadFolder>
						<statusFile>${project.basedir}/src/main/resources/languages.properties</statusFile>
						<crowdinServerId>crowdin-ums</crowdinServerId>
						<pushFileName>messages.properties</pushFileName>
						<pushFileTitle>Universal Media Server</pushFileTitle>
						<projectName>Universal Media Server</projectName>
					</configuration>
				</plugin>

				<!--
					This plugin's configuration is used to store Eclipse m2e settings only.
					It has no influence on the Maven build itself.
				-->
				<plugin>
					<groupId>org.eclipse.m2e</groupId>
					<artifactId>lifecycle-mapping</artifactId>
					<version>1.0.0</version>
					<configuration>
						<lifecycleMappingMetadata>
							<pluginExecutions>
								<pluginExecution>
									<pluginExecutionFilter>
										<groupId>
											org.apache.maven.plugins
										</groupId>
										<artifactId>
											maven-antrun-plugin
										</artifactId>
										<versionRange>
											[1.7,)
										</versionRange>
										<goals>
											<goal>run</goal>
										</goals>
									</pluginExecutionFilter>
									<action>
										<ignore></ignore>
									</action>
								</pluginExecution>
								<pluginExecution>
									<pluginExecutionFilter>
										<groupId>
											pl.project13.maven
										</groupId>
										<artifactId>
											git-commit-id-plugin
										</artifactId>
										<versionRange>
											[${git-commit-id-plugin-version},)
										</versionRange>
										<goals>
											<goal>revision</goal>
										</goals>
									</pluginExecutionFilter>
									<action>
										<ignore></ignore>
									</action>
								</pluginExecution>
								<pluginExecution>
									<pluginExecutionFilter>
										<groupId>
											com.universalmediaserver
										</groupId>
										<artifactId>
											external-maven-plugin
										</artifactId>
										<versionRange>
											[0.1,)
										</versionRange>										
										<goals>
											<goal>clean</goal>
											<goal>deploy</goal>
											<goal>install</goal>
											<goal>resolve</goal>
											<goal>localinstall</goal>
										</goals>
									</pluginExecutionFilter>
									<action>
										<execute></execute>
									</action>
								</pluginExecution>
								<pluginExecution>
									<pluginExecutionFilter>
										<groupId>com.universalmediaserver</groupId>
										<artifactId>
											crowdin-maven-plugin
										</artifactId>
										<versionRange>
											[0.1,)
										</versionRange>
										<goals>
											<goal>fetch</goal>
											<goal>push</goal>
											<goal>build</goal>
											<goal>apply</goal>
											<goal>pull</goal>
										</goals>
									</pluginExecutionFilter>
									<action>
										<execute></execute>
									</action>
								</pluginExecution>
							</pluginExecutions>
						</lifecycleMappingMetadata>
					</configuration>
				</plugin>
			</plugins>
		</pluginManagement>
		<plugins>
			<!--
				Plugin to add git commit information properties.
				These are used in the project.properties files.
				See: https://github.com/ktoso/maven-git-commit-id-plugin
			-->
			<plugin>
				<groupId>pl.project13.maven</groupId>
				<artifactId>git-commit-id-plugin</artifactId>
				<version>${git-commit-id-plugin-version}</version>
				<executions>
					<execution>
						<phase>initialize</phase>
						<goals>
							<goal>revision</goal>
						</goals>
					</execution>
				</executions>
				<configuration>
					<dateFormat>yyyy-MM-dd</dateFormat>
					<verbose>false</verbose>
					<generateGitPropertiesFile>false</generateGitPropertiesFile>
				</configuration>
			</plugin>

			<plugin>
				<artifactId>maven-compiler-plugin</artifactId>
				<version>3.3</version>
				<configuration>
					<source>1.7</source>
					<target>1.7</target>
					<testSource>1.7</testSource>
					<testTarget>1.7</testTarget>
				</configuration>
			</plugin>

			<plugin>
				<artifactId>maven-eclipse-plugin</artifactId>
				<version>2.10</version>
				<configuration>
					<additionalProjectnatures>
						<projectnature>org.springframework.ide.eclipse.core.springnature</projectnature>
					</additionalProjectnatures>
					<additionalBuildcommands>
						<buildcommand>org.springframework.ide.eclipse.core.springbuilder</buildcommand>
					</additionalBuildcommands>
					<downloadSources>true</downloadSources>
					<downloadJavadocs>true</downloadJavadocs>
					<wtpversion>1.5</wtpversion>
				</configuration>
			</plugin>

			<plugin>
				<artifactId>maven-idea-plugin</artifactId>
				<version>2.2.1</version>
				<configuration>
					<downloadSources>true</downloadSources>
					<downloadJavadocs>true</downloadJavadocs>
					<dependenciesAsLibraries>true</dependenciesAsLibraries>
					<useFullNames>false</useFullNames>
				</configuration>
			</plugin>

			<!--
				This plugin will take care of installing the external dependencies that do not
				exist in a public Maven repository. That is why we store some jar files in the
				"src/main/external-resources/lib" directory and have this plugin take care of
				the installation at build time.

				Checksums can be calculated with "openssl sha1 [filename]".
			-->
			<plugin>
				<groupId>com.universalmediaserver</groupId>
				<artifactId>external-maven-plugin</artifactId>
				<version>0.1</version>
				<inherited>false</inherited>
				<configuration>
					<stagingDirectory>${project.build.directory}/dependencies/</stagingDirectory>
					<createChecksum>true</createChecksum>
					<artifactItems>
						<artifactItem>
							<groupId>sevenzip</groupId>
							<artifactId>jbinding</artifactId>
							<version>${sevenzip-version}</version>
							<downloadUrl>http://www.spirton.com/uploads/7-Zip-JBinding/7-Zip-JBinding-{version}.{packaging}</downloadUrl>
						</artifactItem>
						<artifactItem>
							<groupId>sevenzip-allplatforms</groupId>
							<artifactId>jbinding-allplatforms</artifactId>
							<version>${sevenzip-version}</version>
							<downloadUrl>http://www.spirton.com/uploads/7-Zip-JBinding/7-Zip-JBinding-AllPlatforms-{version}.{packaging}</downloadUrl>
						</artifactItem>
						<artifactItem>
							<groupId>jwbroek.cuelib</groupId>
							<artifactId>cuelib</artifactId>
							<version>${cuelib-version}</version>
							<downloadUrl>http://cuelib.googlecode.com/files/cuelib-${cuelib-version}.jar</downloadUrl>
							<checksum>d03b6b960b3b83a2a419e8b5f07b6ba4bd18387b</checksum>
						</artifactItem>
						<artifactItem>
							<groupId>mediautil</groupId>
							<artifactId>mediautil</artifactId>
							<version>${mediautil-version}</version>
							<downloadUrl>http://downloads.sourceforge.net/project/mediachest/MediaUtil/Version%201.0/mediautil-1.zip</downloadUrl>
							<checksum>aa7ae51bb24a9268a8e57c6afe478c4293f84fda</checksum>
							<extractFile>mediautil-${mediautil-version}/mediautil-${mediautil-version}.jar</extractFile>
							<extractFileChecksum>e843cd55def75dce57123c79b7f36caca4841466</extractFileChecksum>
						</artifactItem>
					</artifactItems>
				</configuration>
				<executions>
					<execution>
						<id>clean-external-dependencies</id>
						<phase>clean</phase>
						<goals>
							<goal>clean</goal>
						</goals>
					</execution>
				</executions>
			</plugin>
			<plugin>
				<groupId>org.apache.maven.plugins</groupId>
				<artifactId>maven-site-plugin</artifactId>
				<version>3.4</version>
				<dependencies>
					<dependency>
						<groupId>org.apache.maven.doxia</groupId>
						<artifactId>doxia-module-docbook-simple</artifactId>
						<version>1.5</version>
					</dependency>
				</dependencies>
				<configuration>
					<reportPlugins>
						<plugin>
							<groupId>org.apache.maven.plugins</groupId>
							<artifactId>maven-project-info-reports-plugin</artifactId>
							<version>2.7</version>
							<reports>
								<report>index</report>
								<report>dependencies</report>
								<report>dependency-convergence</report>
								<report>dependency-management</report>
								<report>plugins</report>
							</reports>
						</plugin>

						<!-- PMS tests report -->
						<plugin>
							<groupId>org.apache.maven.plugins</groupId>
							<artifactId>maven-surefire-report-plugin</artifactId>
							<version>2.19</version>
							<configuration>
								<showSuccess>false</showSuccess>
							</configuration>
						</plugin>

						<!-- Javadoc -->
						<plugin>
							<groupId>org.apache.maven.plugins</groupId>
							<artifactId>maven-javadoc-plugin</artifactId>
							<version>${maven-javadoc-plugin-version}</version>
							<configuration>
								<quiet>true</quiet>
								<tags>
									<tag>
										<name>todo</name>
										<placement>a</placement>
										<head>To Do:</head>
									</tag>
									<tag>
										<name>review</name>
										<placement>a</placement>
										<head>Review:</head>
									</tag>
								</tags>
								<detectJavaApiLink>false</detectJavaApiLink>
								<links>
									<link>http://docs.oracle.com/javase/7/docs/api/</link>
								</links>

								<!--
									Doclet to generate class diagrams inside Javadoc.
									Requires the installation of Graphviz (http://www.graphviz.org/)
								-->
								<doclet>org.jboss.apiviz.APIviz</doclet>
								<docletArtifact>
									<groupId>org.jboss.apiviz</groupId>
									<artifactId>apiviz</artifactId>
									<version>1.3.2.GA</version>
								</docletArtifact>
								<useStandardDocletOptions>true</useStandardDocletOptions>
							</configuration>
						</plugin>

						<!-- Class dependency report -->
						<plugin>
							<groupId>org.codehaus.mojo</groupId>
							<artifactId>jdepend-maven-plugin</artifactId>
							<version>2.0</version>
						</plugin>

						<!-- Findbugs report -->
						<plugin>
							<groupId>org.codehaus.mojo</groupId>
							<artifactId>findbugs-maven-plugin</artifactId>
							<version>${findbugs-version}</version>														
						</plugin>

						<!-- Checkstyle report will go out of memory because of the huge amount of issues it finds(!)
						<plugin>
							<groupId>org.apache.maven.plugins</groupId>
							<artifactId>maven-checkstyle-plugin</artifactId>
							<version>2.11</version>
						</plugin> -->

						<!-- Cobertura Test Coverage report -->
						<plugin>
							<groupId>org.codehaus.mojo</groupId>
							<artifactId>cobertura-maven-plugin</artifactId>
							<version>2.6</version>
						</plugin>

						<plugin>
							<groupId>org.apache.maven.plugins</groupId>
							<artifactId>maven-pmd-plugin</artifactId>
							<version>3.4</version>
							<configuration>
								<linkXref>false</linkXref>
								<sourceEncoding>utf-8</sourceEncoding>
								<minimumTokens>100</minimumTokens>
								<targetJdk>1.7</targetJdk>
							</configuration>
						</plugin>

						<plugin>
							<groupId>org.codehaus.mojo</groupId>
							<artifactId>l10n-maven-plugin</artifactId>
							<version>1.0-alpha-2</version>
							<configuration>
								<locales>
									<locale>af</locale>
									<locale>ar</locale>
									<locale>bg</locale>
									<locale>ca</locale>
									<locale>cs</locale>
									<locale>da</locale>
									<locale>de</locale>
									<locale>el</locale>
									<locale>en_GB</locale>
									<locale>es</locale>
									<locale>fa</locale>
									<locale>fi</locale>
									<locale>fr</locale>
									<locale>hu</locale>
									<locale>is</locale>
									<locale>it</locale>
									<locale>iw</locale>
									<locale>ja</locale>
									<locale>ko</locale>
									<locale>nl</locale>
									<locale>no</locale>
									<locale>pl</locale>
									<locale>pt</locale>
									<locale>pt_BR</locale>
									<locale>ro</locale>
									<locale>ru</locale>
									<locale>sk</locale>
									<locale>sl</locale>
									<locale>sr</locale>
									<locale>sv</locale>
									<locale>tr</locale>
									<locale>uk</locale>
									<locale>vi</locale>
									<locale>zh_Hans</locale>
									<locale>zh_Hant</locale>
								</locales>
							</configuration>
						</plugin>
					</reportPlugins>
				</configuration>
			</plugin>
			<plugin>
				<groupId>org.apache.maven.plugins</groupId>
				<artifactId>maven-source-plugin</artifactId>
				<version>2.4</version>
			</plugin>
			<plugin>
				<groupId>org.apache.maven.plugins</groupId>
				<artifactId>maven-javadoc-plugin</artifactId>
				<version>${maven-javadoc-plugin-version}</version>
			</plugin>
		</plugins>
	</build>
	<profiles>
		<profile>
			<id>system-makensis</id>
			<activation>
				<activeByDefault>false</activeByDefault>
			</activation>

			<properties>
				<!-- if selected, use the system makensis on Linux, Mac OS X &c. -->
				<makensis-bin>makensis</makensis-bin>
			</properties>
		</profile>

		<!--
			Windows profile: takes care of building the final package for Microsoft Windows
		-->
		<profile>
			<id>windows</id>
			<activation>
				<activeByDefault>false</activeByDefault>
				<os>
					<family>windows</family>
				</os>
			</activation>

			<build>
				<plugins>
					<!-- Plugin to assemble a jar with dependencies -->
					<plugin>
						<artifactId>maven-assembly-plugin</artifactId>
						<version>2.6</version>
							<configuration>
								<descriptors>
									<descriptor>${project.basedir}/src/main/assembly/jar-with-dependencies.xml</descriptor>
								</descriptors>
								<archive>
									<manifest>
										<mainClass>net.pms.PMS</mainClass>
										<!--
											this is required to make the ImageIo image "plugins" provided by jai-imageio-core-standalone work.
											without it, the following exception is thrown when PMS starts:

											Configuration error: java.util.ServiceConfigurationError: javax.imageio.spi.ImageInputStreamSpi:
												Provider com.sun.media.imageioimpl.stream.ChannelImageInputStreamSpi could not be instantiated:
													java.lang.IllegalArgumentException: vendorName == null!

											See: https://thierrywasyl.wordpress.com/2009/07/24/jai-how-to-solve-vendorname-null-exception/
										-->
										<addDefaultImplementationEntries>true</addDefaultImplementationEntries>
									</manifest>
								</archive>
							</configuration>
						<executions>
							<execution>
								<id>make-jar-with-dependencies-win</id>
								<phase>prepare-package</phase>
								<goals>
									<goal>single</goal>
								</goals>
							</execution>
						</executions>
					</plugin>

					<!--
						Plugin to move the pms-x.x.x-jar-with-dependencies.jar to pms.jar
					-->
					<plugin>
						<groupId>org.apache.maven.plugins</groupId>
						<artifactId>maven-antrun-plugin</artifactId>
						<version>1.8</version>
						<executions>
							<execution>
								<id>process-resources-windows</id>
								<phase>process-resources</phase>
								<goals>
									<goal>run</goal>
								</goals>
								<configuration>
									<target unless="offline">
										<!-- Make sure the download folders exist -->
										<mkdir dir="${project.binaries}" />
										<mkdir dir="${project.binaries}/win32" />
										<mkdir dir="${project.binaries}/win32/avisynth" />
										<mkdir dir="${project.binaries}/win32/codecs" />
										<mkdir dir="${project.binaries}/win32/dvrms" />
										<mkdir dir="${project.binaries}/win32/fonts" />
										<mkdir dir="${project.binaries}/win32/fonts/conf.avail" />
										<mkdir dir="${project.binaries}/win32/fonts/conf.d" />
										<mkdir dir="${project.binaries}/win32/fonts" />
										<mkdir dir="${project.binaries}/win32/interframe" />
										<mkdir dir="${project.binaries}/win32/mplayer" />
										<mkdir dir="${project.binaries}/win32/service" />

										<!-- Download all necessary Windows binaries. Keep the same structure because NSIS expects it that way. -->
										<get src="${project.binaries-base}/MediaInfo.dll?p=${binary-revision}" dest="${project.binaries}/MediaInfo.dll"  usetimestamp="true" />
										<get src="${project.binaries-base}/MediaInfo64.dll?p=${binary-revision}" dest="${project.binaries}/MediaInfo64.dll" usetimestamp="true" />
										<get src="${project.binaries-base}/MediaInfo-License.html?p=${binary-revision}" dest="${project.binaries}/MediaInfo-License.html" usetimestamp="true" />
										<get src="${project.binaries-base}/win32/LICENSE-dsnative.txt?p=${binary-revision}" dest="${project.binaries}/win32/LICENSE-dsnative.txt" usetimestamp="true" />
										<get src="${project.binaries-base}/win32/LICENSE-mplayer.txt?p=${binary-revision}" dest="${project.binaries}/win32/LICENSE-mplayer.txt" usetimestamp="true" />
										<get src="${project.binaries-base}/win32/builds.txt?p=${binary-revision}" dest="${project.binaries}/win32/builds.txt" usetimestamp="true" />
										<get src="${project.binaries-base}/win32/dcrawMS.exe?p=${binary-revision}" dest="${project.binaries}/win32/dcrawMS.exe" usetimestamp="true" />
										<get src="${project.binaries-base}/win32/ffmpeg.exe?p=${binary-revision}" dest="${project.binaries}/win32/ffmpeg.exe" usetimestamp="true" />
										<get src="${project.binaries-base}/win32/ffmpeg64.exe?p=${binary-revision}" dest="${project.binaries}/win32/ffmpeg64.exe" usetimestamp="true" />
										<get src="${project.binaries-base}/win32/flac.exe?p=${binary-revision}" dest="${project.binaries}/win32/flac.exe" usetimestamp="true" />
										<get src="${project.binaries-base}/win32/mencoder.exe?p=${binary-revision}" dest="${project.binaries}/win32/mencoder.exe" usetimestamp="true" />
										<get src="${project.binaries-base}/win32/mplayer.exe?p=${binary-revision}" dest="${project.binaries}/win32/mplayer.exe"  usetimestamp="true" />
										<get src="${project.binaries-base}/win32/tsMuxeR.exe?p=${binary-revision}" dest="${project.binaries}/win32/tsMuxeR.exe" usetimestamp="true" />
										<get src="${project.binaries-base}/win32/tsMuxeR-new.exe?p=${binary-revision}" dest="${project.binaries}/win32/tsMuxeR-new.exe" usetimestamp="true" />
										<get src="${project.binaries-base}/win32/vcomp100.dll?p=${binary-revision}" dest="${project.binaries}/win32/vcomp100.dll" usetimestamp="true" />
										<get src="${project.binaries-base}/win32/avisynth/avisynth.exe?p=${binary-revision}" dest="${project.binaries}/win32/avisynth/avisynth.exe" usetimestamp="true" />
										<get src="${project.binaries-base}/win32/codecs/drv33260.dll?p=${binary-revision}" dest="${project.binaries}/win32/codecs/drv33260.dll" usetimestamp="true" />
										<get src="${project.binaries-base}/win32/codecs/drv43260.dll?p=${binary-revision}" dest="${project.binaries}/win32/codecs/drv43260.dll" usetimestamp="true" />
										<get src="${project.binaries-base}/win32/codecs/drvc.dll?p=${binary-revision}" dest="${project.binaries}/win32/codecs/drvc.dll" usetimestamp="true" />
										<get src="${project.binaries-base}/win32/codecs/pncrt.dll?p=${binary-revision}" dest="${project.binaries}/win32/codecs/pncrt.dll" usetimestamp="true" />
										<get src="${project.binaries-base}/win32/codecs/sipr3260.dll?p=${binary-revision}" dest="${project.binaries}/win32/codecs/sipr3260.dll" usetimestamp="true" />
										<get src="${project.binaries-base}/win32/codecs/tokr3260.dll?p=${binary-revision}" dest="${project.binaries}/win32/codecs/tokr3260.dll" usetimestamp="true" />
										<get src="${project.binaries-base}/win32/codecs/wma9dmod.dll?p=${binary-revision}" dest="${project.binaries}/win32/codecs/wma9dmod.dll" usetimestamp="true" />
										<get src="${project.binaries-base}/win32/codecs/wmv9dmod.dll?p=${binary-revision}" dest="${project.binaries}/win32/codecs/wmv9dmod.dll" usetimestamp="true" />
										<get src="${project.binaries-base}/win32/codecs/wmvdmod.dll?p=${binary-revision}" dest="${project.binaries}/win32/codecs/wmvdmod.dll" usetimestamp="true" />
										<get src="${project.binaries-base}/win32/dvrms/ffmpeg_MPGMUX.exe?p=${binary-revision}" dest="${project.binaries}/win32/dvrms/ffmpeg_MPGMUX.exe" usetimestamp="true" />
										<get src="${project.binaries-base}/win32/dvrms/pthreadGC2.dll?p=${binary-revision}" dest="${project.binaries}/win32/dvrms/pthreadGC2.dll" usetimestamp="true" />
										<get src="${project.binaries-base}/win32/fonts/fonts.conf?p=${binary-revision}" dest="${project.binaries}/win32/fonts/fonts.conf" usetimestamp="true" />
										<get src="${project.binaries-base}/win32/fonts/conf.d/10-scale-bitmap-fonts.conf?p=${binary-revision}" dest="${project.binaries}/win32/fonts/conf.d/10-scale-bitmap-fonts.conf" usetimestamp="true" />
										<get src="${project.binaries-base}/win32/fonts/conf.d/20-unhint-small-vera.conf?p=${binary-revision}" dest="${project.binaries}/win32/fonts/conf.d/20-unhint-small-vera.conf" usetimestamp="true" />
										<get src="${project.binaries-base}/win32/fonts/conf.d/30-metric-aliases.conf?p=${binary-revision}" dest="${project.binaries}/win32/fonts/conf.d/30-metric-aliases.conf" usetimestamp="true" />
										<get src="${project.binaries-base}/win32/fonts/conf.d/30-urw-aliases.conf?p=${binary-revision}" dest="${project.binaries}/win32/fonts/conf.d/30-urw-aliases.conf" usetimestamp="true" />
										<get src="${project.binaries-base}/win32/fonts/conf.d/40-nonlatin.conf?p=${binary-revision}" dest="${project.binaries}/win32/fonts/conf.d/40-nonlatin.conf" usetimestamp="true" />
										<get src="${project.binaries-base}/win32/fonts/conf.d/45-latin.conf?p=${binary-revision}" dest="${project.binaries}/win32/fonts/conf.d/45-latin.conf" usetimestamp="true" />
										<get src="${project.binaries-base}/win32/fonts/conf.d/49-sansserif.conf?p=${binary-revision}" dest="${project.binaries}/win32/fonts/conf.d/49-sansserif.conf" usetimestamp="true" />
										<get src="${project.binaries-base}/win32/fonts/conf.d/50-user.conf?p=${binary-revision}" dest="${project.binaries}/win32/fonts/conf.d/50-user.conf" usetimestamp="true" />
										<get src="${project.binaries-base}/win32/fonts/conf.d/51-local.conf?p=${binary-revision}" dest="${project.binaries}/win32/fonts/conf.d/51-local.conf" usetimestamp="true" />
										<get src="${project.binaries-base}/win32/fonts/conf.d/60-latin.conf?p=${binary-revision}" dest="${project.binaries}/win32/fonts/conf.d/60-latin.conf" usetimestamp="true" />
										<get src="${project.binaries-base}/win32/fonts/conf.d/65-fonts-persian.conf?p=${binary-revision}" dest="${project.binaries}/win32/fonts/conf.d/65-fonts-persian.conf" usetimestamp="true" />
										<get src="${project.binaries-base}/win32/fonts/conf.d/65-nonlatin.conf?p=${binary-revision}" dest="${project.binaries}/win32/fonts/conf.d/65-nonlatin.conf" usetimestamp="true" />
										<get src="${project.binaries-base}/win32/fonts/conf.d/69-unifont.conf?p=${binary-revision}" dest="${project.binaries}/win32/fonts/conf.d/69-unifont.conf" usetimestamp="true" />
										<get src="${project.binaries-base}/win32/fonts/conf.d/80-delicious.conf?p=${binary-revision}" dest="${project.binaries}/win32/fonts/conf.d/80-delicious.conf" usetimestamp="true" />
										<get src="${project.binaries-base}/win32/fonts/conf.d/90-synthetic.conf?p=${binary-revision}" dest="${project.binaries}/win32/fonts/conf.d/90-synthetic.conf" usetimestamp="true" />
										<get src="${project.binaries-base}/win32/fonts/conf.d/README?p=${binary-revision}" dest="${project.binaries}/win32/fonts/conf.d/README" usetimestamp="true" />
										<get src="${project.binaries-base}/win32/interframe/InterFrame2.avsi?p=${binary-revision}" dest="${project.binaries}/win32/interframe/InterFrame2.avsi" usetimestamp="true" />
										<get src="${project.binaries-base}/win32/interframe/svpflow1.dll?p=${binary-revision}" dest="${project.binaries}/win32/interframe/svpflow1.dll" usetimestamp="true" />
										<get src="${project.binaries-base}/win32/interframe/svpflow2.dll?p=${binary-revision}" dest="${project.binaries}/win32/interframe/svpflow2.dll" usetimestamp="true" />
										<get src="${project.binaries-base}/win32/mplayer/config?p=${binary-revision}" dest="${project.binaries}/win32/mplayer/config" usetimestamp="true" />
										<get src="${project.binaries-base}/win32/mplayer/input.conf?p=${binary-revision}" dest="${project.binaries}/win32/mplayer/input.conf" usetimestamp="true" />
										<get src="${project.binaries-base}/win32/mplayer/subfont.ttf?p=${binary-revision}" dest="${project.binaries}/win32/mplayer/subfont.ttf" usetimestamp="true" />
										<get src="${project.binaries-base}/win32/service/wrapper-community-license-1.1.txt?p=${binary-revision}" dest="${project.binaries}/win32/service/wrapper-community-license-1.1.txt" usetimestamp="true" />
										<get src="${project.binaries-base}/win32/service/wrapper.conf?p=${binary-revision}" dest="${project.binaries}/win32/service/wrapper.conf" usetimestamp="true" />
										<get src="${project.binaries-base}/win32/service/wrapper.dll?p=${binary-revision}" dest="${project.binaries}/win32/service/wrapper.dll" usetimestamp="true" />
										<get src="${project.binaries-base}/win32/service/wrapper.exe?p=${binary-revision}" dest="${project.binaries}/win32/service/wrapper.exe" usetimestamp="true" />
										<get src="${project.binaries-base}/win32/service/wrapper.jar?p=${binary-revision}" dest="${project.binaries}/win32/service/wrapper.jar" usetimestamp="true" />

										<!-- Make sure the destination folder for the service wrapper exists and copy the files. -->
										<mkdir dir="${project.basedir}/win32/service" />
										<copy todir="${project.basedir}/win32/service" overwrite="true">
											<fileset dir="${project.binaries}/win32/service" />
										</copy>
									</target>
								</configuration>
							</execution>
							<execution>
								<id>prepare-package-windows</id>
								<phase>prepare-package</phase>
								<goals>
									<goal>run</goal>
								</goals>
								<configuration>
									<target>
										<!-- Copy the pms-x.x.x-jar-with-dependencies.jar to pms.jar -->
										<copy file="${project.basedir}/target/${project.artifactId}-${project.version}-jar-with-dependencies.jar"
										      tofile="${project.basedir}/target/ums.jar" overwrite="true" />

										<!-- MediaInfo library needs to be in the standard library path to be found -->
										<copy file="${project.binaries}/MediaInfo.dll" todir="${project.basedir}" />
										<copy file="${project.binaries}/MediaInfo64.dll" todir="${project.basedir}" />
										<copy file="${project.binaries}/MediaInfo-License.html" todir="${project.basedir}" />
									</target>
								</configuration>
							</execution>
						</executions>
					</plugin>

					<!--
						Plugin to build a Windows installer using the nullsoft scriptable install system (NSIS)
						The "generate-project" goal generates a file "target/project.nsh", which contains the
						definitions for project variables like "${PROJECT_BASEDIR}" that can be used in the
						"pms.nsi" and "setup.nsi" files.
					-->
					<plugin>
						<groupId>org.codehaus.mojo</groupId>
						<artifactId>nsis-maven-plugin</artifactId>
						<version>1.0-SNAPSHOT</version>
						<executions>
							<execution>
								<id>build-pms-windows</id>
								<configuration>
									<makensisBin>${makensis-bin}</makensisBin>
									<outputFile>${project.build.directory}/UMS.exe</outputFile>
									<setupScript>${project.external-resources}/nsis/pms.nsi</setupScript>
								</configuration>
								<phase>package</phase>
								<goals>
									<goal>generate-project</goal>
									<goal>compile</goal>
								</goals>
							</execution>

							<execution>
								<id>build-setup-windows</id>
								<configuration>
									<makensisBin>${makensis-bin}</makensisBin>
									<outputFile>${project.build.directory}/UMS-setup.exe</outputFile>
									<setupScript>${project.external-resources}/nsis/setup.nsi</setupScript>
								</configuration>
								<phase>package</phase>
								<goals>
									<goal>generate-project</goal>
									<goal>compile</goal>
								</goals>
							</execution>
						</executions>
					</plugin>
				</plugins>
			</build>
		</profile>

		<!--
			Linux profile: takes care of building the final package for Linux
		-->
		<profile>
			<id>linux</id>
			<!--
				this setting does the right thing on Linux
				and is needed for the Hudson profile to work
			-->
			<activation>
				<activeByDefault>true</activeByDefault>
			</activation>

			<build>
				<plugins>
					<plugin>
						<artifactId>maven-assembly-plugin</artifactId>
						<version>2.5.2</version>
						<executions>
							<!-- Assemble a jar with dependencies -->
							<execution>
								<id>make-jar-with-dependencies-linux</id>
								<phase>package</phase>
								<goals>
									<goal>single</goal>
								</goals>
								<configuration>
									<descriptors>
										<descriptor>${project.basedir}/src/main/assembly/jar-with-dependencies.xml</descriptor>
									</descriptors>
									<archive>
										<manifest>
											<mainClass>net.pms.PMS</mainClass>
											<addDefaultImplementationEntries>true</addDefaultImplementationEntries> <!-- see above for documentation -->
										</manifest>
									</archive>
								</configuration>
							</execution>

							<!-- Assemble the PMS distribution file. -->
							<execution>
								<id>build-pms-linux</id>
								<phase>package</phase>
								<goals>
									<goal>single</goal>
								</goals>
								<configuration>
									<descriptors>
										<descriptor>${project.basedir}/src/main/assembly/assembly-linux.xml</descriptor>
									</descriptors>
									<archive>
										<manifest>
											<mainClass>net.pms.PMS</mainClass>
											<addDefaultImplementationEntries>true</addDefaultImplementationEntries> <!-- see above for documentation -->
										</manifest>
									</archive>
								</configuration>
							</execution>
						</executions>
					</plugin>
					<!--
						Use the antrun plugin to:

						Download the tsMuxeR binary to ${project.binaries}/tsMuxeR
						Copy the pms-x.x.x-jar-with-dependencies.jar to ums.jar
					-->
					<plugin>
						<groupId>org.apache.maven.plugins</groupId>
						<artifactId>maven-antrun-plugin</artifactId>
						<version>1.7</version>
						<executions>
							<execution>
								<id>process-resources-linux</id>
								<phase>process-resources</phase>
								<goals>
									<goal>run</goal>
								</goals>
								<configuration>
									<target unless="offline">
										<!-- Make sure the binaries folder exists -->
										<mkdir dir="${project.binaries}" />

										<!-- Download binaries -->
										<get src="${project.binaries-base}/linux/ffmpeg?p=${binary-revision}" dest="${project.binaries}/ffmpeg" usetimestamp="true" />
										<get src="${project.binaries-base}/linux/ffmpeg64?p=${binary-revision}" dest="${project.binaries}/ffmpeg64" usetimestamp="true" />
										<get src="${project.binaries-base}/linux/tsMuxeR?p=${binary-revision}" dest="${project.binaries}/tsMuxeR" usetimestamp="true" />
										<get src="${project.binaries-base}/linux/tsMuxeR-new?p=${binary-revision}" dest="${project.binaries}/tsMuxeR-new" usetimestamp="true" />
										<get src="${project.binaries-base}/linux/tsMuxeR_licence.txt?p=${binary-revision}" dest="${project.binaries}/tsMuxeR_license.txt" usetimestamp="true" />
									</target>
								</configuration>
							</execution>
							<execution>
								<id>copy-jar-with-dependencies-linux</id>
								<phase>package</phase>
								<goals>
									<goal>run</goal>
								</goals>
								<configuration>
									<target>
										<copy file="${project.basedir}/target/${project.artifactId}-${project.version}-jar-with-dependencies.jar"
											tofile="${project.basedir}/target/ums.jar" overwrite="true" />
									</target>
								</configuration>
							</execution>
						</executions>
					</plugin>
				</plugins>
			</build>
		</profile>

		<!--
			Mac OSX Java 7 profile: takes care of building the final package for Mac OSX using Java 7.
			Note: This does not make the .dmg you will have to do that manually. Use the open source dmgCreator
		-->
		<profile>
			<id>osx-java7</id>
			<activation>
				<activeByDefault>false</activeByDefault>
			</activation>
			<build>
				<plugins>
					<plugin>
						<groupId>org.apache.maven.plugins</groupId>
						<artifactId>maven-enforcer-plugin</artifactId>
						<version>1.4</version>
						<executions>
							<execution>
								<id>enforce-java</id>
								<goals>
									<goal>enforce</goal>
								</goals>
								<configuration>
									<rules>
										<requireJavaVersion>
											<version>[1.7.0-80,1.7.0-100]</version>
										</requireJavaVersion>
									</rules>
								</configuration>
							</execution>
						</executions>
					</plugin>
					<!--
						Plugin to download binaries before assembly
					-->
					<plugin>
						<groupId>org.apache.maven.plugins</groupId>
						<artifactId>maven-antrun-plugin</artifactId>
						<version>1.7</version>
						<executions>
							<execution>
								<id>process-resources-osx-java-7</id>
								<phase>test</phase>
								<goals>
									<goal>run</goal>
								</goals>
								<configuration>
									<target>
										<!-- Make sure the binaries folder exists -->
										<mkdir dir="${project.binaries}" />
										<mkdir dir="${project.binaries}/osx" />

										<!-- Download binaries -->
										<get src="${project.binaries-base}/osx/dcraw" dest="${project.binaries}/osx/dcraw" usetimestamp="true" />
										<get src="${project.binaries-base}/osx/ffmpeg" dest="${project.binaries}/osx/ffmpeg" usetimestamp="true" />
										<get src="${project.binaries-base}/osx/flac" dest="${project.binaries}/osx/flac" usetimestamp="true" />
										<get src="${project.binaries-base}/osx/libmediainfo.dylib" dest="${project.binaries}/libmediainfo.dylib" usetimestamp="true" />
										<get src="${project.binaries-base}/MediaInfo-License.html" dest="${project.binaries}/MediaInfo-License.html" usetimestamp="true" />
										<get src="${project.binaries-base}/osx/mencoder" dest="${project.binaries}/osx/mencoder" usetimestamp="true" />
										<get src="${project.binaries-base}/osx/mplayer" dest="${project.binaries}/osx/mplayer" usetimestamp="true" />
										<get src="${project.binaries-base}/osx/tsMuxeR" dest="${project.binaries}/osx/tsMuxeR" usetimestamp="true" />
										<get src="${project.binaries-base}/osx/tsMuxeR-new" dest="${project.binaries}/osx/tsMuxeR-new" usetimestamp="true" />

										<!-- MediaInfo library needs to be in the standard library path to be found -->
										<copy file="${project.binaries}/libmediainfo.dylib" todir="${project.basedir}" />
										<copy file="${project.binaries}/MediaInfo-License.html" todir="${project.basedir}" />

										<!-- Make all downloaded binaries executable -->
										<chmod dir="${project.binaries}/osx" perm="a+x" includes="*" />
									</target>
								</configuration>
							</execution>
							<execution>
								<id>prepare-package-osx-java-7</id>
								<phase>prepare-package</phase>
								<goals>
									<goal>run</goal>
								</goals>
								<configuration>
									<target>
										<!-- Make sure the target folder exists -->
										<mkdir dir="${project.build.directory}/${project.build.finalName}-distribution" />

										<!-- Create the shortcut to the Applications folder -->
										<exec executable="/usr/bin/osascript">
											<arg value="-e" />
											<arg value="tell application &quot;Finder&quot;" />
											<arg value="-e" />
											<arg value="set src to POSIX file &quot;/Applications&quot;" />
											<arg value="-e" />
											<arg value="set dest to POSIX file &quot;${project.build.directory}/${project.build.finalName}-distribution&quot;" />
											<arg value="-e" />
											<arg value="make new alias file to folder src at folder dest" />
											<arg value="-e" />
											<arg value="end tell" />
										</exec>
									</target>
								</configuration>
							</execution>
							<execution>
								<id>package app</id>
								<phase>prepare-package</phase>
								<goals>
									<goal>run</goal>
								</goals>
								<configuration>
									<target>
										<taskdef name="bundleapp" classname="com.oracle.appbundler.AppBundlerTask"
											classpath="${basedir}/src/main/external-resources/lib/appbundler-1.1.UMS.jar"/>
										<bundleapp outputdirectory="${project.build.directory}/${project.build.finalName}-distribution"
										           name="${project.name}"
										           displayname="${project.name}"
										           identifier="net.pms.PMS"
										           shortversion="${project.version}"
										           icon="${project.basedir}/src/main/resources/images/logo.icns"
										           applicationCategory="public.app-category.developer-tools"
										           mainclassname="net.pms.PMS">
											<!--<runtime dir="/Library/Java/JavaVirtualMachines/jdk1.7.0_21.jdk/Contents/Home"/>-->
											<classpath file="${project.build.directory}/${project.build.finalName}-jar-with-dependencies.jar"/>
											<option value="-Xmx768M"/>
											<option value="-Xss16M"/>
											<option value="-Dfile.encoding=UTF-8"/>
											<option value="-Djava.net.preferIPv4Stack=true"/>
										</bundleapp>
									</target>
								</configuration>
							</execution>
						</executions>
					</plugin>
					<plugin>
						<artifactId>maven-assembly-plugin</artifactId>
						<version>2.4</version>
						<executions>
							<!-- Assemble a jar with dependencies -->
							<execution>
								<id>make-jar-with-dependencies-osx-java-7</id>
								<phase>package</phase>
								<goals>
									<goal>single</goal>
								</goals>
								<configuration>
									<descriptors>
										<descriptor>${project.basedir}/src/main/assembly/jar-with-dependencies.xml</descriptor>
									</descriptors>
									<archive>
										<manifest>
											<mainClass>net.pms.PMS</mainClass>
											<addDefaultImplementationEntries>true</addDefaultImplementationEntries> <!-- see above for documentation -->
										</manifest>
									</archive>
								</configuration>
							</execution>
							<!--
								Assemble the UMS files in the right place before 
								moving them to the app Bundle.
							-->
							<execution>
								<id>make-assembly-osx-java-7</id>
								<phase>package</phase>
								<goals>
									<goal>single</goal>
								</goals>
								<configuration>
									<descriptors>
										<descriptor>${project.basedir}/src/main/assembly/assembly-osx_java7_8.xml</descriptor>
									</descriptors>
									<archive>
										<manifest>
											<mainClass>net.pms.PMS</mainClass>
											<addDefaultImplementationEntries>true</addDefaultImplementationEntries> <!-- see above for documentation -->
										</manifest>
									</archive>
								</configuration>
							</execution>
						</executions>
					</plugin>
				</plugins>
			</build>
		</profile>
		<!--
			Mac OSX Java 8 profile: takes care of building the final package for Mac OSX using Java 8.
			Note: This does not make the .dmg you will have to do that manually. Use the open source dmgCreator
		-->
		<profile>
			<id>osx-java8</id>
			<activation>
				<activeByDefault>false</activeByDefault>
			</activation>
			<build>
				<plugins>
					<plugin>
						<groupId>org.apache.maven.plugins</groupId>
						<artifactId>maven-enforcer-plugin</artifactId>
						<version>1.4</version>
						<executions>
							<execution>
								<id>enforce-java</id>
								<goals>
									<goal>enforce</goal>
								</goals>
								<configuration>
									<rules>
										<requireJavaVersion>
											<version>[1.8.0-51,1.8.0-100]</version>
										</requireJavaVersion>
									</rules>
								</configuration>
							</execution>
						</executions>
					</plugin>
					<!--
						Plugin to download binaries before assembly
					-->
					<plugin>
						<groupId>org.apache.maven.plugins</groupId>
						<artifactId>maven-antrun-plugin</artifactId>
						<version>1.7</version>
						<executions>
							<execution>
								<id>process-resources-osx-java-8</id>
								<phase>test</phase>
								<goals>
									<goal>run</goal>
								</goals>
								<configuration>
									<target>
										<!-- Make sure the binaries folder exists -->
										<mkdir dir="${project.binaries}" />
										<mkdir dir="${project.binaries}/osx" />

										<!-- Download binaries -->
										<get src="${project.binaries-base}/osx/dcraw" dest="${project.binaries}/osx/dcraw" usetimestamp="true" />
										<get src="${project.binaries-base}/osx/ffmpeg" dest="${project.binaries}/osx/ffmpeg" usetimestamp="true" />
										<get src="${project.binaries-base}/osx/flac" dest="${project.binaries}/osx/flac" usetimestamp="true" />
										<get src="${project.binaries-base}/osx/libmediainfo.dylib" dest="${project.binaries}/libmediainfo.dylib" usetimestamp="true" />
										<get src="${project.binaries-base}/MediaInfo-License.html" dest="${project.binaries}/MediaInfo-License.html" usetimestamp="true" />
										<get src="${project.binaries-base}/osx/mencoder" dest="${project.binaries}/osx/mencoder" usetimestamp="true" />
										<get src="${project.binaries-base}/osx/mplayer" dest="${project.binaries}/osx/mplayer" usetimestamp="true" />
										<get src="${project.binaries-base}/osx/tsMuxeR" dest="${project.binaries}/osx/tsMuxeR" usetimestamp="true" />
										<get src="${project.binaries-base}/osx/tsMuxeR-new" dest="${project.binaries}/osx/tsMuxeR-new" usetimestamp="true" />

										<!-- MediaInfo library needs to be in the standard library path to be found -->
										<copy file="${project.binaries}/libmediainfo.dylib" todir="${project.basedir}" />
										<copy file="${project.binaries}/MediaInfo-License.html" todir="${project.basedir}" />

										<!-- Make all downloaded binaries executable -->
										<chmod dir="${project.binaries}/osx" perm="a+x" includes="*" />
									</target>
								</configuration>
							</execution>
							<execution>
								<id>prepare-package-osx-java-8</id>
								<phase>prepare-package</phase>
								<goals>
									<goal>run</goal>
								</goals>
								<configuration>
									<target>
										<!-- Make sure the target folder exists -->
										<mkdir dir="${project.build.directory}/${project.build.finalName}-distribution" />

										<!-- Create the shortcut to the Applications folder -->
										<exec executable="/usr/bin/osascript">
											<arg value="-e" />
											<arg value="tell application &quot;Finder&quot;" />
											<arg value="-e" />
											<arg value="set src to POSIX file &quot;/Applications&quot;" />
											<arg value="-e" />
											<arg value="set dest to POSIX file &quot;${project.build.directory}/${project.build.finalName}-distribution&quot;" />
											<arg value="-e" />
											<arg value="make new alias file to folder src at folder dest" />
											<arg value="-e" />
											<arg value="end tell" />
										</exec>
									</target>
								</configuration>
							</execution>
							<execution>
								<id>package app</id>
								<phase>prepare-package</phase>
								<goals>
									<goal>run</goal>
								</goals>
								<configuration>
									<target>
										<taskdef name="bundleapp" classname="com.oracle.appbundler.AppBundlerTask"
											classpath="${basedir}/src/main/external-resources/lib/appbundler-1.1.UMS.jar"/>
										<bundleapp outputdirectory="${project.build.directory}/${project.build.finalName}-distribution"
										           name="${project.name}"
										           displayname="${project.name}"
										           identifier="net.pms.PMS"
										           shortversion="${project.version}"
										           icon="${project.basedir}/src/main/resources/images/logo.icns"
										           applicationCategory="public.app-category.developer-tools"
										           mainclassname="net.pms.PMS">
											<classpath file="${project.build.directory}/${project.build.finalName}-jar-with-dependencies.jar"/>
											<option value="-Xmx768M"/>
											<option value="-Xss16M"/>
											<option value="-Dfile.encoding=UTF-8"/>
											<option value="-Djava.net.preferIPv4Stack=true"/>
										</bundleapp>
									</target>
								</configuration>
							</execution>
						</executions>
					</plugin>
					<plugin>
						<artifactId>maven-assembly-plugin</artifactId>
						<version>2.4</version>
						<executions>
							<!-- Assemble a jar with dependencies -->
							<execution>
								<id>make-jar-with-dependencies-osx-java-8</id>
								<phase>package</phase>
								<goals>
									<goal>single</goal>
								</goals>
								<configuration>
									<descriptors>
										<descriptor>${project.basedir}/src/main/assembly/jar-with-dependencies.xml</descriptor>
									</descriptors>
									<archive>
										<manifest>
											<mainClass>net.pms.PMS</mainClass>
											<addDefaultImplementationEntries>true</addDefaultImplementationEntries> <!-- see above for documentation -->
										</manifest>
									</archive>
								</configuration>
							</execution>
							<!--
								Assemble the UMS files in the right place before 
								moving them to the app Bundle.
							-->
							<execution>
								<id>make-assembly-osx-java-8</id>
								<phase>package</phase>
								<goals>
									<goal>single</goal>
								</goals>
								<configuration>
									<descriptors>
										<descriptor>${project.basedir}/src/main/assembly/assembly-osx_java7_8.xml</descriptor>
									</descriptors>
									<archive>
										<manifest>
											<mainClass>net.pms.PMS</mainClass>
											<addDefaultImplementationEntries>true</addDefaultImplementationEntries> <!-- see above for documentation -->
										</manifest>
									</archive>
								</configuration>
							</execution>
						</executions>
					</plugin>
				</plugins>
			</build>
		</profile>
		<!--
			Hudson (windows-jar): minimal profile that builds pms.jar with the
			Windows JNA. The POSIX JNA causes snapshot builds to crash the JVM on
			Windows, whereas the Windows JNA only disables MediaInfo for Ubuntu
			users, who can still use ffmpeg.

			Another difference from the other profiles is that we don't download the
			binaries or build the tarball.
		-->
		<profile>
			<id>windows-jar</id>
			<activation>
				<activeByDefault>false</activeByDefault>
				<property>
					<name>env.HUDSON_URL</name>
				</property>
			</activation>

			<build>
				<plugins>
					<!-- Plugin to assemble a jar with dependencies -->
					<plugin>
						<artifactId>maven-assembly-plugin</artifactId>
						<version>2.4</version>
						<executions>
							<execution>
								<id>make-jar-with-dependencies-win</id>
								<phase>prepare-package</phase>
								<goals>
									<goal>single</goal>
								</goals>
								<configuration>
									<descriptors>
										<descriptor>${project.basedir}/src/main/assembly/jar-with-dependencies.xml</descriptor>
									</descriptors>
									<archive>
										<manifest>
											<mainClass>net.pms.PMS</mainClass>
											<addDefaultImplementationEntries>true</addDefaultImplementationEntries> <!-- see above for documentation -->
										</manifest>
									</archive>
								</configuration>
							</execution>
						</executions>
					</plugin>

					<!--
						Use the antrun plugin to: copy the
						pms-x.x.x-jar-with-dependencies.jar to pms.jar
					-->
					<plugin>
						<groupId>org.apache.maven.plugins</groupId>
						<artifactId>maven-antrun-plugin</artifactId>
						<version>1.8</version>
						<executions>
							<execution>
								<id>copy-jar-with-dependencies-linux</id>
								<phase>package</phase>
								<goals>
									<goal>run</goal>
								</goals>
								<configuration>
									<target>
										<copy file="${project.basedir}/target/${project.artifactId}-${project.version}-jar-with-dependencies.jar"
										      tofile="${project.basedir}/target/pms.jar" overwrite="true" />
									</target>
								</configuration>
							</execution>
						</executions>
					</plugin>

				</plugins>
			</build>
		</profile>

		<!--
			This profile allows running PMS from inside Eclipse
			(Requires a "mvn clean package" to download the binaries first)
		-->
		<profile>
			<id>run-from-eclipse</id>
			<build>
				<plugins>
					<plugin>
						<groupId>org.codehaus.mojo</groupId>
						<artifactId>exec-maven-plugin</artifactId>
						<version>1.4.0</version>
						<executions>
							<execution>
								<phase>test</phase>
								<goals>
									<goal>java</goal>
								</goals>
								<configuration>
									<classpathScope>test</classpathScope>
									<mainClass>net.pms.PMS</mainClass>
								</configuration>
							</execution>
						</executions>
					</plugin>
				</plugins>
			</build>
		</profile>
	</profiles>
</project><|MERGE_RESOLUTION|>--- conflicted
+++ resolved
@@ -385,15 +385,15 @@
 			<version>${findbugs-annotations-version}</version>
 		</dependency>
 		<dependency>
-<<<<<<< HEAD
+			<groupId>fm.last</groupId>
+			<artifactId>coverartarchive-api</artifactId>
+			<version>2.1.0</version>
+		</dependency>
+		</dependency>
+		<dependency>
 			<groupId>com.opencsv</groupId>
 			<artifactId>opencsv</artifactId>
 			<version>3.6</version>
-=======
-			<groupId>fm.last</groupId>
-			<artifactId>coverartarchive-api</artifactId>
-			<version>2.1.0</version>
->>>>>>> 60754ba2
 		</dependency>
 	</dependencies>
 	<build>
