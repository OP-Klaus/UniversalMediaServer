<?xml version="1.0" encoding="UTF-8"?>
<project xmlns="http://maven.apache.org/POM/4.0.0" xmlns:xsi="http://www.w3.org/2001/XMLSchema-instance"
	xsi:schemaLocation="http://maven.apache.org/POM/4.0.0 http://maven.apache.org/maven-v4_0_0.xsd">

	<!--
		UMS consists of two major parts: UMS itself and the third party software needed to
		run it. While UMS itself is 100% pure Java, some of the third party software is
		not. This means building a platform specific distribution boils down to first
		building the pms.jar and then assembling all application resources.

		Note that Maven 3 does not automatically install all dependencies, unlike Maven 2.
		To install all dependencies to your local repository, run the following commands:

		mvn com.savage7.maven.plugins:maven-external-dependency-plugin:resolve-external
		mvn com.savage7.maven.plugins:maven-external-dependency-plugin:install-external

		To build UMS, do:

			mvn clean package

		After building, the "target" directory will contain the binary.
		To generate a full source code report, do:

			mvn site

		After generating, the "target/site" directory will contain the reports.
	-->

	<modelVersion>4.0.0</modelVersion>
	<groupId>net.pms</groupId>
	<artifactId>ums</artifactId>
	<name>Universal Media Server</name>
	<packaging>jar</packaging>
<<<<<<< HEAD
	<version>4.0.1</version>
=======
	<version>4.0.3</version>
>>>>>>> 09f34105
	<url>http://www.universalmediaserver.com/</url>
	<inceptionYear>2012</inceptionYear>

	<!-- this is not required, but is recommended for plugin version checks -->
	<prerequisites>
		<maven>2.2.1</maven>
	</prerequisites>

	<organization>
		<name>Universal Media Server</name>
		<url>http://www.universalmediaserver.com/</url>
	</organization>
	<licenses>
		<license>
			<name>GNU General Public License version 2</name>
			<url>http://www.gnu.org/licenses/gpl-2.0.txt</url>
			<distribution>manual</distribution>
		</license>
	</licenses>
	<description>
		Universal Media Server is a cross-platform DLNA-compliant UPnP Media Server.
		Originally written to support the PlayStation 3, Universal Media Server has been
		expanded to support a range of other media renderers, including smartphones,
		televisions, music players and more.
	</description>
	<scm>
		<connection>scm:git:git://github.com/UniversalMediaServer/UniversalMediaServer.git</connection>
		<developerConnection>scm:git:git@github.com:UniversalMediaServer/UniversalMediaServer.git</developerConnection>
		<tag>master</tag>
		<url>https://github.com/UniversalMediaServer/UniversalMediaServer</url>
	</scm>
	<issueManagement>
		<system>Google Code</system>
		<url>http://code.google.com/p/universal-media-server/issues/list</url>
	</issueManagement>
	<properties>
		<!-- NSIS needs a version without "-SNAPSHOT" or "-b1" -->
<<<<<<< HEAD
		<project.version.short>4.0.1</project.version.short>
=======
		<project.version.short>4.0.3</project.version.short>
>>>>>>> 09f34105
		<cuelib-version>1.2.1-2008-06-13</cuelib-version>

		<!-- In versions after 1.6.0, they removed code that the MovieInfo plugin relies on -->
		<jgoodies-forms-version>1.6.0</jgoodies-forms-version>

		<jgoodies-looks-version>2.5.3</jgoodies-looks-version>
		<junrar-version>0.7</junrar-version>
		<mediautil-version>1.0</mediautil-version>
		<xmlwise-version>1.2.11</xmlwise-version>
		<slf4j-version>1.7.7</slf4j-version>

		<!-- Skip 4.65-1.05-RC because it doesn't work, author is working on fixing it -->
		<sevenzip-version>4.65-1.04-RC</sevenzip-version>

		<project.build.sourceEncoding>UTF-8</project.build.sourceEncoding>
		<project.external-resources>${project.basedir}/src/main/external-resources</project.external-resources>
		<project.binaries>${project.basedir}/target/bin</project.binaries>

		<!-- Snapshots should get their binaries from the trunk, releases from a tag -->
		<project.binaries-base>http://downloads.sourceforge.net/project/unimediaserver/Dependencies</project.binaries-base>
		<!-- <project.binaries-base>http://ps3mediaserver.googlecode.com/svn/tags/1.40.0</project.binaries-base> -->

		<maven-javadoc-plugin-version>2.9.1</maven-javadoc-plugin-version>
		<git-commit-id-plugin-version>2.1.9</git-commit-id-plugin-version>
	</properties>
	<pluginRepositories>
		<pluginRepository>
			<id>ossrh</id>
			<name>Sonatype OSS Repository</name>
			<url>https://oss.sonatype.org/content/repositories/snapshots</url>
			<layout>default</layout>
		</pluginRepository>
	</pluginRepositories>
	<repositories>
		<!-- Java.net -->
		<repository>
			<id>java.net</id>
			<name>Java.net Repository</name>
			<url>https://maven.java.net/content/groups/public/</url>
			<snapshots>
				<enabled>false</enabled>
			</snapshots>
		</repository>

		<!-- netty -->
		<repository>
			<id>jboss</id>
			<url>http://repository.jboss.org/</url>
			<releases>
				<enabled>false</enabled>
			</releases>
			<snapshots>
				<enabled>false</enabled>
			</snapshots>
		</repository>

		<!-- GSON -->
		<repository>
			<id>google-gson</id>
			<name>google-gson</name>
			<url>https://google-gson.googlecode.com/svn/mavenrepo/</url>
			<snapshots>
				<enabled>false</enabled>
			</snapshots>
		</repository>

		<!-- JBoss.org repository -->
		<repository>
			<id>jboss.releases</id>
			<name>JBoss releases</name>
			<url>https://repository.jboss.org/nexus/content/repositories/releases/</url>
			<releases>
				<enabled>true</enabled>
			</releases>
			<snapshots>
				<enabled>false</enabled>
			</snapshots>
		</repository>

		<!-- for jai-imageio-core-standalone, which is used by Thumbnailator -->
		<repository>
			<releases />
			<snapshots>
				<enabled>false</enabled>
			</snapshots>
			<id>mygrid-repository</id>
			<name>myGrid Repository</name>
			<url>http://www.mygrid.org.uk/maven/repository</url>
		</repository>
	</repositories>
	<dependencies>
		<!-- TODO this can be removed when MEncoder is removed -->
		<dependency>
			<groupId>org.beanshell</groupId>
			<artifactId>bsh-core</artifactId>
			<version>2.0b4</version>
		</dependency>
		<dependency>
			<groupId>commons-codec</groupId>
			<artifactId>commons-codec</artifactId>
			<version>1.9</version>
		</dependency>
		<dependency>
			<groupId>commons-collections</groupId>
			<artifactId>commons-collections</artifactId>
			<version>3.2.1</version>
		</dependency>
		<dependency>
			<groupId>commons-configuration</groupId>
			<artifactId>commons-configuration</artifactId>
			<version>1.10</version>
			<exclusions>
				<!--  no need for commons-logging, as jcl-over-slf4j provides the impl -->
				<exclusion>
					<artifactId>commons-logging</artifactId>
					<groupId>commons-logging</groupId>
				</exclusion>
			</exclusions>
		</dependency>
		<dependency>
			<groupId>commons-httpclient</groupId>
			<artifactId>commons-httpclient</artifactId>
			<version>3.1</version>
			<exclusions>
				<!--  no need for commons-logging, as jcl-over-slf4j provides the impl -->
				<exclusion>
					<artifactId>commons-logging</artifactId>
					<groupId>commons-logging</groupId>
				</exclusion>
			</exclusions>
		</dependency>
		<dependency>
			<groupId>commons-io</groupId>
			<artifactId>commons-io</artifactId>
			<version>2.4</version>
		</dependency>
		<dependency>
			<groupId>org.apache.commons</groupId>
			<artifactId>commons-lang3</artifactId>
			<version>3.3.2</version>
		</dependency>
		<dependency>
			<groupId>com.h2database</groupId>
			<artifactId>h2</artifactId>
			<version>1.3.176</version>
		</dependency>
		<dependency>
			<groupId>ch.qos.logback</groupId>
			<artifactId>logback-classic</artifactId>
			<version>1.1.2</version>
		</dependency>
		<dependency>
			<groupId>ch.qos.logback</groupId>
			<artifactId>logback-core</artifactId>
			<version>1.1.2</version>
		</dependency>
		<dependency>
			<groupId>org.apache.sanselan</groupId>
			<artifactId>sanselan</artifactId>
			<version>0.97-incubator</version>
		</dependency>
		<dependency>
			<groupId>org.slf4j</groupId>
			<artifactId>slf4j-api</artifactId>
			<version>${slf4j-version}</version>
		</dependency>
		<dependency>
			<groupId>org.slf4j</groupId>
			<artifactId>jcl-over-slf4j</artifactId>
			<version>${slf4j-version}</version>
		</dependency>
		<dependency>
			<groupId>com.google.code.gson</groupId>
			<artifactId>gson</artifactId>
			<version>2.2.4</version>
		</dependency>
		<dependency>
			<groupId>io.netty</groupId>
			<artifactId>netty</artifactId> <!-- Use 'netty-all' for 4.0 or above -->
			<version>3.9.1.Final</version>
			<scope>compile</scope>
		</dependency>

		<!-- maven replacement for nsisant-1.2.jar -->
		<dependency>
			<groupId>maven</groupId>
			<artifactId>maven-nsis-plugin</artifactId>
			<version>2.1</version>
		</dependency>
		<dependency>
			<groupId>net.java.dev.rome</groupId>
			<artifactId>rome</artifactId>
			<version>1.0.0</version>
		</dependency>
		<dependency>
			<groupId>net.coobird</groupId>
			<artifactId>thumbnailator</artifactId>
			<version>[0.4, 0.5)</version>
		</dependency>

		<!--
			this is not used on its own, but rather provides
			ImageReader subclasses that make support for additional
			formats (e.g. TIFF) available to the ImageIO API, and thus
			to Thumbnailator (our built-in image thumbnailer).

			XXX be careful upgrading this. this version is redistributable;
			other versions may not be:

			https://code.google.com/p/thumbnailator/issues/detail?id=32
			https://github.com/stain/jai-imageio-core
			http://stackoverflow.com/questions/1209583/using-java-advanced-imaging-with-maven
		-->
		<dependency>
			<groupId>net.java.dev.jai-imageio</groupId>
			<artifactId>jai-imageio-core-standalone</artifactId>
			<version>1.2-pre-dr-b04-2011-07-04</version>
		</dependency>

		<dependency>
			<groupId>org</groupId>
			<artifactId>jaudiotagger</artifactId>
			<version>2.0.3</version>
		</dependency>
		<dependency>
			<groupId>net.java.dev.jna</groupId>
			<artifactId>jna</artifactId>
			<version>${jna-version}</version>
		</dependency>

		<dependency>
			<groupId>com.jgoodies</groupId>
			<artifactId>jgoodies-forms</artifactId>
			<version>${jgoodies-forms-version}</version>
		</dependency>

		<dependency>
			<groupId>com.jgoodies</groupId>
			<artifactId>jgoodies-looks</artifactId>
			<version>${jgoodies-looks-version}</version>
		</dependency>

		<dependency>
			<groupId>com.github.junrar</groupId>
			<artifactId>junrar</artifactId>
			<version>${junrar-version}</version>
		</dependency>

		<!-- XXX: not Mavenized: https://code.google.com/p/cuelib/ -->
		<dependency>
			<groupId>jwbroek.cuelib</groupId>
			<artifactId>cuelib</artifactId>
			<version>${cuelib-version}</version>
		</dependency>

		<!-- XXX: not Mavenized: http://sourceforge.net/projects/mediachest/ -->
		<dependency>
			<groupId>mediautil</groupId>
			<artifactId>mediautil</artifactId>
			<version>${mediautil-version}</version>
		</dependency>

		<dependency>
			<groupId>xmlwise</groupId>
			<artifactId>xmlwise</artifactId>
			<version>${xmlwise-version}</version>
		</dependency>
		<dependency>
			<groupId>com.googlecode.juniversalchardet</groupId>
			<artifactId>juniversalchardet</artifactId>
			<version>1.0.3</version>
		</dependency>
		<dependency>
			<groupId>sevenzip</groupId>
			<artifactId>jbinding</artifactId>
			<version>${sevenzip-version}</version>
		</dependency>
		<dependency>
			<groupId>sevenzip-allplatforms</groupId>
			<artifactId>jbinding-allplatforms</artifactId>
			<version>${sevenzip-version}</version>
		</dependency>
		<dependency>
			<groupId>junit</groupId>
			<artifactId>junit</artifactId>
			<version>4.11</version>
			<scope>test</scope>
		</dependency>
		<dependency>
			<groupId>org.easytesting</groupId>
			<artifactId>fest-assert</artifactId>
			<version>1.4</version>
			<scope>test</scope>
		</dependency>
		<dependency>
			<groupId>net.java.dev.jna</groupId>
			<artifactId>jna</artifactId>
			<version>4.0.0</version>
		</dependency>
	</dependencies>
	<build>
		<defaultGoal>assembly:assembly</defaultGoal>

		<!-- specify how files in src/main/resources are bundled in the target jar -->
		<resources>
			<!-- 1) package unfiltered resources -->

			<!--
				This needs to be defined explicitly if a <resources>...</resources> 
				section is used
			-->
			<resource>
				<directory>src/main/resources</directory>
				<!--
					By default, Maven packages resources in the top-level of the jar e.g.

						/example.res

					The old PMS ant build packaged them in a "resources" directory
					e.g:

						/resources/example.res

					Currently, we preserve the old destination. If this is ever changed
					to the Maven default, a handful of files will need to be changed to
					reference "/example.res" rather than "/resources/example.res"
				-->
				<targetPath>resources</targetPath>
				<excludes>
					<exclude>project.properties</exclude>
				</excludes>

				<!-- Avoid inadvertently filtering binaries -->
				<filtering>false</filtering>
			</resource>

			<!-- 2) package filtered resources -->
			<resource>
				<directory>src/main/resources</directory>
				<targetPath>resources</targetPath>
				<includes>
					<include>project.properties</include>
				</includes>

				<!-- Filter to replace Maven properties -->
				<filtering>true</filtering>
			</resource>

			<!-- 3) package filtered NSIS header files -->
			<resource>
				<directory>src/main/external-resources/nsis</directory>
				<includes>
					<include>extra.nsh</include>
				</includes>

				<!-- Filter to replace Maven properties -->
				<filtering>true</filtering>
				<targetPath>..</targetPath>
			</resource>
		</resources>
		<testResources>
			<testResource>
				<directory>src/test/resources</directory>
				<includes>
					<include>project.properties</include>
				</includes>
				<targetPath>resources</targetPath>

				<!-- Enable the use of Maven properties -->
				<filtering>true</filtering>
			</testResource>
			<!--*.srt files to test charset detection-->
			<testResource>
				<directory>src/test/resources/net/pms/util</directory>
				<includes>
					<include>*.srt</include>
				</includes>
				<targetPath>net/pms/util</targetPath>
			</testResource>
		</testResources>
		<pluginManagement>
			<plugins>
				<plugin>
					<groupId>org.apache.maven.plugins</groupId>
					<artifactId>maven-surefire-plugin</artifactId>
					<configuration>

						<!--
							1) Force language because JUnit tests depend on English language strings

							2) Use our JNA dependency rather than the system's - fixes
							the following error on Linux (Ubuntu 12.04 with system
							jna-3.2.7.jar via libjna-java):

							There is an incompatible JNA native library installed on this system.
						-->
						<argLine>-Duser.language=en -Djna.nosys=true -XX:-UseSplitVerifier</argLine> <!-- only one argLine element is processed -->
					</configuration>
					<version>2.16</version>
				</plugin>

				<!--
					This plugin's configuration is used to store Eclipse m2e settings only.
					It has no influence on the Maven build itself.
				-->
				<plugin>
					<groupId>org.eclipse.m2e</groupId>
					<artifactId>lifecycle-mapping</artifactId>
					<version>1.0.0</version>
					<configuration>
						<lifecycleMappingMetadata>
							<pluginExecutions>
								<pluginExecution>
									<pluginExecutionFilter>
										<groupId>
											org.apache.maven.plugins
										</groupId>
										<artifactId>
											maven-antrun-plugin
										</artifactId>
										<versionRange>
											[1.7,)
										</versionRange>
										<goals>
											<goal>run</goal>
										</goals>
									</pluginExecutionFilter>
									<action>
										<ignore></ignore>
									</action>
								</pluginExecution>
								<pluginExecution>
									<pluginExecutionFilter>
										<groupId>
											pl.project13.maven
										</groupId>
										<artifactId>
											git-commit-id-plugin
										</artifactId>
										<versionRange>
											[${git-commit-id-plugin-version},)
										</versionRange>
										<goals>
											<goal>revision</goal>
										</goals>
									</pluginExecutionFilter>
									<action>
										<ignore></ignore>
									</action>
								</pluginExecution>
								<pluginExecution>
									<pluginExecutionFilter>
										<groupId>
											com.savage7.maven.plugins
										</groupId>
										<artifactId>
											maven-external-dependency-plugin
										</artifactId>
										<versionRange>
											[0.5,)
										</versionRange>
										<goals>
											<goal>install-external</goal>
											<goal>resolve-external</goal>
										</goals>
									</pluginExecutionFilter>
									<action>
										<ignore></ignore>
									</action>
								</pluginExecution>
							</pluginExecutions>
						</lifecycleMappingMetadata>
					</configuration>
				</plugin>
			</plugins>
		</pluginManagement>
		<plugins>
			<!--
				Plugin to add git commit information properties.
				These are used in the project.properties files.
				See: https://github.com/ktoso/maven-git-commit-id-plugin
			-->
			<plugin>
				<groupId>pl.project13.maven</groupId>
				<artifactId>git-commit-id-plugin</artifactId>
				<version>${git-commit-id-plugin-version}</version>
				<executions>
					<execution>
						<phase>initialize</phase>
						<goals>
							<goal>revision</goal>
						</goals>
					</execution>
				</executions>
				<configuration>
					<dateFormat>yyyy-MM-dd</dateFormat>
					<verbose>false</verbose>
					<generateGitPropertiesFile>false</generateGitPropertiesFile>
				</configuration>
			</plugin>

			<plugin>
				<artifactId>maven-compiler-plugin</artifactId>
<<<<<<< HEAD
				<version>2.5.1</version>
=======
				<version>3.1</version>
>>>>>>> 09f34105
				<configuration>
					<source>1.6</source>
					<target>1.6</target>
					<testSource>1.6</testSource>
					<testTarget>1.6</testTarget>
				</configuration>
			</plugin>

			<plugin>
				<artifactId>maven-eclipse-plugin</artifactId>
				<version>2.9</version>
				<configuration>
					<additionalProjectnatures>
						<projectnature>org.springframework.ide.eclipse.core.springnature</projectnature>
					</additionalProjectnatures>
					<additionalBuildcommands>
						<buildcommand>org.springframework.ide.eclipse.core.springbuilder</buildcommand>
					</additionalBuildcommands>
					<downloadSources>true</downloadSources>
					<downloadJavadocs>true</downloadJavadocs>
					<wtpversion>1.5</wtpversion>
				</configuration>
			</plugin>

			<plugin>
				<artifactId>maven-idea-plugin</artifactId>
				<version>2.2.1</version>
				<configuration>
					<downloadSources>true</downloadSources>
					<downloadJavadocs>true</downloadJavadocs>
					<dependenciesAsLibraries>true</dependenciesAsLibraries>
					<useFullNames>false</useFullNames>
				</configuration>
			</plugin>

			<!--
				This plugin will take care of installing the external dependencies that do not
				exist in a public Maven repository. That is why we store some jar files in the
				"src/main/external-resources/lib" directory and have this plugin take care of
				the installation at build time.
				
				Note: The plugin does not work automatically in Maven 3. To install the required
				dependencies execute the following commands:
				
				mvn com.savage7.maven.plugins:maven-external-dependency-plugin:resolve-external
				mvn com.savage7.maven.plugins:maven-external-dependency-plugin:install-external
				
				Checksums can be calculated with "openssl sha1 [filename]".
				
				See: http://code.google.com/p/maven-external-dependency-plugin/issues/detail?id=8#c4
			-->
			<plugin>
				<groupId>com.savage7.maven.plugins</groupId>
				<artifactId>maven-external-dependency-plugin</artifactId>
				<version>0.5</version>
				<inherited>false</inherited>
				<configuration>
					<stagingDirectory>${project.build.directory}/dependencies/</stagingDirectory>
					<createChecksum>true</createChecksum>
					<skipChecksumVerification>false</skipChecksumVerification>
					<force>false</force>
					<artifactItems>
						<artifactItem>
							<groupId>sevenzip</groupId>
							<artifactId>jbinding</artifactId>
							<version>${sevenzip-version}</version>
							<packaging>jar</packaging>
							<install>true</install>
							<downloadUrl>http://www.spirton.com/uploads/7-Zip-JBinding/7-Zip-JBinding-{version}.{packaging}</downloadUrl>
						</artifactItem>
						<artifactItem>
							<groupId>sevenzip-allplatforms</groupId>
							<artifactId>jbinding-allplatforms</artifactId>
							<version>${sevenzip-version}</version>
							<packaging>jar</packaging>
							<install>true</install>
							<downloadUrl>http://www.spirton.com/uploads/7-Zip-JBinding/7-Zip-JBinding-AllPlatforms-{version}.{packaging}</downloadUrl>
						</artifactItem>
						<artifactItem>
							<groupId>jwbroek.cuelib</groupId>
							<artifactId>cuelib</artifactId>
							<version>${cuelib-version}</version>
							<packaging>jar</packaging>
							<downloadUrl>http://cuelib.googlecode.com/files/cuelib-${cuelib-version}.jar</downloadUrl>
							<checksum>d03b6b960b3b83a2a419e8b5f07b6ba4bd18387b</checksum>
						</artifactItem>
						<artifactItem>
							<groupId>mediautil</groupId>
							<artifactId>mediautil</artifactId>
							<version>${mediautil-version}</version>
							<packaging>jar</packaging>
							<install>true</install>
							<force>false</force>
							<downloadUrl>http://downloads.sourceforge.net/project/mediachest/MediaUtil/Version%201.0/mediautil-1.zip</downloadUrl>
							<checksum>aa7ae51bb24a9268a8e57c6afe478c4293f84fda</checksum>
							<extractFile>mediautil-${mediautil-version}/mediautil-${mediautil-version}.jar</extractFile>
							<extractFileChecksum>e843cd55def75dce57123c79b7f36caca4841466</extractFileChecksum>
						</artifactItem>
					</artifactItems>
				</configuration>
				<executions>
					<execution>
						<id>clean-external-dependencies</id>
						<phase>clean</phase>
						<goals>
							<!-- mvn com.savage7.maven.plugins:maven-external-dependency-plugin:clean-external -->
							<goal>clean-external</goal>
						</goals>
					</execution>
					<execution>
						<id>resolve-install-external-dependencies</id>
						<!-- Note: this phase works in Maven 2. In Maven 3, it needs to be triggered manually. See above -->
						<phase>validate</phase>
						<goals>
							<!-- mvn com.savage7.maven.plugins:maven-external-dependency-plugin:resolve-external -->
							<goal>resolve-external</goal>

							<!-- mvn com.savage7.maven.plugins:maven-external-dependency-plugin:install-external -->
							<goal>install-external</goal>
						</goals>
					</execution>
				</executions>
			</plugin>
			<plugin>
				<groupId>org.apache.maven.plugins</groupId>
				<artifactId>maven-site-plugin</artifactId>
				<version>3.3</version>
				<dependencies>
					<dependency>
						<groupId>org.apache.maven.doxia</groupId>
						<artifactId>doxia-module-docbook-simple</artifactId>
						<version>1.5</version>
					</dependency>
				</dependencies>
				<configuration>
					<reportPlugins>
						<plugin>
							<groupId>org.apache.maven.plugins</groupId>
							<artifactId>maven-project-info-reports-plugin</artifactId>
							<version>2.7</version>
							<reports>
								<report>index</report>
								<report>dependencies</report>
								<report>dependency-convergence</report>
								<report>dependency-management</report>
								<report>plugins</report>
							</reports>
						</plugin>

						<!-- PMS tests report -->
						<plugin>
							<groupId>org.apache.maven.plugins</groupId>
							<artifactId>maven-surefire-report-plugin</artifactId>
							<version>2.16</version>
							<configuration>
								<showSuccess>false</showSuccess>
							</configuration>
						</plugin>

						<!-- Javadoc -->
						<plugin>
							<groupId>org.apache.maven.plugins</groupId>
							<artifactId>maven-javadoc-plugin</artifactId>
							<version>${maven-javadoc-plugin-version}</version>
							<configuration>
								<quiet>true</quiet>
								<tags>
									<tag>
										<name>todo</name>
										<placement>a</placement>
										<head>To Do:</head>
									</tag>
									<tag>
										<name>review</name>
										<placement>a</placement>
										<head>Review:</head>
									</tag>
								</tags>
								<detectJavaApiLink>false</detectJavaApiLink>
								<links>
									<link>http://docs.oracle.com/javase/7/docs/api/</link>
								</links>

								<!--
									Doclet to generate class diagrams inside Javadoc.
									Requires the installation of Graphviz (http://www.graphviz.org/)
								-->
								<doclet>org.jboss.apiviz.APIviz</doclet>
								<docletArtifact>
									<groupId>org.jboss.apiviz</groupId>
									<artifactId>apiviz</artifactId>
									<version>1.3.2.GA</version>
								</docletArtifact>
								<useStandardDocletOptions>true</useStandardDocletOptions>
							</configuration>
						</plugin>

						<!-- Class dependency report -->
						<plugin>
							<groupId>org.codehaus.mojo</groupId>
							<artifactId>jdepend-maven-plugin</artifactId>
							<version>2.0-beta-2</version>
						</plugin>

						<!-- Findbugs report -->
						<plugin>
							<groupId>org.codehaus.mojo</groupId>
							<artifactId>findbugs-maven-plugin</artifactId>
							<version>2.5.4</version>
						</plugin>

						<!-- Checkstyle report will go out of memory because of the huge amount of issues it finds(!)
						<plugin>
							<groupId>org.apache.maven.plugins</groupId>
							<artifactId>maven-checkstyle-plugin</artifactId>
							<version>2.11</version>
						</plugin> -->

						<!-- Cobertura Test Coverage report -->
						<plugin>
							<groupId>org.codehaus.mojo</groupId>
							<artifactId>cobertura-maven-plugin</artifactId>
							<version>2.6</version>
						</plugin>

						<plugin>
							<groupId>org.apache.maven.plugins</groupId>
							<artifactId>maven-pmd-plugin</artifactId>
							<version>3.1</version>
							<configuration>
								<linkXref>false</linkXref>
								<sourceEncoding>utf-8</sourceEncoding>
								<minimumTokens>100</minimumTokens>
								<targetJdk>1.6</targetJdk>
							</configuration>
						</plugin>

						<!-- L10n internationalization report is not working with the latest maven site version
						<plugin>
							<groupId>org.codehaus.mojo</groupId>
							<artifactId>l10n-maven-plugin</artifactId>
							<version>1.0-alpha-2</version>
							<configuration>
								<locales>
									<locale>de</locale>
									<locale>bg</locale>
									<locale>br</locale>
									<locale>ca</locale>
									<locale>cz</locale>
									<locale>da</locale>
									<locale>de</locale>
									<locale>el</locale>
									<locale>es</locale>
									<locale>fi</locale>
									<locale>fr</locale>
									<locale>is</locale>
									<locale>it</locale>
									<locale>ja</locale>
									<locale>ko</locale>
									<locale>nl</locale>
									<locale>no</locale>
									<locale>pl</locale>
									<locale>pt</locale>
									<locale>ro</locale>
									<locale>ru</locale>
									<locale>sl</locale>
									<locale>sv</locale>
									<locale>zhs</locale>
									<locale>zht</locale>
								</locales>
							</configuration>
						</plugin> -->
					</reportPlugins>
				</configuration>
			</plugin>
			<plugin>
				<groupId>org.apache.maven.plugins</groupId>
				<artifactId>maven-source-plugin</artifactId>
				<version>2.2.1</version>
			</plugin>
			<plugin>
				<groupId>org.apache.maven.plugins</groupId>
				<artifactId>maven-javadoc-plugin</artifactId>
				<version>${maven-javadoc-plugin-version}</version>
			</plugin>
		</plugins>
	</build>
	<profiles>
		<!--
			Windows profile: takes care of building the final package for Microsoft Windows
		-->
		<profile>
			<id>windows</id>
			<activation>
				<activeByDefault>false</activeByDefault>
				<os>
					<family>windows</family>
				</os>
			</activation>
<<<<<<< HEAD

			<properties>
				<!--
					Last known JNA version known not to cause a Java crash
					when browsing folders with files in them on Windows.
				-->
				<jna-version>3.2.5</jna-version>
			</properties>
=======
>>>>>>> 09f34105

			<pluginRepositories>
				<pluginRepository>
					<id>Codehaus Snapshots</id>
					<url>http://nexus.codehaus.org/snapshots/</url>
					<snapshots>
						<enabled>true</enabled>
					</snapshots>
					<releases>
						<enabled>true</enabled>
					</releases>
				</pluginRepository>
			</pluginRepositories>

			<build>
				<plugins>
					<!-- Plugin to assemble a jar with dependencies -->
					<plugin>
						<artifactId>maven-assembly-plugin</artifactId>
						<version>2.4</version>
						<executions>
							<execution>
								<id>make-jar-with-dependencies-win</id>
								<phase>prepare-package</phase>
								<goals>
									<goal>single</goal>
								</goals>
								<configuration>
									<descriptors>
										<descriptor>${project.basedir}/src/main/assembly/jar-with-dependencies.xml</descriptor>
									</descriptors>
									<archive>
										<manifest>
											<mainClass>net.pms.PMS</mainClass>
											<!--
												this is required to make the ImageIo image "plugins" provided by jai-imageio-core-standalone work.
												without it, the following exception is thrown when PMS starts:

												Configuration error: java.util.ServiceConfigurationError: javax.imageio.spi.ImageInputStreamSpi:
													Provider com.sun.media.imageioimpl.stream.ChannelImageInputStreamSpi could not be instantiated:
														java.lang.IllegalArgumentException: vendorName == null!

												See: https://thierrywasyl.wordpress.com/2009/07/24/jai-how-to-solve-vendorname-null-exception/
											-->
											<addDefaultImplementationEntries>true</addDefaultImplementationEntries>
										</manifest>
									</archive>
								</configuration>
							</execution>
						</executions>
					</plugin>

					<!--
						Plugin to move the pms-x.x.x-jar-with-dependencies.jar to pms.jar
					-->
					<plugin>
						<groupId>org.apache.maven.plugins</groupId>
						<artifactId>maven-antrun-plugin</artifactId>
						<version>1.7</version>
						<executions>
							<execution>
								<id>process-resources-windows</id>
								<phase>process-resources</phase>
								<goals>
									<goal>run</goal>
								</goals>
								<configuration>
									<target unless="offline">
										<!-- Make sure the download folders exist -->
										<mkdir dir="${project.binaries}" />
										<mkdir dir="${project.binaries}/win32" />
										<mkdir dir="${project.binaries}/win32/avisynth" />
										<mkdir dir="${project.binaries}/win32/codecs" />
										<mkdir dir="${project.binaries}/win32/dvrms" />
										<mkdir dir="${project.binaries}/win32/fonts" />
										<mkdir dir="${project.binaries}/win32/fonts/conf.avail" />
										<mkdir dir="${project.binaries}/win32/fonts/conf.d" />
										<mkdir dir="${project.binaries}/win32/fonts" />
										<mkdir dir="${project.binaries}/win32/interframe" />
										<mkdir dir="${project.binaries}/win32/mplayer" />
										<mkdir dir="${project.binaries}/win32/service" />

										<!-- Download all necessary Windows binaries. Keep the same structure because NSIS expects it that way. -->
										<get src="${project.binaries-base}/MediaInfo.dll" dest="${project.binaries}/MediaInfo.dll"  usetimestamp="true" />
										<get src="${project.binaries-base}/MediaInfo64.dll" dest="${project.binaries}/MediaInfo64.dll" usetimestamp="true" />
										<get src="${project.binaries-base}/MediaInfo-License.html" dest="${project.binaries}/MediaInfo-License.html" usetimestamp="true" />
										<get src="${project.binaries-base}/win32/LICENSE-dsnative.txt" dest="${project.binaries}/win32/LICENSE-dsnative.txt" usetimestamp="true" />
										<get src="${project.binaries-base}/win32/LICENSE-mplayer.txt" dest="${project.binaries}/win32/LICENSE-mplayer.txt" usetimestamp="true" />
										<get src="${project.binaries-base}/win32/builds.txt" dest="${project.binaries}/win32/builds.txt" usetimestamp="true" />
										<get src="${project.binaries-base}/win32/dcrawMS.exe" dest="${project.binaries}/win32/dcrawMS.exe" usetimestamp="true" />
										<get src="${project.binaries-base}/win32/ffmpeg.exe" dest="${project.binaries}/win32/ffmpeg.exe" usetimestamp="true" />
										<get src="${project.binaries-base}/win32/flac.exe" dest="${project.binaries}/win32/flac.exe" usetimestamp="true" />
										<get src="${project.binaries-base}/win32/mencoder.exe" dest="${project.binaries}/win32/mencoder.exe" usetimestamp="true" />
										<get src="${project.binaries-base}/win32/mplayer.exe" dest="${project.binaries}/win32/mplayer.exe"  usetimestamp="true" />
										<get src="${project.binaries-base}/win32/tsMuxeR.exe" dest="${project.binaries}/win32/tsMuxeR.exe" usetimestamp="true" />
										<get src="${project.binaries-base}/win32/tsMuxeR-new.exe" dest="${project.binaries}/win32/tsMuxeR-new.exe" usetimestamp="true" />
										<get src="${project.binaries-base}/win32/vcomp100.dll" dest="${project.binaries}/win32/vcomp100.dll" usetimestamp="true" />
										<get src="${project.binaries-base}/win32/avisynth/avisynth.exe" dest="${project.binaries}/win32/avisynth/avisynth.exe" usetimestamp="true" />
										<get src="${project.binaries-base}/win32/codecs/drv33260.dll" dest="${project.binaries}/win32/codecs/drv33260.dll" usetimestamp="true" />
										<get src="${project.binaries-base}/win32/codecs/drv43260.dll" dest="${project.binaries}/win32/codecs/drv43260.dll" usetimestamp="true" />
										<get src="${project.binaries-base}/win32/codecs/drvc.dll" dest="${project.binaries}/win32/codecs/drvc.dll" usetimestamp="true" />
										<get src="${project.binaries-base}/win32/codecs/pncrt.dll" dest="${project.binaries}/win32/codecs/pncrt.dll" usetimestamp="true" />
										<get src="${project.binaries-base}/win32/codecs/sipr3260.dll" dest="${project.binaries}/win32/codecs/sipr3260.dll" usetimestamp="true" />
										<get src="${project.binaries-base}/win32/codecs/tokr3260.dll" dest="${project.binaries}/win32/codecs/tokr3260.dll" usetimestamp="true" />
										<get src="${project.binaries-base}/win32/codecs/wma9dmod.dll" dest="${project.binaries}/win32/codecs/wma9dmod.dll" usetimestamp="true" />
										<get src="${project.binaries-base}/win32/codecs/wmv9dmod.dll" dest="${project.binaries}/win32/codecs/wmv9dmod.dll" usetimestamp="true" />
										<get src="${project.binaries-base}/win32/codecs/wmvdmod.dll" dest="${project.binaries}/win32/codecs/wmvdmod.dll" usetimestamp="true" />
										<get src="${project.binaries-base}/win32/dvrms/ffmpeg_MPGMUX.exe" dest="${project.binaries}/win32/dvrms/ffmpeg_MPGMUX.exe" usetimestamp="true" />
										<get src="${project.binaries-base}/win32/dvrms/pthreadGC2.dll" dest="${project.binaries}/win32/dvrms/pthreadGC2.dll" usetimestamp="true" />
										<get src="${project.binaries-base}/win32/fonts/fonts.conf" dest="${project.binaries}/win32/fonts/fonts.conf" usetimestamp="true" />
										<get src="${project.binaries-base}/win32/fonts/conf.d/20-unhint-small-vera.conf" dest="${project.binaries}/win32/fonts/conf.d/20-unhint-small-vera.conf" usetimestamp="true" />
										<get src="${project.binaries-base}/win32/fonts/conf.d/30-metric-aliases.conf" dest="${project.binaries}/win32/fonts/conf.d/30-metric-aliases.conf" usetimestamp="true" />
										<get src="${project.binaries-base}/win32/fonts/conf.d/30-urw-aliases.conf" dest="${project.binaries}/win32/fonts/conf.d/30-urw-aliases.conf" usetimestamp="true" />
										<get src="${project.binaries-base}/win32/fonts/conf.d/40-nonlatin.conf" dest="${project.binaries}/win32/fonts/conf.d/40-nonlatin.conf" usetimestamp="true" />
										<get src="${project.binaries-base}/win32/fonts/conf.d/45-latin.conf" dest="${project.binaries}/win32/fonts/conf.d/45-latin.conf" usetimestamp="true" />
										<get src="${project.binaries-base}/win32/fonts/conf.d/49-sansserif.conf" dest="${project.binaries}/win32/fonts/conf.d/49-sansserif.conf" usetimestamp="true" />
										<get src="${project.binaries-base}/win32/fonts/conf.d/50-user.conf" dest="${project.binaries}/win32/fonts/conf.d/50-user.conf" usetimestamp="true" />
										<get src="${project.binaries-base}/win32/fonts/conf.d/51-local.conf" dest="${project.binaries}/win32/fonts/conf.d/51-local.conf" usetimestamp="true" />
										<get src="${project.binaries-base}/win32/fonts/conf.d/60-latin.conf" dest="${project.binaries}/win32/fonts/conf.d/60-latin.conf" usetimestamp="true" />
										<get src="${project.binaries-base}/win32/fonts/conf.d/65-fonts-persian.conf" dest="${project.binaries}/win32/fonts/conf.d/65-fonts-persian.conf" usetimestamp="true" />
										<get src="${project.binaries-base}/win32/fonts/conf.d/65-nonlatin.conf" dest="${project.binaries}/win32/fonts/conf.d/65-nonlatin.conf" usetimestamp="true" />
										<get src="${project.binaries-base}/win32/fonts/conf.d/69-unifont.conf" dest="${project.binaries}/win32/fonts/conf.d/69-unifont.conf" usetimestamp="true" />
										<get src="${project.binaries-base}/win32/fonts/conf.d/80-delicious.conf" dest="${project.binaries}/win32/fonts/conf.d/80-delicious.conf" usetimestamp="true" />
										<get src="${project.binaries-base}/win32/fonts/conf.d/90-synthetic.conf" dest="${project.binaries}/win32/fonts/conf.d/90-synthetic.conf" usetimestamp="true" />
										<get src="${project.binaries-base}/win32/fonts/conf.d/README" dest="${project.binaries}/win32/fonts/conf.d/README" usetimestamp="true" />
										<get src="${project.binaries-base}/win32/interframe/InterFrame2.avsi" dest="${project.binaries}/win32/interframe/InterFrame2.avsi" usetimestamp="true" />
										<get src="${project.binaries-base}/win32/interframe/svpflow_cpu.dll" dest="${project.binaries}/win32/interframe/svpflow_cpu.dll" usetimestamp="true" />
										<get src="${project.binaries-base}/win32/interframe/svpflow_gpu.dll" dest="${project.binaries}/win32/interframe/svpflow_gpu.dll" usetimestamp="true" />
										<get src="${project.binaries-base}/win32/interframe/svpflow1.dll" dest="${project.binaries}/win32/interframe/svpflow1.dll" usetimestamp="true" />
										<get src="${project.binaries-base}/win32/interframe/svpflow2.dll" dest="${project.binaries}/win32/interframe/svpflow2.dll" usetimestamp="true" />
										<get src="${project.binaries-base}/win32/mplayer/config" dest="${project.binaries}/win32/mplayer/config" usetimestamp="true" />
										<get src="${project.binaries-base}/win32/mplayer/input.conf" dest="${project.binaries}/win32/mplayer/input.conf" usetimestamp="true" />
										<get src="${project.binaries-base}/win32/mplayer/subfont.ttf" dest="${project.binaries}/win32/mplayer/subfont.ttf" usetimestamp="true" />
										<get src="${project.binaries-base}/win32/service/wrapper-community-license-1.1.txt" dest="${project.binaries}/win32/service/wrapper-community-license-1.1.txt" usetimestamp="true" />
										<get src="${project.binaries-base}/win32/service/wrapper.conf" dest="${project.binaries}/win32/service/wrapper.conf" usetimestamp="true" />
										<get src="${project.binaries-base}/win32/service/wrapper.dll" dest="${project.binaries}/win32/service/wrapper.dll" usetimestamp="true" />
										<get src="${project.binaries-base}/win32/service/wrapper.exe" dest="${project.binaries}/win32/service/wrapper.exe" usetimestamp="true" />
										<get src="${project.binaries-base}/win32/service/wrapper.jar" dest="${project.binaries}/win32/service/wrapper.jar" usetimestamp="true" />
									</target>
								</configuration>
							</execution>
							<execution>
								<id>prepare-package-windows</id>
								<phase>prepare-package</phase>
								<goals>
									<goal>run</goal>
								</goals>
								<configuration>
									<target>
										<!-- Copy the pms-x.x.x-jar-with-dependencies.jar to pms.jar -->
										<copy file="${project.basedir}/target/${project.artifactId}-${project.version}-jar-with-dependencies.jar"
										      tofile="${project.basedir}/target/ums.jar" overwrite="true" />

										<!-- MediaInfo library needs to be in the standard library path to be found -->
										<copy file="${project.binaries}/MediaInfo.dll" todir="${project.basedir}" />
										<copy file="${project.binaries}/MediaInfo64.dll" todir="${project.basedir}" />
										<copy file="${project.binaries}/MediaInfo-License.html" todir="${project.basedir}" />
									</target>
								</configuration>
							</execution>
						</executions>
					</plugin>

					<!--
						Plugin to build a Windows installer using the nullsoft scriptable install system (NSIS)
						The "generate-project" goal generates a file "target/project.nsh", which contains the
						definitions for project variables like "${PROJECT_BASEDIR}" that can be used in the
						"pms.nsi" and "setup.nsi" files. 
					-->
					<plugin>
						<groupId>org.codehaus.mojo</groupId>
						<artifactId>nsis-maven-plugin</artifactId>
						<version>1.0-SNAPSHOT</version>
						<executions>
							<execution>
								<id>build-pms-windows</id>
								<configuration>
									<makensisBin>${project.external-resources}/third-party/nsis/makensis.exe</makensisBin>
									<outputFile>${project.build.directory}/UMS.exe</outputFile>
									<setupScript>${project.external-resources}/nsis/pms.nsi</setupScript>
								</configuration>
								<phase>package</phase>
								<goals>
									<goal>generate-project</goal>
									<goal>compile</goal>
								</goals>
							</execution>

							<execution>
								<id>build-setup-windows</id>
								<configuration>
									<makensisBin>${project.external-resources}/third-party/nsis/makensis.exe</makensisBin>
									<outputFile>${project.build.directory}/UMS-setup.exe</outputFile>
									<setupScript>${project.external-resources}/nsis/setup.nsi</setupScript>
								</configuration>
								<phase>package</phase>
								<goals>
									<goal>generate-project</goal>
									<goal>compile</goal>
								</goals>
							</execution>
						</executions>
					</plugin>
				</plugins>
			</build>
		</profile>

		<!--
			Linux profile: takes care of building the final package for Linux
		-->
		<profile>
			<id>linux</id>
			<!--
				 this setting does the right thing on Linux
				 and is needed for the Hudson profile to work
			 -->
			<activation>
				<activeByDefault>false</activeByDefault>
			</activation>

			<build>
				<plugins>
					<plugin>
						<artifactId>maven-assembly-plugin</artifactId>
						<version>2.4</version>
						<executions>
							<!-- Assemble a jar with dependencies -->
							<execution>
								<id>make-jar-with-dependencies-linux</id>
								<phase>package</phase>
								<goals>
									<goal>single</goal>
								</goals>
								<configuration>
									<descriptors>
										<descriptor>${project.basedir}/src/main/assembly/jar-with-dependencies.xml</descriptor>
									</descriptors>
									<archive>
										<manifest>
											<mainClass>net.pms.PMS</mainClass>
											<addDefaultImplementationEntries>true</addDefaultImplementationEntries> <!-- see above for documentation -->
										</manifest>
									</archive>
								</configuration>
							</execution>

							<!-- Assemble the PMS distribution file. -->
							<execution>
								<id>build-pms-linux</id>
								<phase>package</phase>
								<goals>
									<goal>single</goal>
								</goals>
								<configuration>
									<descriptors>
										<descriptor>${project.basedir}/src/main/assembly/assembly-linux.xml</descriptor>
									</descriptors>
									<archive>
										<manifest>
											<mainClass>net.pms.PMS</mainClass>
											<addDefaultImplementationEntries>true</addDefaultImplementationEntries> <!-- see above for documentation -->
										</manifest>
									</archive>
								</configuration>
							</execution>
						</executions>
					</plugin>
					<!--
						Use the antrun plugin to:

						Download the tsMuxeR binary to ${project.binaries}/tsMuxeR
						Copy the pms-x.x.x-jar-with-dependencies.jar to ums.jar
					-->
					<plugin>
						<groupId>org.apache.maven.plugins</groupId>
						<artifactId>maven-antrun-plugin</artifactId>
						<version>1.7</version>
						<executions>
							<execution>
								<id>process-resources-linux</id>
								<phase>process-resources</phase>
								<goals>
									<goal>run</goal>
								</goals>
								<configuration>
									<target unless="offline">
										<!-- Make sure the binaries folder exists -->
										<mkdir dir="${project.binaries}" />

										<!-- Download binaries -->
										<get src="${project.binaries-base}/linux/ffmpeg" dest="${project.binaries}/ffmpeg" usetimestamp="true" />
										<get src="${project.binaries-base}/linux/tsMuxeR" dest="${project.binaries}/tsMuxeR" usetimestamp="true" />
										<get src="${project.binaries-base}/linux/tsMuxeR-new" dest="${project.binaries}/tsMuxeR-new" usetimestamp="true" />
										<get src="${project.binaries-base}/linux/tsMuxeR_licence.txt" dest="${project.binaries}/tsMuxeR_license.txt" usetimestamp="true" />
									</target>
								</configuration>
							</execution>
							<execution>
								<id>copy-jar-with-dependencies-linux</id>
								<phase>package</phase>
								<goals>
									<goal>run</goal>
								</goals>
								<configuration>
									<target>
										<copy file="${project.basedir}/target/${project.artifactId}-${project.version}-jar-with-dependencies.jar"
											tofile="${project.basedir}/target/ums.jar" overwrite="true" />
									</target>
								</configuration>
							</execution>
						</executions>
					</plugin>
				</plugins>
			</build>			
		</profile>

		<!--
			Mac OSX profile: takes care of building the final package for Mac OSX
		-->
		<profile>
			<id>osx</id>
			<activation>
				<activeByDefault>false</activeByDefault>
				<os>
					<family>mac</family>
				</os>
			</activation>

			<build>
				<plugins>

					<!--
						Plugin to download binaries before assembly
					-->
					<plugin>
						<groupId>org.apache.maven.plugins</groupId>
						<artifactId>maven-antrun-plugin</artifactId>
						<version>1.7</version>
						<executions>
							<execution>
								<id>process-resources-osx</id>
								<phase>test</phase>
								<goals>
									<goal>run</goal>
								</goals>

								<configuration>
									<target unless="offline">
										<!-- Make sure the binaries folder exists -->
										<mkdir dir="${project.binaries}" />
										<mkdir dir="${project.binaries}/osx" />

										<!-- Download binaries -->
										<get src="${project.binaries-base}/osx/dcraw" dest="${project.binaries}/osx/dcraw" usetimestamp="true" />
										<get src="${project.binaries-base}/osx/ffmpeg" dest="${project.binaries}/osx/ffmpeg" usetimestamp="true" />
										<get src="${project.binaries-base}/osx/flac" dest="${project.binaries}/osx/flac" usetimestamp="true" />
										<get src="${project.binaries-base}/osx/libmediainfo.dylib" dest="${project.binaries}/libmediainfo.dylib" usetimestamp="true" />
										<get src="${project.binaries-base}/MediaInfo-License.html" dest="${project.binaries}/MediaInfo-License.html" usetimestamp="true" />
										<get src="${project.binaries-base}/osx/mencoder" dest="${project.binaries}/osx/mencoder" usetimestamp="true" />
										<get src="${project.binaries-base}/osx/mplayer" dest="${project.binaries}/osx/mplayer" usetimestamp="true" />
										<get src="${project.binaries-base}/osx/tsMuxeR" dest="${project.binaries}/osx/tsMuxeR" usetimestamp="true" />
										<get src="${project.binaries-base}/osx/tsMuxeR-new" dest="${project.binaries}/osx/tsMuxeR-new" usetimestamp="true" />

										<!-- MediaInfo library needs to be in the standard library path to be found -->
										<copy file="${project.binaries}/libmediainfo.dylib" todir="${project.basedir}" />
										<copy file="${project.binaries}/MediaInfo-License.html" todir="${project.basedir}" />

										<!-- Make all downloaded binaries executable -->
										<chmod dir="${project.binaries}/osx" perm="a+x" includes="*" />
									</target>
								</configuration>
							</execution>
							<execution>
								<id>prepare-package-osx</id>
								<phase>prepare-package</phase>
								<goals>
									<goal>run</goal>
								</goals>
								<configuration>
									<target>
										<!-- Make sure the target folder exists -->
										<mkdir dir="${project.build.directory}/${project.build.finalName}-distribution" />

										<!-- Create the shortcut to the Applications folder -->
										<exec executable="/usr/bin/osascript">
											<arg value="-e" />
											<arg value="tell application &quot;Finder&quot;" />
											<arg value="-e" />
											<arg value="set src to POSIX file &quot;/Applications&quot;" />
											<arg value="-e" />
											<arg value="set dest to POSIX file &quot;${project.build.directory}/${project.build.finalName}-distribution&quot;" />
											<arg value="-e" />
											<arg value="if not exists dest then" />
											<arg value="-e" />
											<arg value="make new alias file to folder src at folder dest" />
											<arg value="-e" />
											<arg value="end if" />
											<arg value="-e" />
											<arg value="end tell" />
										</exec>
									</target>
								</configuration>
							</execution>
						</executions>
					</plugin>
					<plugin>
						<artifactId>maven-assembly-plugin</artifactId>
						<version>2.4</version>
						<executions>
							<!-- Assemble a jar with dependencies -->
							<execution>
								<id>make-jar-with-dependencies-osx</id>
								<phase>package</phase>
								<goals>
									<goal>single</goal>
								</goals>
								<configuration>
									<descriptors>
										<descriptor>${project.basedir}/src/main/assembly/jar-with-dependencies.xml</descriptor>
									</descriptors>
									<archive>
										<manifest>
											<mainClass>net.pms.PMS</mainClass>
											<addDefaultImplementationEntries>true</addDefaultImplementationEntries> <!-- see above for documentation -->
										</manifest>
									</archive>
								</configuration>
							</execution>
							<!--
								Assemble the PMS files in the right place before creating
								the App Bundle and DMG disk image.
							-->
							<execution>
								<id>make-assembly-osx</id>
								<phase>package</phase>
								<goals>
									<goal>single</goal>
								</goals>
								<configuration>
									<descriptors>
										<descriptor>${project.basedir}/src/main/assembly/assembly-osx.xml</descriptor>
									</descriptors>
									<archive>
										<manifest>
											<mainClass>net.pms.PMS</mainClass>
											<addDefaultImplementationEntries>true</addDefaultImplementationEntries> <!-- see above for documentation -->
										</manifest>
									</archive>
								</configuration>
							</execution>
						</executions>
					</plugin>

					<!--
						Plugin to create the OSX Application Bundle and DMG disk image. This will
						automatically copy all dependencies to a local repository, so the
						jar-with-dependencies is not needed here.
					-->
					<plugin>
						<groupId>org.codehaus.mojo</groupId>
						<artifactId>osxappbundle-maven-plugin</artifactId>
						<version>1.0-alpha-2</version>
						<executions>
							<execution>
								<phase>package</phase>
								<goals>
									<goal>bundle</goal>
								</goals>
								<configuration>
									<mainClass>net.pms.PMS</mainClass>
									<buildDirectory>${project.build.directory}/${project.build.finalName}-distribution</buildDirectory>
									<diskImageFile>${project.build.directory}/${project.build.finalName}.dmg</diskImageFile>
									<zipFile>${project.build.directory}/${project.build.finalName}-app.zip</zipFile>
									<javaApplicationStub>/System/Library/Frameworks/JavaVM.framework/Versions/Current/Resources/MacOS/JavaApplicationStub</javaApplicationStub>
									<bundleName>${project.name}</bundleName>
									<iconFile>${project.basedir}/src/main/resources/images/logo.icns</iconFile>
									<version>${project.version}</version>
									<jvmVersion>1.6</jvmVersion>
									<!-- Options to the JVM, will be used as the value of VMOptions in Info.plist. -->
									<vmOptions>-Xmx768M -Xss16M -Dfile.encoding=UTF-8 -Djava.net.preferIPv4Stack=true -jar</vmOptions>
									<dictionaryFile>${project.external-resources}/osx/Info.plist-template.xml</dictionaryFile>
									<internetEnable>false</internetEnable>
									<additionalClasspath />
									<additionalResources />
								</configuration>
							</execution>
						</executions>
					</plugin>
				</plugins>
			</build>
		</profile>

		<!--
			Hudson (windows-jar): minimal profile that builds pms.jar with the
			Windows JNA. The POSIX JNA causes snapshot builds to crash the JVM on
			Windows, whereas the Windows JNA only disables MediaInfo for Ubuntu
			users, who can still use ffmpeg.

			Another difference from the other profiles is that we don't download the
			binaries or build the tarball.
		-->
		<profile>
			<id>windows-jar</id>
			<activation>
				<activeByDefault>false</activeByDefault>
				<property>
					<name>env.HUDSON_URL</name>
				</property>
			</activation>

			<build>
				<plugins>
					<!-- Plugin to assemble a jar with dependencies -->
					<plugin>
						<artifactId>maven-assembly-plugin</artifactId>
						<version>2.4</version>
						<executions>
							<execution>
								<id>make-jar-with-dependencies-win</id>
								<phase>prepare-package</phase>
								<goals>
									<goal>single</goal>
								</goals>
								<configuration>
									<descriptors>
										<descriptor>${project.basedir}/src/main/assembly/jar-with-dependencies.xml</descriptor>
									</descriptors>
									<archive>
										<manifest>
											<mainClass>net.pms.PMS</mainClass>
											<addDefaultImplementationEntries>true</addDefaultImplementationEntries> <!-- see above for documentation -->
										</manifest>
									</archive>
								</configuration>
							</execution>
						</executions>
					</plugin>

					<!--
						Use the antrun plugin to: copy the
						pms-x.x.x-jar-with-dependencies.jar to pms.jar
					-->
					<plugin>
						<groupId>org.apache.maven.plugins</groupId>
						<artifactId>maven-antrun-plugin</artifactId>
						<version>1.7</version>
						<executions>
							<execution>
								<id>copy-jar-with-dependencies-linux</id>
								<phase>package</phase>
								<goals>
									<goal>run</goal>
								</goals>
								<configuration>
									<target>
										<copy file="${project.basedir}/target/${project.artifactId}-${project.version}-jar-with-dependencies.jar"
										      tofile="${project.basedir}/target/pms.jar" overwrite="true" />
									</target>
								</configuration>
							</execution>
						</executions>
					</plugin>

				</plugins>
			</build>
		</profile>

		<!--
			This profile allows running PMS from inside Eclipse
			(Requires a "mvn clean package" to download the binaries first)
		-->
		<profile>
			<id>run-from-eclipse</id>
			<build>
				<plugins>
					<plugin>
						<groupId>org.codehaus.mojo</groupId>
						<artifactId>exec-maven-plugin</artifactId>
						<version>1.2.1</version>
						<executions>
							<execution>
								<phase>test</phase>
								<goals>
									<goal>java</goal>
								</goals>
								<configuration>
									<classpathScope>test</classpathScope>
									<mainClass>net.pms.PMS</mainClass>
								</configuration>
							</execution>
						</executions>
					</plugin>
				</plugins>
			</build>
		</profile> 		
	</profiles>
</project><|MERGE_RESOLUTION|>--- conflicted
+++ resolved
@@ -31,11 +31,7 @@
 	<artifactId>ums</artifactId>
 	<name>Universal Media Server</name>
 	<packaging>jar</packaging>
-<<<<<<< HEAD
-	<version>4.0.1</version>
-=======
 	<version>4.0.3</version>
->>>>>>> 09f34105
 	<url>http://www.universalmediaserver.com/</url>
 	<inceptionYear>2012</inceptionYear>
 
@@ -73,11 +69,7 @@
 	</issueManagement>
 	<properties>
 		<!-- NSIS needs a version without "-SNAPSHOT" or "-b1" -->
-<<<<<<< HEAD
-		<project.version.short>4.0.1</project.version.short>
-=======
 		<project.version.short>4.0.3</project.version.short>
->>>>>>> 09f34105
 		<cuelib-version>1.2.1-2008-06-13</cuelib-version>
 
 		<!-- In versions after 1.6.0, they removed code that the MovieInfo plugin relies on -->
@@ -581,11 +573,7 @@
 
 			<plugin>
 				<artifactId>maven-compiler-plugin</artifactId>
-<<<<<<< HEAD
 				<version>2.5.1</version>
-=======
-				<version>3.1</version>
->>>>>>> 09f34105
 				<configuration>
 					<source>1.6</source>
 					<target>1.6</target>
@@ -885,7 +873,6 @@
 					<family>windows</family>
 				</os>
 			</activation>
-<<<<<<< HEAD
 
 			<properties>
 				<!--
@@ -894,8 +881,6 @@
 				-->
 				<jna-version>3.2.5</jna-version>
 			</properties>
-=======
->>>>>>> 09f34105
 
 			<pluginRepositories>
 				<pluginRepository>
