/*
 * PS3 Media Server, for streaming any medias to your PS3.
 * Copyright (C) 2008  A.Brochard
 *
 * This program is free software; you can redistribute it and/or
 * modify it under the terms of the GNU General Public License
 * as published by the Free Software Foundation; version 2
 * of the License only.
 *
 * This program is distributed in the hope that it will be useful,
 * but WITHOUT ANY WARRANTY; without even the implied warranty of
 * MERCHANTABILITY or FITNESS FOR A PARTICULAR PURPOSE.  See the
 * GNU General Public License for more details.
 *
 * You should have received a copy of the GNU General Public License
 * along with this program; if not, write to the Free Software
 * Foundation, Inc., 51 Franklin Street, Fifth Floor, Boston, MA  02110-1301, USA.
 */
package net.pms.configuration;

import ch.qos.logback.classic.Level;
import com.sun.jna.Platform;
import java.awt.Color;
import java.awt.Component;
import java.io.BufferedWriter;
import java.awt.Frame;
import java.io.File;
import java.io.FileNotFoundException;
import java.io.FileOutputStream;
import java.io.IOException;
import java.io.OutputStreamWriter;
import java.net.InetAddress;
import java.net.UnknownHostException;
import java.nio.charset.StandardCharsets;
import java.util.*;
import javax.swing.JOptionPane;
import javax.swing.SwingUtilities;
import net.pms.Messages;
import net.pms.PMS;
import net.pms.dlna.CodeEnter;
import net.pms.formats.Format;
import net.pms.io.SystemUtils;
import net.pms.util.FileUtil;
import net.pms.util.FileUtil.FileLocation;
import net.pms.util.FilePermissions;
import net.pms.util.Languages;
import net.pms.util.PropertiesUtil;
import net.pms.util.UMSUtils;
import net.pms.util.WindowsRegistry;
import org.apache.commons.configuration.Configuration;
import org.apache.commons.configuration.ConfigurationException;
import org.apache.commons.configuration.PropertiesConfiguration;
import org.apache.commons.configuration.event.ConfigurationListener;
import org.apache.commons.io.FileUtils;
import org.apache.commons.io.FilenameUtils;
import org.apache.commons.lang3.StringUtils;
import org.slf4j.Logger;
import org.slf4j.LoggerFactory;

/**
 * Container for all configurable PMS settings. Settings are typically defined by three things:
 * a unique key for use in the configuration file "UMS.conf", a getter (and setter) method and
 * a default value. When a key cannot be found in the current configuration, the getter will
 * return a default value. Setters only store a value, they do not permanently save it to
 * file.
 */
public class PmsConfiguration extends RendererConfiguration {
	private static final Logger LOGGER = LoggerFactory.getLogger(PmsConfiguration.class);
	protected static final int DEFAULT_PROXY_SERVER_PORT = -1;
	protected static final int DEFAULT_SERVER_PORT = 5001;
	// 90000 lines is approximately 10 MiB depending on locale and message length
	public static final int LOGGING_LOGS_TAB_LINEBUFFER_MAX = 90000;
	public static final int LOGGING_LOGS_TAB_LINEBUFFER_MIN = 100;
	public static final int LOGGING_LOGS_TAB_LINEBUFFER_STEP = 500;

	/*
	 * MEncoder has a hardwired maximum of 8 threads for -lavcopts and 16
	 * for -lavdopts.
	 * The Windows SubJunk Builds can take 16 for both, but we keep it at 8
	 * for compatibility with other operating systems.
	 */
	protected static final int MENCODER_MAX_THREADS = 8;

	// TODO: Get this out of here
	protected static boolean avsHackLogged = false;

	protected static final String KEY_3D_SUBTITLES_DEPTH = "3d_subtitles_depth";
	protected static final String KEY_ALTERNATE_SUBTITLES_FOLDER = "alternate_subtitles_folder";
	protected static final String KEY_ALTERNATE_THUMB_FOLDER = "alternate_thumb_folder";
	protected static final String KEY_APPEND_PROFILE_NAME = "append_profile_name";
	protected static final String KEY_ATZ_LIMIT = "atz_limit";
	protected static final String KEY_AUTOMATIC_DISCOVER = "automatic_discover";
	protected static final String KEY_AUTOMATIC_MAXIMUM_BITRATE = "automatic_maximum_bitrate";
	protected static final String KEY_AUDIO_BITRATE = "audio_bitrate";
	protected static final String KEY_AUDIO_CHANNEL_COUNT = "audio_channels";
	protected static final String KEY_AUDIO_EMBED_DTS_IN_PCM = "audio_embed_dts_in_pcm";
	protected static final String KEY_AUDIO_LANGUAGES = "audio_languages";
	protected static final String KEY_AUDIO_REMUX_AC3 = "audio_remux_ac3";
	protected static final String KEY_AUDIO_RESAMPLE = "audio_resample";
	protected static final String KEY_AUDIO_SUB_LANGS = "audio_subtitles_languages";
	protected static final String KEY_AUDIO_THUMBNAILS_METHOD = "audio_thumbnails_method";
	protected static final String KEY_AUDIO_USE_PCM = "audio_use_pcm";
	protected static final String KEY_AUTO_UPDATE = "auto_update";
	protected static final String KEY_AUTOLOAD_SUBTITLES = "autoload_external_subtitles";
	protected static final String KEY_AVISYNTH_CONVERT_FPS = "avisynth_convert_fps";
	protected static final String KEY_AVISYNTH_INTERFRAME = "avisynth_interframe";
	protected static final String KEY_AVISYNTH_INTERFRAME_GPU = "avisynth_interframegpu";
	protected static final String KEY_AVISYNTH_MULTITHREADING = "avisynth_multithreading";
	protected static final String KEY_AVISYNTH_SCRIPT = "avisynth_script";
	protected static final String KEY_ASS_MARGIN = "subtitles_ass_margin";
	protected static final String KEY_ASS_OUTLINE = "subtitles_ass_outline";
	protected static final String KEY_ASS_SCALE = "subtitles_ass_scale";
	protected static final String KEY_ASS_SHADOW = "subtitles_ass_shadow";
	protected static final String KEY_BUFFER_MAX = "buffer_max";
	protected static final String KEY_BUMP_ADDRESS = "bump";
	protected static final String KEY_BUMP_IPS = "allowed_bump_ips";
	protected static final String KEY_BUMP_JS = "bump.js";
	protected static final String KEY_BUMP_SKIN_DIR = "bump.skin";
	protected static final String KEY_CHAPTER_INTERVAL = "chapter_interval";
	protected static final String KEY_CHAPTER_SUPPORT = "chapter_support";
	protected static final String KEY_CHROMECAST_DBG = "chromecast_debug";
	protected static final String KEY_CHROMECAST_EXT = "chromecast_extension";
	protected static final String KEY_CODE_CHARS = "code_charset";
	protected static final String KEY_CODE_THUMBS = "code_show_thumbs_no_code";
	protected static final String KEY_CODE_TMO = "code_valid_timeout";
	protected static final String KEY_CODE_USE = "code_enable";
	protected static final String KEY_DISABLE_FAKESIZE = "disable_fakesize";
	public    static final String KEY_DISABLE_SUBTITLES = "disable_subtitles";
	protected static final String KEY_DISABLE_TRANSCODE_FOR_EXTENSIONS = "disable_transcode_for_extensions";
	protected static final String KEY_DVDISO_THUMBNAILS = "dvd_isos_thumbnails";
	protected static final String KEY_DYNAMIC_PLS = "dynamic_playlist";
	protected static final String KEY_DYNAMIC_PLS_AUTO_SAVE = "dynamic_playlist_auto_save";
	protected static final String KEY_DYNAMIC_PLS_HIDE = "dynamic_playlist_hide_folder";
	protected static final String KEY_DYNAMIC_PLS_SAVE_PATH = "dynamic_playlist_save_path";
	protected static final String KEY_ENCODED_AUDIO_PASSTHROUGH = "encoded_audio_passthrough";
	protected static final String KEY_ENGINES = "engines";
	protected static final String KEY_FFMPEG_ALTERNATIVE_PATH = "alternativeffmpegpath"; // TODO: FFmpegDVRMSRemux will be removed and DVR-MS will be transcoded
	protected static final String KEY_FFMPEG_AVISYNTH_CONVERT_FPS = "ffmpeg_avisynth_convertfps";
	protected static final String KEY_FFMPEG_AVISYNTH_INTERFRAME = "ffmpeg_avisynth_interframe";
	protected static final String KEY_FFMPEG_AVISYNTH_INTERFRAME_GPU = "ffmpeg_avisynth_interframegpu";
	protected static final String KEY_FFMPEG_AVISYNTH_MULTITHREADING = "ffmpeg_avisynth_multithreading";
	protected static final String KEY_FFMPEG_FONTCONFIG = "ffmpeg_fontconfig";
	protected static final String KEY_FFMPEG_MENCODER_PROBLEMATIC_SUBTITLES = "ffmpeg_mencoder_problematic_subtitles";
	protected static final String KEY_FFMPEG_MULTITHREADING = "ffmpeg_multithreading";
	protected static final String KEY_FFMPEG_MUX_TSMUXER_COMPATIBLE = "ffmpeg_mux_tsmuxer_compatible";
	protected static final String KEY_FIX_25FPS_AV_MISMATCH = "fix_25fps_av_mismatch";
	protected static final String KEY_FOLDER_LIMIT = "folder_limit";
	protected static final String KEY_FOLDERS = "folders";
	protected static final String KEY_FOLDERS_IGNORED = "folders_ignored";
	protected static final String KEY_FOLDERS_MONITORED = "folders_monitored";
	protected static final String KEY_FONT = "subtitles_font";
	protected static final String KEY_FORCE_EXTERNAL_SUBTITLES = "force_external_subtitles";
	protected static final String KEY_FORCE_TRANSCODE_FOR_EXTENSIONS = "force_transcode_for_extensions";
	protected static final String KEY_FORCED_SUBTITLE_LANGUAGE = "forced_subtitle_language";
	protected static final String KEY_FORCED_SUBTITLE_TAGS = "forced_subtitle_tags";
	public    static final String KEY_GPU_ACCELERATION = "gpu_acceleration";
	protected static final String KEY_GUI_LOG_SEARCH_CASE_SENSITIVE = "gui_log_search_case_sensitive";
	protected static final String KEY_GUI_LOG_SEARCH_MULTILINE = "gui_log_search_multiline";
	protected static final String KEY_GUI_LOG_SEARCH_USE_REGEX = "gui_log_search_use_regex";
	protected static final String KEY_HIDE_ADVANCED_OPTIONS = "hide_advanced_options";
	protected static final String KEY_HIDE_EMPTY_FOLDERS = "hide_empty_folders";
	protected static final String KEY_HIDE_ENGINENAMES = "hide_enginenames";
	protected static final String KEY_HIDE_EXTENSIONS = "hide_extensions";
	protected static final String KEY_HIDE_LIVE_SUBTITLES_FOLDER = "hide_live_subtitles_folder";
	protected static final String KEY_HIDE_MEDIA_LIBRARY_FOLDER = "hide_media_library_folder";
	protected static final String KEY_HIDE_NEW_MEDIA_FOLDER = "hide_new_media_folder";
	protected static final String KEY_HIDE_RECENTLY_PLAYED_FOLDER = "hide_recently_played_folder";
	protected static final String KEY_HIDE_SUBS_INFO = "hide_subs_info";
	protected static final String KEY_HIDE_TRANSCODE_FOLDER = "hide_transcode_folder";
	protected static final String KEY_HIDE_VIDEO_SETTINGS = "hide_video_settings";
	protected static final String KEY_HTTP_ENGINE_V2 = "http_engine_v2";
	protected static final String KEY_IGNORE_THE_WORD_THE = "ignore_the_word_the";
	protected static final String KEY_IMAGE_THUMBNAILS_ENABLED = "image_thumbnails";
	protected static final String KEY_IP_FILTER = "ip_filter";
	protected static final String KEY_ITUNES_LIBRARY_PATH = "itunes_library_path";
	protected static final String KEY_LANGUAGE = "language";
	protected static final String KEY_LIVE_SUBTITLES_KEEP = "live_subtitles_keep";
	protected static final String KEY_LIVE_SUBTITLES_LIMIT = "live_subtitles_limit";
	protected static final String KEY_LIVE_SUBTITLES_TMO = "live_subtitles_timeout";
	protected static final String KEY_LOGGING_LOGFILE_NAME = "logging_logfile_name";
	protected static final String KEY_LOGGING_BUFFERED = "logging_buffered";
	protected static final String KEY_LOGGING_FILTER_CONSOLE = "logging_filter_console";
	protected static final String KEY_LOGGING_FILTER_LOGS_TAB = "logging_filter_logs_tab";
	protected static final String KEY_LOGGING_LOGS_TAB_LINEBUFFER = "logging_logs_tab_linebuffer";
	protected static final String KEY_LOGGING_SYSLOG_FACILITY = "logging_syslog_facility";
	protected static final String KEY_LOGGING_SYSLOG_HOST = "logging_syslog_host";
	protected static final String KEY_LOGGING_SYSLOG_PORT = "logging_syslog_port";
	protected static final String KEY_LOGGING_USE_SYSLOG = "logging_use_syslog";
	protected static final String KEY_MAX_AUDIO_BUFFER = "maximum_audio_buffer_size";
	protected static final String KEY_MAX_BITRATE = "maximum_bitrate";
	protected static final String KEY_MAX_MEMORY_BUFFER_SIZE = "maximum_video_buffer_size";
	protected static final String KEY_MEDIA_LIB_SORT = "media_lib_sort";
	protected static final String KEY_MENCODER_ASS = "mencoder_ass";
	protected static final String KEY_MENCODER_AC3_FIXED = "mencoder_ac3_fixed";
	protected static final String KEY_MENCODER_CODEC_SPECIFIC_SCRIPT = "mencoder_codec_specific_script";
	protected static final String KEY_MENCODER_CUSTOM_OPTIONS = "mencoder_custom_options";
	protected static final String KEY_MENCODER_FONT_CONFIG = "mencoder_fontconfig";
	protected static final String KEY_MENCODER_FORCE_FPS = "mencoder_forcefps";
	protected static final String KEY_MENCODER_INTELLIGENT_SYNC = "mencoder_intelligent_sync";
	protected static final String KEY_MENCODER_MAX_THREADS = "mencoder_max_threads";
	protected static final String KEY_MENCODER_MUX_COMPATIBLE = "mencoder_mux_compatible";
	protected static final String KEY_MENCODER_MT = "mencoder_mt";
	protected static final String KEY_MENCODER_NO_OUT_OF_SYNC = "mencoder_nooutofsync";
	protected static final String KEY_MENCODER_NOASS_BLUR = "mencoder_noass_blur";
	protected static final String KEY_MENCODER_NOASS_OUTLINE = "mencoder_noass_outline";
	protected static final String KEY_MENCODER_NOASS_SCALE = "mencoder_noass_scale";
	protected static final String KEY_MENCODER_NOASS_SUBPOS = "mencoder_noass_subpos";
	protected static final String KEY_MENCODER_NORMALIZE_VOLUME = "mencoder_normalize_volume";
	protected static final String KEY_MENCODER_OVERSCAN_COMPENSATION_HEIGHT = "mencoder_overscan_compensation_height";
	protected static final String KEY_MENCODER_OVERSCAN_COMPENSATION_WIDTH = "mencoder_overscan_compensation_width";
	protected static final String KEY_MENCODER_REMUX_MPEG2 = "mencoder_remux_mpeg2";
	protected static final String KEY_MENCODER_SCALER = "mencoder_scaler";
	protected static final String KEY_MENCODER_SCALEX = "mencoder_scalex";
	protected static final String KEY_MENCODER_SCALEY = "mencoder_scaley";
	protected static final String KEY_MENCODER_SUB_FRIBIDI = "mencoder_subfribidi";
	protected static final String KEY_MENCODER_USE_PCM_FOR_HQ_AUDIO_ONLY = "mencoder_usepcm_for_hq_audio_only";
	protected static final String KEY_MENCODER_VOBSUB_SUBTITLE_QUALITY = "mencoder_vobsub_subtitle_quality";
	protected static final String KEY_MENCODER_YADIF = "mencoder_yadif";
	protected static final String KEY_MIN_MEMORY_BUFFER_SIZE = "minimum_video_buffer_size";
	protected static final String KEY_MIN_PLAY_TIME = "minimum_watched_play_time";
	protected static final String KEY_MIN_PLAY_TIME_FILE = "min_playtime_file";
	protected static final String KEY_MIN_PLAY_TIME_WEB = "min_playtime_web";
	protected static final String KEY_MIN_STREAM_BUFFER = "minimum_web_buffer_size";
	protected static final String KEY_MINIMIZED = "minimized";
	protected static final String KEY_MPEG2_MAIN_SETTINGS = "mpeg2_main_settings";
	protected static final String KEY_MUX_ALLAUDIOTRACKS = "tsmuxer_mux_all_audiotracks";
	protected static final String KEY_NETWORK_INTERFACE = "network_interface";
	protected static final String KEY_NUMBER_OF_CPU_CORES = "number_of_cpu_cores";
	protected static final String KEY_OPEN_ARCHIVES = "enable_archive_browsing";
	protected static final String KEY_OVERSCAN = "mencoder_overscan";
	protected static final String KEY_PING_PATH = "ping_path";
	protected static final String KEY_PLAYLIST_AUTO_ADD_ALL= "playlist_auto_add_all";
	protected static final String KEY_PLAYLIST_AUTO_CONT = "playlist_auto_continue";
	protected static final String KEY_PLAYLIST_AUTO_PLAY= "playlist_auto_play";
	protected static final String KEY_PLUGIN_DIRECTORY = "plugins";
	protected static final String KEY_PLUGIN_PURGE_ACTION = "plugin_purge";
	protected static final String KEY_PRETTIFY_FILENAMES = "prettify_filenames";
	protected static final String KEY_PREVENTS_SLEEP = "prevents_sleep_mode";
	protected static final String KEY_PROFILE_NAME = "name";
	protected static final String KEY_PROXY_SERVER_PORT = "proxy";
	protected static final String KEY_RENDERER_DEFAULT = "renderer_default";
	protected static final String KEY_RENDERER_FORCE_DEFAULT = "renderer_force_default";
	protected static final String KEY_RESUME = "resume";
	protected static final String KEY_RESUME_BACK = "resume_back";
	protected static final String KEY_RESUME_KEEP_TIME = "resume_keep_time";
	protected static final String KEY_RESUME_REWIND = "resume_rewind";
	protected static final String KEY_ROOT_LOG_LEVEL = "log_level";
	protected static final String KEY_RUN_WIZARD = "run_wizard";
	protected static final String KEY_SCREEN_SIZE = "screen_size";
	protected static final String KEY_SCRIPT_DIR = "script_dir";
	protected static final String KEY_SEARCH_FOLDER = "search_folder";
	protected static final String KEY_SEARCH_IN_FOLDER = "search_in_folder";
	protected static final String KEY_SEARCH_RECURSE = "search_recurse"; // legacy option
	protected static final String KEY_SEARCH_RECURSE_DEPTH = "search_recurse_depth";
	protected static final String KEY_SELECTED_RENDERERS = "selected_renderers";
	protected static final String KEY_SERVER_HOSTNAME = "hostname";
	protected static final String KEY_SERVER_NAME = "server_name";
	protected static final String KEY_SERVER_PORT = "port";
	protected static final String KEY_SHARES = "shares";
	protected static final String KEY_SHOW_APERTURE_LIBRARY = "show_aperture_library";
	protected static final String KEY_SHOW_IPHOTO_LIBRARY = "show_iphoto_library";
	protected static final String KEY_SHOW_ITUNES_LIBRARY = "show_itunes_library";
	protected static final String KEY_SHOW_SPLASH_SCREEN = "show_splash_screen";
	protected static final String KEY_SINGLE = "single_instance";
	protected static final String KEY_SKIP_LOOP_FILTER_ENABLED = "mencoder_skip_loop_filter";
	protected static final String KEY_SKIP_NETWORK_INTERFACES = "skip_network_interfaces";
	protected static final String KEY_SORT_METHOD = "sort_method";
	protected static final String KEY_SORT_PATHS = "sort_paths";
	protected static final String KEY_SPEED_DBG = "speed_debug";
	protected static final String KEY_SUBS_COLOR = "subtitles_color";
	protected static final String KEY_SUBTITLES_CODEPAGE = "subtitles_codepage";
	protected static final String KEY_SUBTITLES_LANGUAGES = "subtitles_languages";
	protected static final String KEY_TEMP_FOLDER_PATH = "temp_directory";
	protected static final String KEY_THUMBNAIL_GENERATION_ENABLED = "generate_thumbnails";
	protected static final String KEY_THUMBNAIL_SEEK_POS = "thumbnail_seek_position";
	protected static final String KEY_TOOLTIP_BACKGROUND_COLOR = "tooltip_background";
	protected static final String KEY_TOOLTIP_FOREGROUND_COLOR = "tooltip_foreground";
	protected static final String KEY_TRANSCODE_BLOCKS_MULTIPLE_CONNECTIONS = "transcode_block_multiple_connections";
	protected static final String KEY_TRANSCODE_FOLDER_NAME = "transcode_folder_name";
	protected static final String KEY_TRANSCODE_KEEP_FIRST_CONNECTION = "transcode_keep_first_connection";
	protected static final String KEY_TSMUXER_FORCEFPS = "tsmuxer_forcefps";
	protected static final String KEY_UPNP_ENABLED = "upnp_enable";
	protected static final String KEY_UPNP_PORT = "upnp_port";
	protected static final String KEY_USE_CACHE = "use_cache";
	protected static final String KEY_USE_EMBEDDED_SUBTITLES_STYLE = "use_embedded_subtitles_style";
	protected static final String KEY_USE_IMDB_INFO = "use_imdb_info";
	protected static final String KEY_USE_MPLAYER_FOR_THUMBS = "use_mplayer_for_video_thumbs";
	protected static final String KEY_UUID = "uuid";
	protected static final String KEY_VIDEOTRANSCODE_START_DELAY = "videotranscode_start_delay";
	protected static final String KEY_VIRTUAL_FOLDERS = "virtual_folders";
	protected static final String KEY_VIRTUAL_FOLDERS_FILE = "virtual_folders_file";
	protected static final String KEY_VLC_AUDIO_SYNC_ENABLED = "vlc_audio_sync_enabled";
	protected static final String KEY_VLC_SAMPLE_RATE = "vlc_sample_rate";
	protected static final String KEY_VLC_SAMPLE_RATE_OVERRIDE = "vlc_sample_rate_override";
	protected static final String KEY_VLC_SCALE = "vlc_scale";
	protected static final String KEY_VLC_SUBTITLE_ENABLED = "vlc_subtitle_enabled";
	protected static final String KEY_VLC_USE_EXPERIMENTAL_CODECS = "vlc_use_experimental_codecs";
	protected static final String KEY_VLC_USE_HW_ACCELERATION = "vlc_use_hw_acceleration";
	protected static final String KEY_WEB_AUTHENTICATE = "web_authenticate";
	protected static final String KEY_WEB_BROWSE_LANG = "web_use_browser_lang";
	protected static final String KEY_WEB_BROWSE_SUB_LANG = "web_use_browser_sub_lang";
	protected static final String KEY_WEB_CHROME_TRICK = "web_chrome_mkv_as_webm_spoof";
	protected static final String KEY_WEB_CONF_PATH = "web_conf";
	protected static final String KEY_WEB_CONT_AUDIO = "web_continue_audio";
	protected static final String KEY_WEB_CONT_IMAGE = "web_continue_image";
	protected static final String KEY_WEB_CONT_VIDEO = "web_continue_video";
	protected static final String KEY_WEB_CONTROL = "web_control";
	protected static final String KEY_WEB_ENABLE = "web_enable";
	protected static final String KEY_WEB_FIREFOX_LINUX_MP4 = "web_firefox_linux_mp4";
	protected static final String KEY_WEB_FLASH = "web_flash";
	protected static final String KEY_WEB_HEIGHT = "web_height";
	protected static final String KEY_WEB_IMAGE_SLIDE = "web_image_show_delay";
	protected static final String KEY_WEB_LOOP_AUDIO = "web_loop_audio";
	protected static final String KEY_WEB_LOOP_IMAGE = "web_loop_image";
	protected static final String KEY_WEB_LOOP_VIDEO = "web_loop_video";
	protected static final String KEY_WEB_LOW_SPEED = "web_low_speed";
	protected static final String KEY_WEB_MP4_TRANS = "web_mp4_trans";
	protected static final String KEY_WEB_PATH = "web_path";
	protected static final String KEY_WEB_SIZE = "web_size";
	protected static final String KEY_WEB_SUBS_TRANS = "web_subtitles_transcoded";
	protected static final String KEY_WEB_THREADS = "web_threads";
	protected static final String KEY_WEB_TRANSCODE = "web_transcode";
	protected static final String KEY_WEB_WIDTH = "web_width";
	protected static final String KEY_WINDOW_EXTENDED_STATE = "window_extended_state";
	protected static final String KEY_WINDOW_GEOMETRY = "window_geometry";
	protected static final String KEY_X264_CONSTANT_RATE_FACTOR = "x264_constant_rate_factor";

	// Deprecated settings
	@Deprecated
	protected static final String KEY_MENCODER_ASS_DEFAULTSTYLE = "mencoder_ass_defaultstyle";

	// The name of the subdirectory under which UMS config files are stored for this build (default: UMS).
	// See Build for more details
	protected static final String PROFILE_DIRECTORY_NAME = Build.getProfileDirectoryName();

	// The default profile name displayed on the renderer
	protected static String HOSTNAME;

	protected static String DEFAULT_AVI_SYNTH_SCRIPT;
	protected static final int MAX_MAX_MEMORY_DEFAULT_SIZE = 400;
	protected static final int BUFFER_MEMORY_FACTOR = 368;
	protected static int MAX_MAX_MEMORY_BUFFER_SIZE = MAX_MAX_MEMORY_DEFAULT_SIZE;
	protected static final char LIST_SEPARATOR = ',';
	public final String ALL_RENDERERS = "All renderers";

	// Path to default logfile directory
	protected String defaultLogFileDir = null;

	public TempFolder tempFolder;
	public ProgramPaths programPaths;
	public IpFilter filter;

	/**
	 * The set of keys defining when the HTTP server has to restarted due to a configuration change
	 */
	public static final Set<String> NEED_RELOAD_FLAGS = new HashSet<>(
		Arrays.asList(
			KEY_ALTERNATE_THUMB_FOLDER,
			KEY_ATZ_LIMIT,
			KEY_AUDIO_THUMBNAILS_METHOD,
			KEY_CHAPTER_SUPPORT,
			KEY_DISABLE_TRANSCODE_FOR_EXTENSIONS,
			KEY_ENGINES,
			KEY_FOLDERS,
			KEY_FORCE_TRANSCODE_FOR_EXTENSIONS,
			KEY_HIDE_EMPTY_FOLDERS,
			KEY_HIDE_ENGINENAMES,
			KEY_HIDE_EXTENSIONS,
			KEY_HIDE_LIVE_SUBTITLES_FOLDER,
			KEY_HIDE_MEDIA_LIBRARY_FOLDER,
			KEY_HIDE_TRANSCODE_FOLDER,
			KEY_HIDE_VIDEO_SETTINGS,
			KEY_IGNORE_THE_WORD_THE,
			KEY_IP_FILTER,
			KEY_NETWORK_INTERFACE,
			KEY_OPEN_ARCHIVES,
			KEY_PRETTIFY_FILENAMES,
			KEY_SERVER_HOSTNAME,
			KEY_SERVER_NAME,
			KEY_SERVER_PORT,
			KEY_SHOW_APERTURE_LIBRARY,
			KEY_SHOW_IPHOTO_LIBRARY,
			KEY_SHOW_ITUNES_LIBRARY,
			KEY_SORT_METHOD,
			KEY_USE_CACHE
		)
	);

	/*
		The following code enables a single setting - UMS_PROFILE - to be used to
		initialize PROFILE_PATH i.e. the path to the current session's profile (AKA UMS.conf).
		It also initializes PROFILE_DIRECTORY - i.e. the directory the profile is located in -
		which is needed to detect the default WEB.conf location (anything else?).

		While this convention - and therefore PROFILE_DIRECTORY - will remain,
		adding more configurables - e.g. web_conf = ... - is on the TODO list.

		UMS_PROFILE is read (in this order) from the property ums.profile.path or the
		environment variable UMS_PROFILE. If UMS is launched with the command-line option
		"profiles" (e.g. from a shortcut), it displays a file chooser dialog that
		allows the ums.profile.path property to be set. This makes it easy to run UMS
		under multiple profiles without fiddling with environment variables, properties or
		command-line arguments.

		1) if UMS_PROFILE is not set, UMS.conf is located in:

			Windows:             %ALLUSERSPROFILE%\$build
			Mac OS X:            $HOME/Library/Application Support/$build
			Everything else:     $HOME/.config/$build

		- where $build is a subdirectory that ensures incompatible UMS builds don't target/clobber
		the same configuration files. The default value for $build is "UMS". Other builds might use e.g.
		"UMS Rendr Edition" or "ums-mlx".

		2) if a relative or absolute *directory path* is supplied (the directory must exist),
		it is used as the profile directory and the profile is located there under the default profile name (UMS.conf):

			UMS_PROFILE = /absolute/path/to/dir
			UMS_PROFILE = relative/path/to/dir # relative to the working directory

		Amongst other things, this can be used to restore the legacy behaviour of locating UMS.conf in the current
		working directory e.g.:

			UMS_PROFILE=. ./UMS.sh

		3) if a relative or absolute *file path* is supplied (the file doesn't have to exist),
		it is taken to be the profile, and its parent dir is taken to be the profile (i.e. config file) dir:

			UMS_PROFILE = UMS.conf            # profile dir = .
			UMS_PROFILE = folder/dev.conf     # profile dir = folder
			UMS_PROFILE = /path/to/some.file  # profile dir = /path/to/
	 */
	protected static final String DEFAULT_PROFILE_FILENAME = "UMS.conf";
	protected static final String ENV_PROFILE_PATH = "UMS_PROFILE";
	protected static final String DEFAULT_WEB_CONF_FILENAME = "WEB.conf";
	protected static final String DEFAULT_CREDENTIALS_FILENAME = "UMS.cred";

	// Path to directory containing UMS config files
	protected static final String PROFILE_DIRECTORY;

	// Absolute path to profile file e.g. /path/to/UMS.conf
	protected static final String PROFILE_PATH;

	// Absolute path to WEB.conf file e.g. /path/to/WEB.conf
	protected static String WEB_CONF_PATH;

	// Absolute path to skel (default) profile file e.g. /etc/skel/.config/universalmediaserver/UMS.conf
	// "project.skelprofile.dir" project property
	protected static final String SKEL_PROFILE_PATH;

	protected static final String PROPERTY_PROFILE_PATH = "ums.profile.path";
	protected static final String SYSTEM_PROFILE_DIRECTORY;

	static {
		// first of all, set up the path to the default system profile directory
		if (Platform.isWindows()) {
			String programData = System.getenv("ALLUSERSPROFILE");

			if (programData != null) {
				SYSTEM_PROFILE_DIRECTORY = String.format("%s\\%s", programData, PROFILE_DIRECTORY_NAME);
			} else {
				SYSTEM_PROFILE_DIRECTORY = ""; // i.e. current (working) directory
			}
		} else if (Platform.isMac()) {
			SYSTEM_PROFILE_DIRECTORY = String.format(
				"%s/%s/%s",
				System.getProperty("user.home"),
				"/Library/Application Support",
				PROFILE_DIRECTORY_NAME
			);
		} else {
			String xdgConfigHome = System.getenv("XDG_CONFIG_HOME");

			if (xdgConfigHome == null) {
				SYSTEM_PROFILE_DIRECTORY = String.format("%s/.config/%s", System.getProperty("user.home"), PROFILE_DIRECTORY_NAME);
			} else {
				SYSTEM_PROFILE_DIRECTORY = String.format("%s/%s", xdgConfigHome, PROFILE_DIRECTORY_NAME);
			}
		}

		// now set the profile path. first: check for a custom setting.
		// try the system property, typically set via the profile chooser
		String customProfilePath = System.getProperty(PROPERTY_PROFILE_PATH);

		// failing that, try the environment variable
		if (StringUtils.isBlank(customProfilePath)) {
			customProfilePath = System.getenv(ENV_PROFILE_PATH);
		}

		// if customProfilePath is still blank, the default profile dir/filename is used
		FileLocation profileLocation = FileUtil.getFileLocation(
			customProfilePath,
			SYSTEM_PROFILE_DIRECTORY,
			DEFAULT_PROFILE_FILENAME
		);
		PROFILE_PATH = profileLocation.getFilePath();
		PROFILE_DIRECTORY = profileLocation.getDirectoryPath();

		// Set SKEL_PROFILE_PATH for Linux systems
		String skelDir = PropertiesUtil.getProjectProperties().get("project.skelprofile.dir");
		if (Platform.isLinux() && StringUtils.isNotBlank(skelDir)) {
			SKEL_PROFILE_PATH = FilenameUtils.normalize(
				new File(
					new File(
						skelDir,
						PROFILE_DIRECTORY_NAME
					).getAbsolutePath(),
					DEFAULT_PROFILE_FILENAME
				).getAbsolutePath()
			);
		} else {
			SKEL_PROFILE_PATH = null;
		}
	}

	/**
	 * Default constructor that will attempt to load the PMS configuration file
	 * from the profile path.
	 *
	 * @throws org.apache.commons.configuration.ConfigurationException
	 */
	public PmsConfiguration() throws ConfigurationException {
		this(true);
	}

	/**
	 * Constructor that will initialize the PMS configuration.
	 *
	 * @param loadFile Set to true to attempt to load the PMS configuration
	 *                 file from the profile path. Set to false to skip
	 *                 loading.
	 * @throws org.apache.commons.configuration.ConfigurationException
	 */
	public PmsConfiguration(boolean loadFile) throws ConfigurationException {
		super(0);

		if (loadFile) {
			File pmsConfFile = new File(PROFILE_PATH);

			try {
				((PropertiesConfiguration)configuration).load(pmsConfFile);
			} catch (ConfigurationException e) {
				if (Platform.isLinux() && SKEL_PROFILE_PATH != null) {
					LOGGER.debug("Failed to load {} ({}) - attempting to load skel profile", PROFILE_PATH, e.getMessage());
					File skelConfigFile = new File(SKEL_PROFILE_PATH);

					try {
						// Load defaults from skel profile, save them later to PROFILE_PATH
						((PropertiesConfiguration)configuration).load(skelConfigFile);
						LOGGER.info("Default configuration loaded from {}", SKEL_PROFILE_PATH);
					} catch (ConfigurationException ce) {
						LOGGER.warn("Can't load neither {}: {} nor {}: {}", PROFILE_PATH, e.getMessage(), SKEL_PROFILE_PATH, ce.getMessage());
					}
				} else {
					LOGGER.warn("Can't load {}: {}", PROFILE_PATH, e.getMessage());
				}
			}
		}

		((PropertiesConfiguration)configuration).setPath(PROFILE_PATH);

		tempFolder = new TempFolder(getString(KEY_TEMP_FOLDER_PATH, null));
		programPaths = createProgramPathsChain(configuration);
		filter = new IpFilter();
		PMS.setLocale(getLanguageLocale(true));
		//TODO: The line below should be removed once all calls to Locale.getDefault() is replaced with PMS.getLocale()
		Locale.setDefault(getLanguageLocale());

		// Set DEFAULT_AVI_SYNTH_SCRIPT according to language
		DEFAULT_AVI_SYNTH_SCRIPT = "<movie>\n<sub>\n";

		long usableMemory = (Runtime.getRuntime().maxMemory() / 1048576) - BUFFER_MEMORY_FACTOR;
		if (usableMemory > MAX_MAX_MEMORY_DEFAULT_SIZE) {
			MAX_MAX_MEMORY_BUFFER_SIZE = (int) usableMemory;
		}
	}

	/**
	 * The following 2 constructors are for minimal instantiation in the context of subclasses
	 * (i.e. DeviceConfiguration) that use our getters and setters on another Configuration object.
	 * Here our main purpose is to initialize RendererConfiguration as required.
	 */
	protected PmsConfiguration(int ignored) {
		// Just instantiate
		super(0);
		tempFolder = null;
		programPaths = null;
		filter = null;
	}

	protected PmsConfiguration(File f, String uuid) throws ConfigurationException {
		// Just initialize super
		super(f, uuid);
		tempFolder = null;
		programPaths = null;
		filter = null;
	}

	@Override
	public void reset() {
		// This is just to prevent super.reset() from being invoked. Actual resetting would
		// require rebooting here, since all of the application settings are implicated.
	}

	/**
	 * Check if we have disabled something first, then check the config file,
	 * then the Windows registry, then check for a platform-specific
	 * default.
	 */
	protected static ProgramPaths createProgramPathsChain(Configuration configuration) {
		return new ConfigurationProgramPaths(
			configuration,
			new WindowsRegistryProgramPaths(
				new PlatformSpecificDefaultPathsFactory().get()
			)
		);
	}

	private String verifyLogFolder(File folder, String fallbackTo) {
		try {
			FilePermissions permissions = FileUtil.getFilePermissions(folder);
			if (LOGGER.isTraceEnabled()) {
				if (!permissions.isFolder()) {
					LOGGER.trace("getDefaultLogFileFolder: \"{}\" is not a folder, falling back to {} for logging", folder.getAbsolutePath(), fallbackTo);
				} else if (!permissions.isBrowsable()) {
					LOGGER.trace("getDefaultLogFileFolder: \"{}\" is not browsable, falling back to {} for logging", folder.getAbsolutePath(), fallbackTo);
				} else if (!permissions.isWritable()) {
					LOGGER.trace("getDefaultLogFileFolder: \"{}\" is not writable, falling back to {} for logging", folder.getAbsolutePath(), fallbackTo);
				}
			}
			if (permissions.isFolder() && permissions.isBrowsable() && permissions.isWritable()) {
				if (LOGGER.isDebugEnabled()) {
					LOGGER.debug("Default logfile folder set to: {}", folder.getAbsolutePath());
				}
				return folder.getAbsolutePath();
			}
		} catch (FileNotFoundException e) {
			LOGGER.trace("getDefaultLogFileFolder: \"{}\" not found, falling back to {} for logging: {}", folder.getAbsolutePath(), fallbackTo, e.getMessage());
		}
		return null;
	}

	/**
	 * @return first writable folder in the following order:
	 * <p>
	 *     1. (On Linux only) path to {@code /var/log/ums/%USERNAME%/}.
	 * </p>
	 * <p>
	 *     2. Path to profile folder ({@code ~/.config/UMS/} on Linux, {@code %ALLUSERSPROFILE%\UMS} on Windows and
	 *     {@code ~/Library/Application Support/UMS/} on Mac).
	 * </p>
	 * <p>
	 *     3. Path to user-defined temporary folder specified by {@code temp_directory} parameter in UMS.conf.
	 * </p>
	 * <p>
	 *     4. Path to system temporary folder.
	 * </p>
	 * <p>
	 *     5. Path to current working directory.
	 * </p>
	 */
	public synchronized String getDefaultLogFileFolder() {

		if (defaultLogFileDir == null) {
			if (Platform.isLinux()) {
				if (LOGGER.isTraceEnabled()) {
					LOGGER.trace("getDefaultLogFileFolder: System is Linux, trying \"/var/log/UMS/{}/\"", System.getProperty("user.name"));
				}
				final File logDirectory = new File("/var/log/UMS/" + System.getProperty("user.name") + "/");
				if (!logDirectory.exists()) {
					if (LOGGER.isTraceEnabled()) {
						LOGGER.trace("getDefaultLogFileFolder: Trying to create: \"{}\"", logDirectory.getAbsolutePath());
					}
					try {
						FileUtils.forceMkdir(logDirectory);
						if (LOGGER.isTraceEnabled()) {
							LOGGER.trace("getDefaultLogFileFolder: \"{}\" created", logDirectory.getAbsolutePath());
						}
					} catch (IOException e) {
						LOGGER.debug("Could not create \"{}\": {}", logDirectory.getAbsolutePath(), e.getMessage());
					}
				}
				defaultLogFileDir = verifyLogFolder(logDirectory, "profile folder");
			}

			if (defaultLogFileDir == null) {
				// Log to profile directory if it is writable.
				final File profileDirectory = new File(PROFILE_DIRECTORY);
				defaultLogFileDir = verifyLogFolder(profileDirectory, "temporary folder");
			}

			if (defaultLogFileDir == null) {
				// Try user-defined temporary folder or fall back to system temporary folder.
				try {
					defaultLogFileDir = verifyLogFolder(getTempFolder(), "working folder");
				} catch (IOException e) {
					LOGGER.error("Could not determine default logfile folder, falling back to working directory: {}", e.getMessage());
					defaultLogFileDir = "";
				}
			}
		}

		return defaultLogFileDir;
	}

	public String getDefaultLogFileName() {
		String s = getString(KEY_LOGGING_LOGFILE_NAME, "debug.log");
		if (FileUtil.isValidFileName(s)) {
			return s;
		} else {
			return "debug.log";
		}
	}

	public String getDefaultLogFilePath() {
		return FileUtil.appendPathSeparator(getDefaultLogFileFolder()) + getDefaultLogFileName();
	}

	public File getTempFolder() throws IOException {
		return tempFolder.getTempFolder();
	}

	public String getVlcPath() {
		return programPaths.getVlcPath();
	}

	public String getMencoderPath() {
		return programPaths.getMencoderPath();
	}

	public int getMencoderMaxThreads() {
		return Math.min(getInt(KEY_MENCODER_MAX_THREADS, getNumberOfCpuCores()), MENCODER_MAX_THREADS);
	}

	public String getDCRawPath() {
		return programPaths.getDCRaw();
	}

	public String getFfmpegPath() {
		return programPaths.getFfmpegPath();
	}

	public String getMplayerPath() {
		return programPaths.getMplayerPath();
	}

	public String getTsmuxerPath() {
		return programPaths.getTsmuxerPath();
	}

	public String getTsmuxerNewPath() {
		return programPaths.getTsmuxerNewPath();
	}

	public String getFlacPath() {
		return programPaths.getFlacPath();
	}

	public String getInterFramePath() {
		return programPaths.getInterFramePath();
	}

	/**
	 * If the framerate is not recognized correctly and the video runs too fast or too
	 * slow, tsMuxeR can be forced to parse the fps from FFmpeg. Default value is true.
	 * @return True if tsMuxeR should parse fps from FFmpeg.
	 */
	public boolean isTsmuxerForceFps() {
		return getBoolean(KEY_TSMUXER_FORCEFPS, true);
	}

	/**
	 * The AC-3 audio bitrate determines the quality of digital audio sound. An AV-receiver
	 * or amplifier has to be capable of playing this quality. Default value is 640.
	 * @return The AC-3 audio bitrate.
	 */
	public int getAudioBitrate() {
		return getInt(KEY_AUDIO_BITRATE, 640);
	}

	/**
	 * If the framerate is not recognized correctly and the video runs too fast or too
	 * slow, tsMuxeR can be forced to parse the fps from FFmpeg.
	 * @param value Set to true if tsMuxeR should parse fps from FFmpeg.
	 */
	public void setTsmuxerForceFps(boolean value) {
		configuration.setProperty(KEY_TSMUXER_FORCEFPS, value);
	}

	/**
	 * The server port where PMS listens for TCP/IP traffic. Default value is 5001.
	 * @return The port number.
	 */
	public int getServerPort() {
		return getInt(KEY_SERVER_PORT, DEFAULT_SERVER_PORT);
	}

	/**
	 * Set the server port where PMS must listen for TCP/IP traffic.
	 * @param value The TCP/IP port number.
	 */
	public void setServerPort(int value) {
		configuration.setProperty(KEY_SERVER_PORT, value);
	}

	/**
	 * The hostname of the server.
	 * @return The hostname if it is defined, otherwise <code>null</code>.
	 */
	public String getServerHostname() {
		return getString(KEY_SERVER_HOSTNAME, null);
	}

	/**
	 * Set the hostname of the server.
	 * @param value The hostname.
	 */
	public void setHostname(String value) {
		configuration.setProperty(KEY_SERVER_HOSTNAME, value);
	}

	/**
	 * The name of the server.
	 *
	 * @return The name of the server.
	 */
	public String getServerName() {
		return getString(KEY_SERVER_NAME, "Universal Media Server");
	}

	/**
	 * Set the name of the server.
	 *
	 * @param value The name.
	 */
	public void setServerName(String value) {
		configuration.setProperty(KEY_SERVER_NAME, value);
	}

	/**
	 * The TCP/IP port number for a proxy server. Default value is -1.
	 *
	 * @return The proxy port number.
	 */
	// no longer used
	@Deprecated
	public int getProxyServerPort() {
		return getInt(KEY_PROXY_SERVER_PORT, DEFAULT_PROXY_SERVER_PORT);
	}

	/**
	 * Get the {@link java.util.Locale} of the preferred language for the UMS
	 * user interface. The default is based on the default (OS) locale.
	 * @param log determines if any issues should be logged.
	 * @return The {@link java.util.Locale}.
	 */
	public Locale getLanguageLocale(boolean log) {
		String languageCode = configuration.getString(KEY_LANGUAGE);
		Locale locale = null;
		if (languageCode != null && !languageCode.isEmpty()) {
			locale = Languages.toLocale(Locale.forLanguageTag(languageCode));
			if (log && locale == null) {
				LOGGER.error("Invalid or unsupported language tag \"{}\", defaulting to OS language.", languageCode);
			}
		} else if (log) {
			LOGGER.info("Language not specified, defaulting to OS language.");
		}

		if (locale == null) {
			locale = Languages.toLocale(Locale.getDefault());
			if (log && locale == null) {
				LOGGER.error("Unsupported language tag \"{}\", defaulting to US English.", Locale.getDefault().toLanguageTag());
			}
		}

		if (locale == null) {
			locale = Locale.forLanguageTag("en-US"); // Default
		}
		return locale;
	}

	/**
	 * Get the {@link java.util.Locale} of the preferred language for the UMS
	 * user interface. The default is based on the default (OS) locale. Doesn't
	 * log potential issues.
	 * @return The {@link java.util.Locale}.
	 */
	public Locale getLanguageLocale() {
		return getLanguageLocale(false);
	}

	/**
	 * Get the {@link java.util.Locale} compatible tag of the preferred
	 * language for the UMS user interface. The default is based on the default (OS) locale.
	 * @return The <a href="https://en.wikipedia.org/wiki/IETF_language_tag">IEFT BCP 47</a> language tag.
	 */
	public String getLanguageTag() {
		return getLanguageLocale().toLanguageTag();
	}

	/**
	 * @deprecated Use {@link #getLanguageTag} or {@link #getLanguageLocale} instead
	 * @since 5.2.3
	 */
	public String getLanguage() {
		return getLanguageTag();
	}

	/**
	 * Set the preferred language for the UMS user interface.
	 * @param value The {@link java.net.Locale}.
	 */
	public void setLanguage(Locale locale) {
		if (locale != null) {
			if (Languages.isValid(locale)) {
				configuration.setProperty(KEY_LANGUAGE, Languages.toLanguageCode(locale));
				PMS.setLocale(Languages.toLocale(locale));
				//TODO: The line below should be removed once all calls to Locale.getDefault() is replaced with PMS.getLocale()
				Locale.setDefault(Languages.toLocale(locale));
			} else {
				LOGGER.error("setLanguage() aborted because of unsupported language tag \"{}\"", locale.toLanguageTag());
			}
		} else {
			LOGGER.error("setLanguage() aborted because the locale is null");
		}
	}

	/**
	 * Set the preferred language for the UMS user interface.
	 * @param value The <a href="https://en.wikipedia.org/wiki/IETF_language_tag">IEFT BCP 47</a> language tag.
	 */
	public void setLanguage(String value) {
		if (value != null && !value.isEmpty()) {
			setLanguage(Locale.forLanguageTag(value));
		} else {
			LOGGER.error("setLanguage() aborted because language tag is empty");
		}
	}

	/**
	 * Returns the preferred minimum size for the transcoding memory buffer in megabytes.
	 * Default value is 12.
	 * @return The minimum memory buffer size.
	 */
	public int getMinMemoryBufferSize() {
		return getInt(KEY_MIN_MEMORY_BUFFER_SIZE, 12);
	}

	/**
	 * Returns the preferred maximum size for the transcoding memory buffer in megabytes.
	 * The value returned has a top limit of {@link #MAX_MAX_MEMORY_BUFFER_SIZE}. Default
	 * value is 200.
	 *
	 * @return The maximum memory buffer size.
	 */
	public int getMaxMemoryBufferSize() {
		return Math.max(0, Math.min(MAX_MAX_MEMORY_BUFFER_SIZE, getInt(KEY_MAX_MEMORY_BUFFER_SIZE, 200)));
	}

	/**
	 * Set the preferred maximum for the transcoding memory buffer in megabytes. The top
	 * limit for the value is {@link #MAX_MAX_MEMORY_BUFFER_SIZE}.
	 *
	 * @param value The maximum buffer size.
	 */
	public void setMaxMemoryBufferSize(int value) {
		configuration.setProperty(KEY_MAX_MEMORY_BUFFER_SIZE, Math.max(0, Math.min(MAX_MAX_MEMORY_BUFFER_SIZE, value)));
	}

	/**
	 * Returns the font scale used for ASS subtitling. Default value is 1.4.
	 * @return The ASS font scale.
	 */
	public String getAssScale() {
		return getString(KEY_ASS_SCALE, "1.4");
	}

	/**
	 * Some versions of MEncoder produce garbled audio because the "ac3" codec is used
	 * instead of the "ac3_fixed" codec. Returns true if "ac3_fixed" should be used.
	 * Default is false.
	 * See https://code.google.com/p/ps3mediaserver/issues/detail?id=1092#c1
	 * @return True if "ac3_fixed" should be used.
	 */
	public boolean isMencoderAc3Fixed() {
		return getBoolean(KEY_MENCODER_AC3_FIXED, false);
	}

	/**
	 * Returns the margin used for ASS subtitling. Default value is 10.
	 * @return The ASS margin.
	 */
	public String getAssMargin() {
		return getString(KEY_ASS_MARGIN, "10");
	}

	/**
	 * Returns the outline parameter used for ASS subtitling. Default value is 1.
	 * @return The ASS outline parameter.
	 */
	public String getAssOutline() {
		return getString(KEY_ASS_OUTLINE, "1");
	}

	/**
	 * Returns the shadow parameter used for ASS subtitling. Default value is 1.
	 * @return The ASS shadow parameter.
	 */
	public String getAssShadow() {
		return getString(KEY_ASS_SHADOW, "1");
	}

	/**
	 * Returns the subfont text scale parameter used for subtitling without ASS.
	 * Default value is 3.
	 * @return The subfont text scale parameter.
	 */
	public String getMencoderNoAssScale() {
		return getString(KEY_MENCODER_NOASS_SCALE, "3");
	}

	/**
	 * Returns the subpos parameter used for subtitling without ASS.
	 * Default value is 2.
	 * @return The subpos parameter.
	 */
	public String getMencoderNoAssSubPos() {
		return getString(KEY_MENCODER_NOASS_SUBPOS, "2");
	}

	/**
	 * Returns the subfont blur parameter used for subtitling without ASS.
	 * Default value is 1.
	 * @return The subfont blur parameter.
	 */
	public String getMencoderNoAssBlur() {
		return getString(KEY_MENCODER_NOASS_BLUR, "1");
	}

	/**
	 * Returns the subfont outline parameter used for subtitling without ASS.
	 * Default value is 1.
	 * @return The subfont outline parameter.
	 */
	public String getMencoderNoAssOutline() {
		return getString(KEY_MENCODER_NOASS_OUTLINE, "1");
	}

	/**
	 * Set the subfont outline parameter used for subtitling without ASS.
	 * @param value The subfont outline parameter value to set.
	 */
	public void setMencoderNoAssOutline(String value) {
		configuration.setProperty(KEY_MENCODER_NOASS_OUTLINE, value);
	}

	/**
	 * Some versions of MEncoder produce garbled audio because the "ac3" codec is used
	 * instead of the "ac3_fixed" codec.
	 * See https://code.google.com/p/ps3mediaserver/issues/detail?id=1092#c1
	 * @param value Set to true if "ac3_fixed" should be used.
	 */
	public void setMencoderAc3Fixed(boolean value) {
		configuration.setProperty(KEY_MENCODER_AC3_FIXED, value);
	}

	/**
	 * Set the margin used for ASS subtitling.
	 * @param value The ASS margin value to set.
	 */
	public void setAssMargin(String value) {
		configuration.setProperty(KEY_ASS_MARGIN, value);
	}

	/**
	 * Set the outline parameter used for ASS subtitling.
	 * @param value The ASS outline parameter value to set.
	 */
	public void setAssOutline(String value) {
		configuration.setProperty(KEY_ASS_OUTLINE, value);
	}

	/**
	 * Set the shadow parameter used for ASS subtitling.
	 * @param value The ASS shadow parameter value to set.
	 */
	public void setAssShadow(String value) {
		configuration.setProperty(KEY_ASS_SHADOW, value);
	}

	/**
	 * Set the font scale used for ASS subtitling.
	 * @param value The ASS font scale value to set.
	 */
	public void setAssScale(String value) {
		configuration.setProperty(KEY_ASS_SCALE, value);
	}

	/**
	 * Set the subfont text scale parameter used for subtitling without ASS.
	 * @param value The subfont text scale parameter value to set.
	 */
	public void setMencoderNoAssScale(String value) {
		configuration.setProperty(KEY_MENCODER_NOASS_SCALE, value);
	}

	/**
	 * Set the subfont blur parameter used for subtitling without ASS.
	 * @param value The subfont blur parameter value to set.
	 */
	public void setMencoderNoAssBlur(String value) {
		configuration.setProperty(KEY_MENCODER_NOASS_BLUR, value);
	}

	/**
	 * Set the subpos parameter used for subtitling without ASS.
	 * @param value The subpos parameter value to set.
	 */
	public void setMencoderNoAssSubPos(String value) {
		configuration.setProperty(KEY_MENCODER_NOASS_SUBPOS, value);
	}

	/**
	 * Set the maximum number of concurrent MEncoder threads.
	 * XXX Currently unused.
	 * @param value The maximum number of concurrent threads.
	 */
	public void setMencoderMaxThreads(int value) {
		configuration.setProperty(KEY_MENCODER_MAX_THREADS, value);
	}

	/**
	 * Returns the number of seconds from the start of a video file (the seek
	 * position) where the thumbnail image for the movie should be extracted
	 * from. Default is 4 seconds.
	 *
	 * @return The seek position in seconds.
	 */
	public int getThumbnailSeekPos() {
		return getInt(KEY_THUMBNAIL_SEEK_POS, 4);
	}

	/**
	 * Sets the number of seconds from the start of a video file (the seek
	 * position) where the thumbnail image for the movie should be extracted
	 * from.
	 *
	 * @param value The seek position in seconds.
	 */
	public void setThumbnailSeekPos(int value) {
		configuration.setProperty(KEY_THUMBNAIL_SEEK_POS, value);
	}

	/**
	 * Returns whether the user wants ASS/SSA subtitle support. Default is
	 * true.
	 *
	 * @return True if MEncoder should use ASS/SSA support.
	 */
	public boolean isMencoderAss() {
		return getBoolean(KEY_MENCODER_ASS, true);
	}

	/**
	 * Returns whether or not subtitles should be disabled for all
	 * transcoding engines. Default is false, meaning subtitles should not
	 * be disabled.
	 *
	 * @return True if subtitles should be disabled, false otherwise.
	 */
	public boolean isDisableSubtitles() {
		return getBoolean(KEY_DISABLE_SUBTITLES, false);
	}

	/**
	 * Set whether or not subtitles should be disabled for
	 * all transcoding engines.
	 *
	 * @param value Set to true if subtitles should be disabled.
	 */
	public void setDisableSubtitles(boolean value) {
		configuration.setProperty(KEY_DISABLE_SUBTITLES, value);
	}

	/**
	 * Returns whether or not the Pulse Code Modulation audio format should be
	 * forced. The default is false.
	 * @return True if PCM should be forced, false otherwise.
	 */
	public boolean isAudioUsePCM() {
		return getBoolean(KEY_AUDIO_USE_PCM, false);
	}

	/**
	 * Returns whether or not the Pulse Code Modulation audio format should be
	 * used only for HQ audio codecs. The default is false.
	 * @return True if PCM should be used only for HQ audio codecs, false otherwise.
	 */
	public boolean isMencoderUsePcmForHQAudioOnly() {
		return getBoolean(KEY_MENCODER_USE_PCM_FOR_HQ_AUDIO_ONLY, false);
	}

	/**
	 * Returns the name of a TrueType font to use for subtitles.
	 * Default is <code>""</code>.
	 * @return The font name.
	 */
	public String getFont() {
		return getString(KEY_FONT, "");
	}

	/**
	 * Returns the audio language priority as a comma separated
	 * string. For example: <code>"eng,fre,jpn,ger,und"</code>, where "und"
	 * stands for "undefined".
	 * Can be a blank string.
	 * Default value is "loc,eng,fre,jpn,ger,und".
	 *
	 * @return The audio language priority string.
	 */
	public String getAudioLanguages() {
		return configurationReader.getPossiblyBlankConfigurationString(
				KEY_AUDIO_LANGUAGES,
				Messages.getString("MEncoderVideo.126")
		);
	}

	/**
	 * Returns the subtitle language priority as a comma-separated
	 * string. For example: <code>"eng,fre,jpn,ger,und"</code>, where "und"
	 * stands for "undefined".
	 * Can be a blank string.
	 * Default value is a localized list (e.g. "eng,fre,jpn,ger,und").
	 *
	 * @return The subtitle language priority string.
	 */
	public String getSubtitlesLanguages() {
		return configurationReader.getPossiblyBlankConfigurationString(
				KEY_SUBTITLES_LANGUAGES,
				Messages.getString("MEncoderVideo.127")
		);
	}

	/**
	 * Returns the ISO 639 language code for the subtitle language that should
	 * be forced.
	 * Can be a blank string.
	 * @return The subtitle language code.
	 */
	public String getForcedSubtitleLanguage() {
		return configurationReader.getPossiblyBlankConfigurationString(
				KEY_FORCED_SUBTITLE_LANGUAGE,
				PMS.getLocale().getLanguage()
		);
	}

	/**
	 * Returns the tag string that identifies the subtitle language that
	 * should be forced.
	 * @return The tag string.
	 */
	public String getForcedSubtitleTags() {
		return getString(KEY_FORCED_SUBTITLE_TAGS, "forced");
	}

	/**
	 * Returns a string of audio language and subtitle language pairs
	 * ordered by priority to try to match. Audio language
	 * and subtitle language should be comma-separated as a pair,
	 * individual pairs should be semicolon separated. "*" can be used to
	 * match any language. Subtitle language can be defined as "off".
	 * Default value is <code>"*,*"</code>.
	 *
	 * @return The audio and subtitle languages priority string.
	 */
	public String getAudioSubLanguages() {
		return configurationReader.getPossiblyBlankConfigurationString(
				KEY_AUDIO_SUB_LANGS,
				Messages.getString("MEncoderVideo.128")
		);
	}

	/**
	 * Sets a string of audio language and subtitle language pairs
	 * ordered by priority to try to match. Audio language
	 * and subtitle language should be comma-separated as a pair,
	 * individual pairs should be semicolon separated. "*" can be used to
	 * match any language. Subtitle language can be defined as "off".
	 *
	 * Example: <code>"en,off;jpn,eng;*,eng;*;*"</code>.
	 *
	 * @param value The audio and subtitle languages priority string.
	 */
	public void setAudioSubLanguages(String value) {
		configuration.setProperty(KEY_AUDIO_SUB_LANGS, value);
	}

	/**
	 * Returns whether or not MEncoder should use FriBiDi mode, which
	 * is needed to display subtitles in languages that read from right to
	 * left, like Arabic, Farsi, Hebrew, Urdu, etc. Default value is false.
	 *
	 * @return True if FriBiDi mode should be used, false otherwise.
	 */
	public boolean isMencoderSubFribidi() {
		return getBoolean(KEY_MENCODER_SUB_FRIBIDI, false);
	}

	/**
	 * Returns the character encoding (or code page) that should used
	 * for displaying non-Unicode external subtitles. Default is empty string
	 * (do not force encoding with -subcp key).
	 *
	 * @return The character encoding.
	 */
	public String getSubtitlesCodepage() {
		return getString(KEY_SUBTITLES_CODEPAGE, "");
	}

	/**
	 * Whether MEncoder should use fontconfig for displaying subtitles.
	 *
	 * @return True if fontconfig should be used, false otherwise.
	 */
	public boolean isMencoderFontConfig() {
		return getBoolean(KEY_MENCODER_FONT_CONFIG, true);
	}

	/**
	 * Set to true if MEncoder should be forced to use the framerate that is
	 * parsed by FFmpeg.
	 *
	 * @param value Set to true if the framerate should be forced, false
	 *              otherwise.
	 */
	public void setMencoderForceFps(boolean value) {
		configuration.setProperty(KEY_MENCODER_FORCE_FPS, value);
	}

	/**
	 * Whether MEncoder should be forced to use the framerate that is
	 * parsed by FFmpeg.
	 *
	 * @return True if the framerate should be forced, false otherwise.
	 */
	public boolean isMencoderForceFps() {
		return getBoolean(KEY_MENCODER_FORCE_FPS, false);
	}

	/**
	 * Sets the audio language priority as a comma separated
	 * string. For example: <code>"eng,fre,jpn,ger,und"</code>, where "und"
	 * stands for "undefined".
	 * @param value The audio language priority string.
	 */
	public void setAudioLanguages(String value) {
		configuration.setProperty(KEY_AUDIO_LANGUAGES, value);
	}

	/**
	 * Sets the subtitle language priority as a comma-separated string.
	 *
	 * Example: <code>"eng,fre,jpn,ger,und"</code>, where "und" stands for
	 * "undefined".
	 *
	 * @param value The subtitle language priority string.
	 */
	public void setSubtitlesLanguages(String value) {
		configuration.setProperty(KEY_SUBTITLES_LANGUAGES, value);
	}

	/**
	 * Sets the ISO 639 language code for the subtitle language that should
	 * be forced.
	 *
	 * @param value The subtitle language code.
	 */
	public void setForcedSubtitleLanguage(String value) {
		configuration.setProperty(KEY_FORCED_SUBTITLE_LANGUAGE, value);
	}

	/**
	 * Sets the tag string that identifies the subtitle language that
	 * should be forced.
	 *
	 * @param value The tag string.
	 */
	public void setForcedSubtitleTags(String value) {
		configuration.setProperty(KEY_FORCED_SUBTITLE_TAGS, value);
	}

	/**
	 * Returns custom commandline options to pass on to MEncoder.
	 *
	 * @return The custom options string.
	 */
	public String getMencoderCustomOptions() {
		return getString(KEY_MENCODER_CUSTOM_OPTIONS, "");
	}

	/**
	 * Sets custom commandline options to pass on to MEncoder.
	 *
	 * @param value The custom options string.
	 */
	public void setMencoderCustomOptions(String value) {
		configuration.setProperty(KEY_MENCODER_CUSTOM_OPTIONS, value);
	}

	/**
	 * Sets the character encoding (or code page) that should be used
	 * for displaying non-Unicode external subtitles. Default is empty (autodetect).
	 *
	 * @param value The character encoding.
	 */
	public void setSubtitlesCodepage(String value) {
		configuration.setProperty(KEY_SUBTITLES_CODEPAGE, value);
	}

	/**
	 * Sets whether or not MEncoder should use FriBiDi mode, which
	 * is needed to display subtitles in languages that read from right to
	 * left, like Arabic, Farsi, Hebrew, Urdu, etc. Default value is false.
	 *
	 * @param value Set to true if FriBiDi mode should be used.
	 */
	public void setMencoderSubFribidi(boolean value) {
		configuration.setProperty(KEY_MENCODER_SUB_FRIBIDI, value);
	}

	/**
	 * Sets the name of a TrueType font to use for subtitles.
	 *
	 * @param value The font name.
	 */
	public void setFont(String value) {
		configuration.setProperty(KEY_FONT, value);
	}

	/**
	 * Older versions of MEncoder do not support ASS/SSA subtitles on all
	 * platforms. Set to true if MEncoder supports them. Default should be
	 * true on Windows and OS X, false otherwise.
	 * See https://code.google.com/p/ps3mediaserver/issues/detail?id=1097
	 *
	 * @param value Set to true if MEncoder supports ASS/SSA subtitles.
	 */
	public void setMencoderAss(boolean value) {
		configuration.setProperty(KEY_MENCODER_ASS, value);
	}

	/**
	 * Sets whether or not MEncoder should use fontconfig for displaying
	 * subtitles.
	 *
	 * @param value Set to true if fontconfig should be used.
	 */
	public void setMencoderFontConfig(boolean value) {
		configuration.setProperty(KEY_MENCODER_FONT_CONFIG, value);
	}

	/**
	 * Sets whether or not the Pulse Code Modulation audio format should be
	 * forced.
	 *
	 * @param value Set to true if PCM should be forced.
	 */
	public void setAudioUsePCM(boolean value) {
		configuration.setProperty(KEY_AUDIO_USE_PCM, value);
	}

	/**
	 * Sets whether or not the Pulse Code Modulation audio format should be
	 * used only for HQ audio codecs.
	 *
	 * @param value Set to true if PCM should be used only for HQ audio.
	 */
	public void setMencoderUsePcmForHQAudioOnly(boolean value) {
		configuration.setProperty(KEY_MENCODER_USE_PCM_FOR_HQ_AUDIO_ONLY, value);
	}

	/**
	 * Whether archives (e.g. .zip or .rar) should be browsable.
	 *
	 * @return True if archives should be browsable.
	 */
	public boolean isArchiveBrowsing() {
		return getBoolean(KEY_OPEN_ARCHIVES, false);
	}

	/**
	 * Sets whether archives (e.g. .zip or .rar) should be browsable.
	 *
	 * @param value Set to true if archives should be browsable.
	 */
	public void setArchiveBrowsing(boolean value) {
		configuration.setProperty(KEY_OPEN_ARCHIVES, value);
	}

	/**
	 * Returns true if MEncoder should use the deinterlace filter, false
	 * otherwise.
	 *
	 * @return True if the deinterlace filter should be used.
	 */
	public boolean isMencoderYadif() {
		return getBoolean(KEY_MENCODER_YADIF, false);
	}

	/**
	 * Set to true if MEncoder should use the deinterlace filter, false
	 * otherwise.
	 *
	 * @param value Set ot true if the deinterlace filter should be used.
	 */
	public void setMencoderYadif(boolean value) {
		configuration.setProperty(KEY_MENCODER_YADIF, value);
	}

	/**
	 * Whether MEncoder should be used to upscale the video to an
	 * optimal resolution. Default value is false, meaning the renderer will
	 * upscale the video itself.
	 *
	 * @return True if MEncoder should be used, false otherwise.
	 * @see #getMencoderScaleX()
	 * @see #getMencoderScaleY()
	 */
	public boolean isMencoderScaler() {
		return getBoolean(KEY_MENCODER_SCALER, false);
	}

	/**
	 * Set to true if MEncoder should be used to upscale the video to an
	 * optimal resolution. Set to false to leave upscaling to the renderer.
	 *
	 * @param value Set to true if MEncoder should be used to upscale.
	 * @see #setMencoderScaleX(int)
	 * @see #setMencoderScaleY(int)
	 */
	public void setMencoderScaler(boolean value) {
		configuration.setProperty(KEY_MENCODER_SCALER, value);
	}

	/**
	 * Returns the width in pixels to which a video should be scaled when
	 * {@link #isMencoderScaler()} returns true.
	 *
	 * @return The width in pixels.
	 */
	public int getMencoderScaleX() {
		return getInt(KEY_MENCODER_SCALEX, 0);
	}

	/**
	 * Sets the width in pixels to which a video should be scaled when
	 * {@link #isMencoderScaler()} returns true.
	 *
	 * @param value The width in pixels.
	 */
	public void setMencoderScaleX(int value) {
		configuration.setProperty(KEY_MENCODER_SCALEX, value);
	}

	/**
	 * Returns the height in pixels to which a video should be scaled when
	 * {@link #isMencoderScaler()} returns true.
	 *
	 * @return The height in pixels.
	 */
	public int getMencoderScaleY() {
		return getInt(KEY_MENCODER_SCALEY, 0);
	}

	/**
	 * Sets the height in pixels to which a video should be scaled when
	 * {@link #isMencoderScaler()} returns true.
	 *
	 * @param value The height in pixels.
	 */
	public void setMencoderScaleY(int value) {
		configuration.setProperty(KEY_MENCODER_SCALEY, value);
	}

	/**
	 * Returns the number of audio channels that should be used for
	 * transcoding. Default value is 6 (for 5.1 audio).
	 *
	 * @return The number of audio channels.
	 */
	public int getAudioChannelCount() {
		int valueFromUserConfig = getInt(KEY_AUDIO_CHANNEL_COUNT, 6);

		if (valueFromUserConfig != 6 && valueFromUserConfig != 2) {
			return 6;
		}

		return valueFromUserConfig;
	}

	/**
	 * Sets the number of audio channels that MEncoder should use for
	 * transcoding.
	 *
	 * @param value The number of audio channels.
	 */
	public void setAudioChannelCount(int value) {
		if (value != 6 && value != 2) {
			value = 6;
		}
		configuration.setProperty(KEY_AUDIO_CHANNEL_COUNT, value);
	}

	/**
	 * Sets the AC3 audio bitrate, which determines the quality of digital
	 * audio sound. An AV-receiver or amplifier has to be capable of playing
	 * this quality.
	 *
	 * @param value The AC3 audio bitrate.
	 */
	public void setAudioBitrate(int value) {
		configuration.setProperty(KEY_AUDIO_BITRATE, value);
	}

	/**
	 * Returns the maximum video bitrate to be used by MEncoder and FFmpeg.
	 *
	 * @return The maximum video bitrate.
	 */
	public String getMaximumBitrate() {
		String maximumBitrate = getMaximumBitrateDisplay();
		if ("0".equals(maximumBitrate)) {
			maximumBitrate = "1000";
		}
		return maximumBitrate;
	}

	/**
	 * The same as getMaximumBitrate() but this value is displayed to the user
	 * because for our own uses we turn the value "0" into the value "1000" but
	 * that can be confusing for the user.
	 *
	 * @return The maximum video bitrate to display in the GUI.
	 */
	public String getMaximumBitrateDisplay() {
		return getString(KEY_MAX_BITRATE, "90");
	}

	/**
	 * Sets the maximum video bitrate to be used by MEncoder.
	 *
	 * @param value The maximum video bitrate.
	 */
	public void setMaximumBitrate(String value) {
		configuration.setProperty(KEY_MAX_BITRATE, value);
	}

	/**
	 * @return The selected renderers as a list.
	 */
	public List<String> getSelectedRenderers() {
		return getStringList(KEY_SELECTED_RENDERERS, ALL_RENDERERS);
	}

	/**
	 * @param value The comma-separated list of selected renderers.
	 */
	public void setSelectedRenderers(String value) {
		if (value.isEmpty()) {
			value = "None";
		}
		configuration.setProperty(KEY_SELECTED_RENDERERS, value);
	}

	/**
	 * @param value a string list of renderers.
	 */
	public void setSelectedRenderers(List<String> value) {
		setStringList(KEY_SELECTED_RENDERERS, value);
	}

	/**
	 * Returns true if thumbnail generation is enabled, false otherwise.
	 *
	 * @return boolean indicating whether thumbnail generation is enabled.
	 */
	public boolean isThumbnailGenerationEnabled() {
		return getBoolean(KEY_THUMBNAIL_GENERATION_ENABLED, true);
	}

	/**
	 * Sets the thumbnail generation option.
	 */
	public void setThumbnailGenerationEnabled(boolean value) {
		configuration.setProperty(KEY_THUMBNAIL_GENERATION_ENABLED, value);
	}

	/**
	 * Returns true if PMS should generate thumbnails for images. Default value
	 * is true.
	 *
	 * @return True if image thumbnails should be generated.
	 */
	public boolean getImageThumbnailsEnabled() {
		return getBoolean(KEY_IMAGE_THUMBNAILS_ENABLED, true);
	}

	/**
	 * Set to true if PMS should generate thumbnails for images.
	 *
	 * @param value True if image thumbnails should be generated.
	 */
	public void setImageThumbnailsEnabled(boolean value) {
		configuration.setProperty(KEY_IMAGE_THUMBNAILS_ENABLED, value);
	}

	/**
	 * Returns the number of CPU cores that should be used for transcoding.
	 *
	 * @return The number of CPU cores.
	 */
	public int getNumberOfCpuCores() {
		int nbcores = Runtime.getRuntime().availableProcessors();
		if (nbcores < 1) {
			nbcores = 1;
		}
		return getInt(KEY_NUMBER_OF_CPU_CORES, nbcores);
	}

	/**
	 * Sets the number of CPU cores that should be used for transcoding. The
	 * maximum value depends on the physical available count of "real processor
	 * cores". That means hyperthreading virtual CPU cores do not count! If you
	 * are not sure, analyze your CPU with the free tool CPU-z on Windows
	 * systems. On Linux have a look at the virtual proc-filesystem: in the
	 * file "/proc/cpuinfo" you will find more details about your CPU. You also
	 * get much information about CPUs from AMD and Intel from their Wikipedia
	 * articles.
	 * <p>
	 * PMS will detect and set the correct amount of cores as the default value.
	 *
	 * @param value The number of CPU cores.
	 */
	public void setNumberOfCpuCores(int value) {
		configuration.setProperty(KEY_NUMBER_OF_CPU_CORES, value);
	}

	/**
	 * Returns true if PMS should start minimized, i.e. without its window
	 * opened. Default value false: to start with a window.
	 *
	 * @return True if PMS should start minimized, false otherwise.
	 */
	public boolean isMinimized() {
		return getBoolean(KEY_MINIMIZED, false);
	}

	/**
	 * Set to true if PMS should start minimized, i.e. without its window
	 * opened.
	 *
	 * @param value True if PMS should start minimized, false otherwise.
	 */
	public void setMinimized(boolean value) {
		configuration.setProperty(KEY_MINIMIZED, value);
	}

	/**
	 * Returns true if UMS should automatically start on Windows.
	 *
	 * @return True if UMS should start automatically, false otherwise.
	 */
	public boolean isAutoStart() {
		if (Platform.isWindows()) {
			File f = new File(WindowsRegistry.readRegistry("HKLM\\SOFTWARE\\Microsoft\\Windows\\CurrentVersion\\Explorer\\Shell Folders", "Common Startup") + "\\Universal Media Server.lnk");

			if (f.exists()) {
				return true;
			}
		}

		return false;
	}

	/**
	 * Set to true if UMS should automatically start on Windows.
	 *
	 * @param value True if UMS should start automatically, false otherwise.
	 */
	public void setAutoStart(boolean value) {
		File sourceFile = new File(WindowsRegistry.readRegistry("HKLM\\SOFTWARE\\Microsoft\\Windows\\CurrentVersion\\Explorer\\Shell Folders", "Common Programs") + "\\Universal Media Server.lnk");
		File destinationFile = new File(WindowsRegistry.readRegistry("HKLM\\SOFTWARE\\Microsoft\\Windows\\CurrentVersion\\Explorer\\Shell Folders", "Common Startup") + "\\Universal Media Server.lnk");

		if (value) {
			try {
				FileUtils.copyFile(sourceFile, destinationFile);
				if (destinationFile.exists()) {
					LOGGER.info("UMS will start automatically with Windows");
				} else {
					LOGGER.info("An error occurred while trying to make UMS start automatically with Windows");
				}
			} catch (IOException e) {
				if (!FileUtil.isAdmin()) {
					try {
						JOptionPane.showMessageDialog(
							SwingUtilities.getWindowAncestor((Component) PMS.get().getFrame()),
							Messages.getString("NetworkTab.58"),
							Messages.getString("Dialog.PermissionsError"),
							JOptionPane.ERROR_MESSAGE
						);
					} catch (NullPointerException e2) {
						// This happens on the initial program load, ignore it
					}
				} else {
					LOGGER.info("An error occurred while trying to make UMS start automatically with Windows");
				}
			}
		} else {
			if (destinationFile.delete()) {
				LOGGER.info("UMS will not start automatically with Windows");
			} else {
				LOGGER.info("An error occurred while trying to make UMS not start automatically with Windows");
			}
		}
	}

	/**
	 * Whether we should check for external subtitle files with the same
	 * name as the media (*.srt, *.sub, *.ass, etc.).
	 *
	 * Note: This will return true if either the autoload external subtitles
	 * setting is enabled or the force external subtitles setting is enabled
	 *
	 * @return Whether we should check for external subtitle files.
	 */
	public boolean isAutoloadExternalSubtitles() {
		return getBoolean(KEY_AUTOLOAD_SUBTITLES, true) || isForceExternalSubtitles();
	}

	/**
	 * Whether we should check for external subtitle files with the same
	 * name as the media (*.srt, *.sub, *.ass etc.).
	 *
	 * @param value Whether we should check for external subtitle files.
	 */
	public void setAutoloadExternalSubtitles(boolean value) {
		configuration.setProperty(KEY_AUTOLOAD_SUBTITLES, value);
	}

	/**
	 * Whether we should force external subtitles with the same name as the
	 * media (*.srt, *.sub, *.ass, etc.) to display, regardless of whether
	 * language preferences disable them.
	 *
	 * @return Whether we should force external subtitle files.
	 */
	public boolean isForceExternalSubtitles() {
		return getBoolean(KEY_FORCE_EXTERNAL_SUBTITLES, true);
	}

	/**
	 * Whether we should force external subtitles with the same name as the
	 * media (*.srt, *.sub, *.ass, etc.) to display, regardless of whether
	 * language preferences disable them.
	 *
	 * @param value Whether we should force external subtitle files.
	 */
	public void setForceExternalSubtitles(boolean value) {
		configuration.setProperty(KEY_FORCE_EXTERNAL_SUBTITLES, value);
	}

	/**
	 * Returns true if PMS should hide the "# Videosettings #" folder on the
	 * DLNA device. The default value is false: PMS will display the folder.
	 *
	 * @return True if PMS should hide the folder, false othewise.
	 */
	public boolean getHideVideoSettings() {
		return getBoolean(KEY_HIDE_VIDEO_SETTINGS, true);
	}

	/**
	 * Set to true if PMS should hide the "# Videosettings #" folder on the
	 * DLNA device, or set to false to make PMS display the folder.
	 *
	 * @param value True if PMS should hide the folder.
	 */
	public void setHideVideoSettings(boolean value) {
		configuration.setProperty(KEY_HIDE_VIDEO_SETTINGS, value);
	}

	/**
	 * Returns true if PMS should cache scanned media in its internal database,
	 * speeding up later retrieval. When false is returned, PMS will not use
	 * cache and media will have to be rescanned.
	 *
	 * @return True if PMS should cache media.
	 */
	public boolean getUseCache() {
		return getBoolean(KEY_USE_CACHE, true);
	}

	/**
	 * Set to true if PMS should cache scanned media in its internal database,
	 * speeding up later retrieval.
	 *
	 * @param value True if PMS should cache media.
	 */
	public void setUseCache(boolean value) {
		configuration.setProperty(KEY_USE_CACHE, value);
	}

	/**
	 * Whether we should pass the flag "convertfps=true" to AviSynth.
	 *
	 * @param value True if we should pass the flag.
	 */
	public void setAvisynthConvertFps(boolean value) {
		configuration.setProperty(KEY_AVISYNTH_CONVERT_FPS, value);
	}

	/**
	 * Returns true if we should pass the flag "convertfps=true" to AviSynth.
	 *
	 * @return True if we should pass the flag.
	 */
	public boolean getAvisynthConvertFps() {
		return getBoolean(KEY_AVISYNTH_CONVERT_FPS, true);
	}

	public void setAvisynthInterFrame(boolean value) {
		configuration.setProperty(KEY_AVISYNTH_INTERFRAME, value);
	}

	public boolean getAvisynthInterFrame() {
		return getBoolean(KEY_AVISYNTH_INTERFRAME, false);
	}

	public void setAvisynthInterFrameGPU(boolean value) {
		configuration.setProperty(KEY_AVISYNTH_INTERFRAME_GPU, value);
	}

	public boolean getAvisynthInterFrameGPU() {
		return getBoolean(KEY_AVISYNTH_INTERFRAME_GPU, false);
	}

	public void setAvisynthMultiThreading(boolean value) {
		configuration.setProperty(KEY_AVISYNTH_MULTITHREADING, value);
	}

	public boolean getAvisynthMultiThreading() {
		return getBoolean(KEY_AVISYNTH_MULTITHREADING, false);
	}

	/**
	 * Returns the template for the AviSynth script. The script string can
	 * contain the character "\u0001", which should be treated as the newline
	 * separator character.
	 *
	 * @return The AviSynth script template.
	 */
	public String getAvisynthScript() {
		return getString(KEY_AVISYNTH_SCRIPT, DEFAULT_AVI_SYNTH_SCRIPT);
	}

	/**
	 * Sets the template for the AviSynth script. The script string may contain
	 * the character "\u0001", which will be treated as newline character.
	 *
	 * @param value The AviSynth script template.
	 */
	public void setAvisynthScript(String value) {
		configuration.setProperty(KEY_AVISYNTH_SCRIPT, value);
	}

	/**
	 * Returns additional codec specific configuration options for MEncoder.
	 *
	 * @return The configuration options.
	 */
	public String getMencoderCodecSpecificConfig() {
		return getString(KEY_MENCODER_CODEC_SPECIFIC_SCRIPT, "");
	}

	/**
	 * Sets additional codec specific configuration options for MEncoder.
	 *
	 * @param value The additional configuration options.
	 */
	public void setMencoderCodecSpecificConfig(String value) {
		configuration.setProperty(KEY_MENCODER_CODEC_SPECIFIC_SCRIPT, value);
	}

	/**
	 * Returns the maximum size (in MB) that PMS should use for buffering
	 * audio.
	 *
	 * @return The maximum buffer size.
	 */
	public int getMaxAudioBuffer() {
		return getInt(KEY_MAX_AUDIO_BUFFER, 100);
	}

	/**
	 * Returns the minimum size (in MB) that PMS should use for the buffer used
	 * for streaming media.
	 *
	 * @return The minimum buffer size.
	 */
	public int getMinStreamBuffer() {
		return getInt(KEY_MIN_STREAM_BUFFER, 1);
	}

	/**
	 * Converts the getMPEG2MainSettings() from MEncoder's format to FFmpeg's.
	 *
	 * @return MPEG-2 settings formatted for FFmpeg.
	 */
	public String getMPEG2MainSettingsFFmpeg() {
		String mpegSettings = getMPEG2MainSettings();
		if (StringUtils.isBlank(mpegSettings) || mpegSettings.contains("Automatic")) {
			return mpegSettings;
		}

		return convertMencoderSettingToFFmpegFormat(mpegSettings);
	}

	public void setFfmpegMultithreading(boolean value) {
		configuration.setProperty(KEY_FFMPEG_MULTITHREADING, value);
	}

	public boolean isFfmpegMultithreading() {
		boolean isMultiCore = getNumberOfCpuCores() > 1;
		return getBoolean(KEY_FFMPEG_MULTITHREADING, isMultiCore);
	}

	public void setFfmpegAviSynthMultithreading(boolean value) {
		configuration.setProperty(KEY_FFMPEG_AVISYNTH_MULTITHREADING, value);
	}

	public boolean isFfmpegAviSynthMultithreading() {
		boolean isMultiCore = getNumberOfCpuCores() > 1;
		return getBoolean(KEY_FFMPEG_AVISYNTH_MULTITHREADING, isMultiCore);
	}

	/**
	 * Whether we should pass the flag "convertfps=true" to AviSynth.
	 *
	 * @param value True if we should pass the flag.
	 */
	public void setFfmpegAvisynthConvertFps(boolean value) {
		configuration.setProperty(KEY_AVISYNTH_CONVERT_FPS, value);
	}

	/**
	 * Returns true if we should pass the flag "convertfps=true" to AviSynth.
	 *
	 * @return True if we should pass the flag.
	 */
	public boolean getFfmpegAvisynthConvertFps() {
		return getBoolean(KEY_FFMPEG_AVISYNTH_CONVERT_FPS, true);
	}

	public void setFfmpegAvisynthInterFrame(boolean value) {
		configuration.setProperty(KEY_FFMPEG_AVISYNTH_INTERFRAME, value);
	}

	public boolean getFfmpegAvisynthInterFrame() {
		return getBoolean(KEY_FFMPEG_AVISYNTH_INTERFRAME, false);
	}

	public void setFfmpegAvisynthInterFrameGPU(boolean value) {
		configuration.setProperty(KEY_FFMPEG_AVISYNTH_INTERFRAME_GPU, value);
	}

	public boolean getFfmpegAvisynthInterFrameGPU() {
		return getBoolean(KEY_FFMPEG_AVISYNTH_INTERFRAME_GPU, false);
	}

	public boolean isMencoderNoOutOfSync() {
		return getBoolean(KEY_MENCODER_NO_OUT_OF_SYNC, true);
	}

	public void setMencoderNoOutOfSync(boolean value) {
		configuration.setProperty(KEY_MENCODER_NO_OUT_OF_SYNC, value);
	}

	public boolean getTrancodeBlocksMultipleConnections() {
		return getBoolean(KEY_TRANSCODE_BLOCKS_MULTIPLE_CONNECTIONS, false);
	}

	public void setTranscodeBlocksMultipleConnections(boolean value) {
		configuration.setProperty(KEY_TRANSCODE_BLOCKS_MULTIPLE_CONNECTIONS, value);
	}

	public boolean getTrancodeKeepFirstConnections() {
		return getBoolean(KEY_TRANSCODE_KEEP_FIRST_CONNECTION, true);
	}

	public void setTrancodeKeepFirstConnections(boolean value) {
		configuration.setProperty(KEY_TRANSCODE_KEEP_FIRST_CONNECTION, value);
	}

	public boolean isMencoderIntelligentSync() {
		return getBoolean(KEY_MENCODER_INTELLIGENT_SYNC, true);
	}

	public void setMencoderIntelligentSync(boolean value) {
		configuration.setProperty(KEY_MENCODER_INTELLIGENT_SYNC, value);
	}

	public String getFfmpegAlternativePath() {
		return getString(KEY_FFMPEG_ALTERNATIVE_PATH, null);
	}

	public void setFfmpegAlternativePath(String value) {
		configuration.setProperty(KEY_FFMPEG_ALTERNATIVE_PATH, value);
	}

	public boolean getSkipLoopFilterEnabled() {
		return getBoolean(KEY_SKIP_LOOP_FILTER_ENABLED, false);
	}

	/**
	 * The list of network interfaces that should be skipped when checking
	 * for an available network interface. Entries should be comma separated
	 * and typically exclude the number at the end of the interface name.
	 * <p>
	 * Default is to skip the interfaces created by Virtualbox, OpenVPN and
	 * Parallels: "tap,vmnet,vnic,virtualbox".
	 * @return The string of network interface names to skip.
	 */
	public List<String> getSkipNetworkInterfaces() {
		return getStringList(KEY_SKIP_NETWORK_INTERFACES, "tap,vmnet,vnic,virtualbox");
	}

	public void setSkipLoopFilterEnabled(boolean value) {
		configuration.setProperty(KEY_SKIP_LOOP_FILTER_ENABLED, value);
	}

	public String getMPEG2MainSettings() {
		return getString(KEY_MPEG2_MAIN_SETTINGS, "Automatic (Wired)");
	}

	public void setMPEG2MainSettings(String value) {
		configuration.setProperty(KEY_MPEG2_MAIN_SETTINGS, value);
	}

	public String getx264ConstantRateFactor() {
		return getString(KEY_X264_CONSTANT_RATE_FACTOR, "Automatic (Wired)");
	}

	public void setx264ConstantRateFactor(String value) {
		configuration.setProperty(KEY_X264_CONSTANT_RATE_FACTOR, value);
	}

	public String getMencoderVobsubSubtitleQuality() {
		return getString(KEY_MENCODER_VOBSUB_SUBTITLE_QUALITY, "3");
	}

	public void setMencoderVobsubSubtitleQuality(String value) {
		configuration.setProperty(KEY_MENCODER_VOBSUB_SUBTITLE_QUALITY, value);
	}

	public String getMencoderOverscanCompensationWidth() {
		return getString(KEY_MENCODER_OVERSCAN_COMPENSATION_WIDTH, "0");
	}

	public void setMencoderOverscanCompensationWidth(String value) {
		if (value.trim().length() == 0) {
			value = "0";
		}
		configuration.setProperty(KEY_MENCODER_OVERSCAN_COMPENSATION_WIDTH, value);
	}

	public String getMencoderOverscanCompensationHeight() {
		return getString(KEY_MENCODER_OVERSCAN_COMPENSATION_HEIGHT, "0");
	}

	public void setMencoderOverscanCompensationHeight(String value) {
		if (value.trim().length() == 0) {
			value = "0";
		}
		configuration.setProperty(KEY_MENCODER_OVERSCAN_COMPENSATION_HEIGHT, value);
	}

	public void setEnginesAsList(ArrayList<String> enginesAsList) {
		configuration.setProperty(KEY_ENGINES, listToString(enginesAsList));
	}

	/**
	 * TODO look at the changes that were made to this in PMS and if they seem
	 * stable, merge them.
	 */
	public List<String> getEnginesAsList(SystemUtils registry) {
		String defaultEngines = StringUtils.join(
			new String[] {
				"ffmpegvideo",
				"mencoder",
				"tsmuxer",
				"ffmpegaudio",
				"tsmuxeraudio",
				"ffmpegwebvideo",
				"vlcwebvideo", // (VLCWebVideo)
				"vlcvideo", // (VideoLanVideoStreaming) TODO (legacy web video engine): remove
				"mencoderwebvideo",
				"vlcaudio", // (VideoLanAudioStreaming) TODO (legacy web audio engine): remove
				"ffmpegdvrmsremux",
				"rawthumbs"
			},
			","
		);
		List<String> engines = stringToList(
			// Possibly blank: An empty string means: disable all engines
			// http://www.ps3mediaserver.org/forum/viewtopic.php?f=6&t=15416
			configurationReader.getPossiblyBlankConfigurationString(
				KEY_ENGINES,
				defaultEngines
			)
		);

		engines = hackAvs(registry, engines);
		return engines;
	}

	private static String listToString(List<String> enginesAsList) {
		return StringUtils.join(enginesAsList, LIST_SEPARATOR);
	}

	private static List<String> stringToList(String input) {
		List<String> output = new ArrayList<>();
		Collections.addAll(output, StringUtils.split(input, LIST_SEPARATOR));
		return output;
	}

	// TODO: Get this out of here
	private static List<String> hackAvs(SystemUtils registry, List<String> input) {
		List<String> toBeRemoved = new ArrayList<>();
		for (String engineId : input) {
			if (engineId.startsWith("avs") && !registry.isAvis() && Platform.isWindows()) {
				if (!avsHackLogged) {
					LOGGER.info("AviSynth is not installed. You cannot use " + engineId + " as a transcoding engine.");
					avsHackLogged = true;
				}

				toBeRemoved.add(engineId);
			}
		}

		List<String> output = new ArrayList<>();
		output.addAll(input);
		output.removeAll(toBeRemoved);
		return output;
	}

	public void save() throws ConfigurationException {
		((PropertiesConfiguration)configuration).save();
		LOGGER.info("Configuration saved to: " + PROFILE_PATH);
	}

	public String getFolders(ArrayList<String> tags) {
		return tagLoop(tags, ".folders", KEY_FOLDERS);
	}

	public String getFoldersIgnored(ArrayList<String> tags) {
		return tagLoop(tags, ".ignore", KEY_FOLDERS_IGNORED);
	}

	public void setFolders(String value) {
		configuration.setProperty(KEY_FOLDERS, value);
	}

	public String getFoldersMonitored() {
		return getString(KEY_FOLDERS_MONITORED, "");
	}

	public void setFoldersMonitored(String value) {
		configuration.setProperty(KEY_FOLDERS_MONITORED, value);
	}

	public String getNetworkInterface() {
		return getString(KEY_NETWORK_INTERFACE, "");
	}

	public void setNetworkInterface(String value) {
		configuration.setProperty(KEY_NETWORK_INTERFACE, value);
	}

	public boolean isHideEngineNames() {
		return getBoolean(KEY_HIDE_ENGINENAMES, true);
	}

	public void setHideEngineNames(boolean value) {
		configuration.setProperty(KEY_HIDE_ENGINENAMES, value);
	}

	public boolean isHideExtensions() {
		return getBoolean(KEY_HIDE_EXTENSIONS, true);
	}

	public void setHideExtensions(boolean value) {
		configuration.setProperty(KEY_HIDE_EXTENSIONS, value);
	}

	public String getShares() {
		return getString(KEY_SHARES, "");
	}

	public void setShares(String value) {
		configuration.setProperty(KEY_SHARES, value);
	}

	public String getDisableTranscodeForExtensions() {
		return getString(KEY_DISABLE_TRANSCODE_FOR_EXTENSIONS, "");
	}

	public void setDisableTranscodeForExtensions(String value) {
		configuration.setProperty(KEY_DISABLE_TRANSCODE_FOR_EXTENSIONS, value);
	}

	public String getForceTranscodeForExtensions() {
		return getString(KEY_FORCE_TRANSCODE_FOR_EXTENSIONS, "");
	}

	public void setForceTranscodeForExtensions(String value) {
		configuration.setProperty(KEY_FORCE_TRANSCODE_FOR_EXTENSIONS, value);
	}

	public void setMencoderMT(boolean value) {
		configuration.setProperty(KEY_MENCODER_MT, value);
	}

	public boolean getMencoderMT() {
		boolean isMultiCore = getNumberOfCpuCores() > 1;
		return getBoolean(KEY_MENCODER_MT, isMultiCore);
	}

	public void setAudioRemuxAC3(boolean value) {
		configuration.setProperty(KEY_AUDIO_REMUX_AC3, value);
	}

	public boolean isAudioRemuxAC3() {
		return getBoolean(KEY_AUDIO_REMUX_AC3, true);
	}

	public void setMencoderRemuxMPEG2(boolean value) {
		configuration.setProperty(KEY_MENCODER_REMUX_MPEG2, value);
	}

	public boolean isMencoderRemuxMPEG2() {
		return getBoolean(KEY_MENCODER_REMUX_MPEG2, true);
	}

	public void setDisableFakeSize(boolean value) {
		configuration.setProperty(KEY_DISABLE_FAKESIZE, value);
	}

	public boolean isDisableFakeSize() {
		return getBoolean(KEY_DISABLE_FAKESIZE, false);
	}

	/**
	 * Whether the style rules defined by styled subtitles (ASS/SSA) should
	 * be followed (true) or overridden by our style rules (false) when
	 * using MEncoder.
	 *
	 * @see #setUseEmbeddedSubtitlesStyle(boolean)
	 * @param value whether to use the embedded styles or ours
	 * @deprecated
	 */
	@Deprecated
	public void setMencoderAssDefaultStyle(boolean value) {
		configuration.setProperty(KEY_MENCODER_ASS_DEFAULTSTYLE, value);
	}

	/**
	 * Whether the style rules defined by styled subtitles (ASS/SSA) should
	 * be followed (true) or overridden by our style rules (false) when
	 * using MEncoder.
	 *
	 * @see #isUseEmbeddedSubtitlesStyle()
	 * @return whether to use the embedded styles or ours
	 * @deprecated
	 */
	@Deprecated
	public boolean isMencoderAssDefaultStyle() {
		return getBoolean(KEY_MENCODER_ASS_DEFAULTSTYLE, true);
	}

	/**
	 * Whether the style rules defined by styled subtitles (ASS/SSA) should
	 * be followed (true) or overridden by our style rules (false).
	 *
	 * @param value whether to use the embedded styles or ours
	 */
	public void setUseEmbeddedSubtitlesStyle(boolean value) {
		configuration.setProperty(KEY_USE_EMBEDDED_SUBTITLES_STYLE, value);
	}

	/**
	 * Whether the style rules defined by styled subtitles (ASS/SSA) should
	 * be followed (true) or overridden by our style rules (false).
	 *
	 * @return whether to use the embedded styles or ours
	 */
	public boolean isUseEmbeddedSubtitlesStyle() {
		return getBoolean(KEY_USE_EMBEDDED_SUBTITLES_STYLE, true);
	}

	public int getMEncoderOverscan() {
		return getInt(KEY_OVERSCAN, 0);
	}

	public void setMEncoderOverscan(int value) {
		configuration.setProperty(KEY_OVERSCAN, value);
	}

	/**
	 * Returns sort method to use for ordering lists of files. One of the
	 * following values is returned:
	 * <ul>
	 * <li>0: Locale-sensitive A-Z</li>
	 * <li>1: Sort by modified date, newest first</li>
	 * <li>2: Sort by modified date, oldest first</li>
	 * <li>3: Case-insensitive ASCIIbetical sort</li>
	 * <li>4: Locale-sensitive natural sort</li>
	 * <li>5: Random</li>
	 * </ul>
	 * Default value is 4.
	 * @return The sort method
	 */
	private int findPathSort(String[] paths, String path) throws NumberFormatException{
		for (String path1 : paths) {
			String[] kv = path1.split(",");
			if (kv.length < 2) {
				continue;
			}
			if (kv[0].equals(path)) {
				return Integer.parseInt(kv[1]);
			}
		}
		return -1;
	}

	public int getSortMethod(File path) {
		int cnt = 0;
		String raw = getString(KEY_SORT_PATHS, null);
		if (StringUtils.isEmpty(raw)) {
			return getInt(KEY_SORT_METHOD, UMSUtils.SORT_LOC_NAT);
		}
		if (Platform.isWindows()) {
			// windows is crap
			raw = raw.toLowerCase();
		}
		String[] paths = raw.split(" ");

		while (path != null && (cnt++ < 100)) {
			String key = path.getAbsolutePath();
			if (Platform.isWindows()) {
				key = key.toLowerCase();
			}
			try {
				int ret = findPathSort(paths, key);
				if (ret != -1) {
					return ret;
				}
			} catch (NumberFormatException e) {
				// just ignore
			}
			path = path.getParentFile();
		}
		return getInt(KEY_SORT_METHOD, UMSUtils.SORT_LOC_NAT);
	}

	/**
	 * Set the sort method to use for ordering lists of files. The following
	 * values are recognized:
	 * <ul>
	 * <li>0: Locale-sensitive A-Z</li>
	 * <li>1: Sort by modified date, newest first</li>
	 * <li>2: Sort by modified date, oldest first</li>
	 * <li>3: Case-insensitive ASCIIbetical sort</li>
	 * <li>4: Locale-sensitive natural sort</li>
	 * <li>5: Random</li>
	 * </ul>
	 * @param value The sort method to use
	 */
	public void setSortMethod(int value) {
		configuration.setProperty(KEY_SORT_METHOD, value);
	}

	public int getAudioThumbnailMethod() {
		return getInt(KEY_AUDIO_THUMBNAILS_METHOD, 0);
	}

	public void setAudioThumbnailMethod(int value) {
		configuration.setProperty(KEY_AUDIO_THUMBNAILS_METHOD, value);
	}

	public String getAlternateThumbFolder() {
		return getString(KEY_ALTERNATE_THUMB_FOLDER, "");
	}

	public void setAlternateThumbFolder(String value) {
		configuration.setProperty(KEY_ALTERNATE_THUMB_FOLDER, value);
	}

	public String getAlternateSubtitlesFolder() {
		return getString(KEY_ALTERNATE_SUBTITLES_FOLDER, "");
	}

	public void setAlternateSubtitlesFolder(String value) {
		configuration.setProperty(KEY_ALTERNATE_SUBTITLES_FOLDER, value);
	}

	public void setAudioEmbedDtsInPcm(boolean value) {
		configuration.setProperty(KEY_AUDIO_EMBED_DTS_IN_PCM, value);
	}

	public boolean isAudioEmbedDtsInPcm() {
		return getBoolean(KEY_AUDIO_EMBED_DTS_IN_PCM, false);
	}

	public void setEncodedAudioPassthrough(boolean value) {
		configuration.setProperty(KEY_ENCODED_AUDIO_PASSTHROUGH, value);
	}

	public boolean isEncodedAudioPassthrough() {
		return getBoolean(KEY_ENCODED_AUDIO_PASSTHROUGH, false);
	}

	public void setMencoderMuxWhenCompatible(boolean value) {
		configuration.setProperty(KEY_MENCODER_MUX_COMPATIBLE, value);
	}

	public boolean isMencoderMuxWhenCompatible() {
		return getBoolean(KEY_MENCODER_MUX_COMPATIBLE, false);
	}

	public void setMEncoderNormalizeVolume(boolean value) {
		configuration.setProperty(KEY_MENCODER_NORMALIZE_VOLUME, value);
	}

	public boolean isMEncoderNormalizeVolume() {
		return getBoolean(KEY_MENCODER_NORMALIZE_VOLUME, false);
	}

	public void setFFmpegMuxWithTsMuxerWhenCompatible(boolean value) {
		configuration.setProperty(KEY_FFMPEG_MUX_TSMUXER_COMPATIBLE, value);
	}

	public boolean isFFmpegMuxWithTsMuxerWhenCompatible() {
		return getBoolean(KEY_FFMPEG_MUX_TSMUXER_COMPATIBLE, false);
	}

	/**
	 * @see #setFFmpegDeferToMEncoderForEmbeddedSubtitles(boolean)
	 * @deprecated
	 */
	@Deprecated
	public void setFFmpegDeferToMEncoderForSubtitles(boolean value) {
		setFFmpegDeferToMEncoderForProblematicSubtitles(value);
	}

	/**
	 * @see #isFFmpegDeferToMEncoderForEmbeddedSubtitles()
	 * @deprecated
	 */
	@Deprecated
	public boolean isFFmpegDeferToMEncoderForSubtitles() {
		return isFFmpegDeferToMEncoderForProblematicSubtitles();
	}

	/**
	 * Whether FFmpegVideo should defer to MEncoderVideo when there are
	 * subtitles that need to be transcoded which FFmpeg will need to
	 * initially parse, which can cause timeouts.
	 *
	 * @param value
	 */
	public void setFFmpegDeferToMEncoderForProblematicSubtitles(boolean value) {
		configuration.setProperty(KEY_FFMPEG_MENCODER_PROBLEMATIC_SUBTITLES, value);
	}

	/**
	 * Whether FFmpegVideo should defer to MEncoderVideo when there are
	 * subtitles that need to be transcoded which FFmpeg will need to
	 * initially parse, which can cause timeouts.
	 *
	 * @return
	 */
	public boolean isFFmpegDeferToMEncoderForProblematicSubtitles() {
		return getBoolean(KEY_FFMPEG_MENCODER_PROBLEMATIC_SUBTITLES, true);
	}

	public void setFFmpegFontConfig(boolean value) {
		configuration.setProperty(KEY_FFMPEG_FONTCONFIG, value);
	}

	public boolean isFFmpegFontConfig() {
		return getBoolean(KEY_FFMPEG_FONTCONFIG, false);
	}

	public void setMuxAllAudioTracks(boolean value) {
		configuration.setProperty(KEY_MUX_ALLAUDIOTRACKS, value);
	}

	public boolean isMuxAllAudioTracks() {
		return getBoolean(KEY_MUX_ALLAUDIOTRACKS, false);
	}

	public void setUseMplayerForVideoThumbs(boolean value) {
		configuration.setProperty(KEY_USE_MPLAYER_FOR_THUMBS, value);
	}

	public boolean isUseMplayerForVideoThumbs() {
		return getBoolean(KEY_USE_MPLAYER_FOR_THUMBS, false);
	}

	public String getIpFilter() {
		return getString(KEY_IP_FILTER, "");
	}

	public synchronized IpFilter getIpFiltering() {
	    filter.setRawFilter(getIpFilter());
	    return filter;
	}

	public void setIpFilter(String value) {
		configuration.setProperty(KEY_IP_FILTER, value);
	}

	public void setPreventsSleep(boolean value) {
		configuration.setProperty(KEY_PREVENTS_SLEEP, value);
	}

	public boolean isPreventsSleep() {
		return getBoolean(KEY_PREVENTS_SLEEP, false);
	}

	public void setHTTPEngineV2(boolean value) {
		configuration.setProperty(KEY_HTTP_ENGINE_V2, value);
	}

	public boolean isHTTPEngineV2() {
		return getBoolean(KEY_HTTP_ENGINE_V2, true);
	}

	public boolean isShowIphotoLibrary() {
		return getBoolean(KEY_SHOW_IPHOTO_LIBRARY, false);
	}

	public void setShowIphotoLibrary(boolean value) {
		configuration.setProperty(KEY_SHOW_IPHOTO_LIBRARY, value);
	}

	public boolean isShowApertureLibrary() {
		return getBoolean(KEY_SHOW_APERTURE_LIBRARY, false);
	}

	public void setShowApertureLibrary(boolean value) {
		configuration.setProperty(KEY_SHOW_APERTURE_LIBRARY, value);
	}

	public boolean isShowItunesLibrary() {
		return getBoolean(KEY_SHOW_ITUNES_LIBRARY, false);
	}

	public String getItunesLibraryPath() {
		return getString(KEY_ITUNES_LIBRARY_PATH, "");
	}

	public void setShowItunesLibrary(boolean value) {
		configuration.setProperty(KEY_SHOW_ITUNES_LIBRARY, value);
	}

	public boolean isHideAdvancedOptions() {
		return getBoolean(PmsConfiguration.KEY_HIDE_ADVANCED_OPTIONS, true);
	}

	public void setHideAdvancedOptions(final boolean value) {
		this.configuration.setProperty(PmsConfiguration.KEY_HIDE_ADVANCED_OPTIONS, value);
	}

	public boolean isHideEmptyFolders() {
		return getBoolean(PmsConfiguration.KEY_HIDE_EMPTY_FOLDERS, false);
	}

	public void setHideEmptyFolders(final boolean value) {
		this.configuration.setProperty(PmsConfiguration.KEY_HIDE_EMPTY_FOLDERS, value);
	}

	public boolean isHideMediaLibraryFolder() {
		return getBoolean(PmsConfiguration.KEY_HIDE_MEDIA_LIBRARY_FOLDER, true);
	}

	public void setHideMediaLibraryFolder(final boolean value) {
		this.configuration.setProperty(PmsConfiguration.KEY_HIDE_MEDIA_LIBRARY_FOLDER, value);
	}

	// TODO (breaking change): rename to e.g. isTranscodeFolderEnabled
	// (and return true by default)
	public boolean getHideTranscodeEnabled() {
		return getBoolean(KEY_HIDE_TRANSCODE_FOLDER, false);
	}

	// TODO (breaking change): rename to e.g. setTranscodeFolderEnabled
	// (and negate the value in the caller)
	public void setHideTranscodeEnabled(boolean value) {
		configuration.setProperty(KEY_HIDE_TRANSCODE_FOLDER, value);
	}

	public boolean isDvdIsoThumbnails() {
		return getBoolean(KEY_DVDISO_THUMBNAILS, false);
	}

	public void setDvdIsoThumbnails(boolean value) {
		configuration.setProperty(KEY_DVDISO_THUMBNAILS, value);
	}

	public Object getCustomProperty(String property) {
		return configurationReader.getCustomProperty(property);
	}

	public void setCustomProperty(String property, Object value) {
		configuration.setProperty(property, value);
	}

	public boolean isChapterSupport() {
		return getBoolean(KEY_CHAPTER_SUPPORT, false);
	}

	public void setChapterSupport(boolean value) {
		configuration.setProperty(KEY_CHAPTER_SUPPORT, value);
	}

	public int getChapterInterval() {
		return getInt(KEY_CHAPTER_INTERVAL, 5);
	}

	public void setChapterInterval(int value) {
		configuration.setProperty(KEY_CHAPTER_INTERVAL, value);
	}

	public int getSubsColor() {
		return getInt(KEY_SUBS_COLOR, 0xffffffff);
	}

	public void setSubsColor(int value) {
		configuration.setProperty(KEY_SUBS_COLOR, value);
	}

	public boolean isFix25FPSAvMismatch() {
		return getBoolean(KEY_FIX_25FPS_AV_MISMATCH, false);
	}

	public void setFix25FPSAvMismatch(boolean value) {
		configuration.setProperty(KEY_FIX_25FPS_AV_MISMATCH, value);
	}

	public int getVideoTranscodeStartDelay() {
		return getInt(KEY_VIDEOTRANSCODE_START_DELAY, 6);
	}

	public void setVideoTranscodeStartDelay(int value) {
		configuration.setProperty(KEY_VIDEOTRANSCODE_START_DELAY, value);
	}

	public boolean isAudioResample() {
		return getBoolean(KEY_AUDIO_RESAMPLE, true);
	}

	public void setAudioResample(boolean value) {
		configuration.setProperty(KEY_AUDIO_RESAMPLE, value);
	}

	public boolean isIgnoreTheWordThe() {
		return getBoolean(KEY_IGNORE_THE_WORD_THE, true);
	}

	public void setIgnoreTheWordThe(boolean value) {
		configuration.setProperty(KEY_IGNORE_THE_WORD_THE, value);
	}

	public boolean isPrettifyFilenames() {
		return getBoolean(KEY_PRETTIFY_FILENAMES, false);
	}

	public void setPrettifyFilenames(boolean value) {
		configuration.setProperty(KEY_PRETTIFY_FILENAMES, value);
	}

	public boolean isUseInfoFromIMDB() {
		return getBoolean(KEY_USE_IMDB_INFO, false) && isPrettifyFilenames();
	}

	public void setUseInfoFromIMDB(boolean value) {
		configuration.setProperty(KEY_USE_IMDB_INFO, value);
	}

	public boolean isRunWizard() {
		return getBoolean(KEY_RUN_WIZARD, true);
	}

	public void setRunWizard(boolean value) {
		configuration.setProperty(KEY_RUN_WIZARD, value);
	}

	public boolean isHideNewMediaFolder() {
		return getBoolean(KEY_HIDE_NEW_MEDIA_FOLDER, false);
	}

	public void setHideNewMediaFolder(final boolean value) {
		this.configuration.setProperty(KEY_HIDE_NEW_MEDIA_FOLDER, value);
	}

	public boolean isHideRecentlyPlayedFolder() {
		return getBoolean(PmsConfiguration.KEY_HIDE_RECENTLY_PLAYED_FOLDER, false);
	}

	public void setHideRecentlyPlayedFolder(final boolean value) {
		this.configuration.setProperty(PmsConfiguration.KEY_HIDE_RECENTLY_PLAYED_FOLDER, value);
	}

	/**
	 * Returns the name of the renderer to fall back on when header matching
	 * fails. PMS will recognize the configured renderer instead of "Unknown
	 * renderer". Default value is "", which means PMS will return the unknown
	 * renderer when no match can be made.
	 *
	 * @return The name of the renderer PMS should fall back on when header
	 *         matching fails.
	 * @see #isRendererForceDefault()
	 */
	public String getRendererDefault() {
		return getString(KEY_RENDERER_DEFAULT, "");
	}

	/**
	 * Sets the name of the renderer to fall back on when header matching
	 * fails. PMS will recognize the configured renderer instead of "Unknown
	 * renderer". Set to "" to make PMS return the unknown renderer when no
	 * match can be made.
	 *
	 * @param value The name of the renderer to fall back on. This has to be
	 *              <code>""</code> or a case insensitive match with the name
	 *              used in any render configuration file.
	 * @see #setRendererForceDefault(boolean)
	 */
	public void setRendererDefault(String value) {
		configuration.setProperty(KEY_RENDERER_DEFAULT, value);
	}

	/**
	 * Returns true when PMS should not try to guess connecting renderers
	 * and instead force picking the defined fallback renderer. Default
	 * value is false, which means PMS will attempt to recognize connecting
	 * renderers by their headers.
	 *
	 * @return True when the fallback renderer should always be picked.
	 * @see #getRendererDefault()
	 */
	public boolean isRendererForceDefault() {
		return getBoolean(KEY_RENDERER_FORCE_DEFAULT, false);
	}

	/**
	 * Set to true when PMS should not try to guess connecting renderers
	 * and instead force picking the defined fallback renderer. Set to false
	 * to make PMS attempt to recognize connecting renderers by their headers.
	 *
	 * @param value True when the fallback renderer should always be picked.
	 * @see #setRendererDefault(String)
	 */
	public void setRendererForceDefault(boolean value) {
		configuration.setProperty(KEY_RENDERER_FORCE_DEFAULT, value);
	}

	public String getVirtualFolders(ArrayList<String> tags) {
		return tagLoop(tags, ".vfolders", KEY_VIRTUAL_FOLDERS);
	}

	public String getVirtualFoldersFile(ArrayList<String> tags) {
		return tagLoop(tags, ".vfolders.file", KEY_VIRTUAL_FOLDERS_FILE);
	}

	public String getProfilePath() {
		return PROFILE_PATH;
	}

	public String getProfileDirectory() {
		return PROFILE_DIRECTORY;
	}

	/**
	 * Returns the absolute path to the WEB.conf file. By default
	 * this is <pre>PROFILE_DIRECTORY + File.pathSeparator + WEB.conf</pre>,
	 * but it can be overridden via the <pre>web_conf</pre> profile option.
	 * The existence of the file is not checked.
	 *
	 * @return the path to the WEB.conf file.
	 */
	public String getWebConfPath() {
		// Initialise this here rather than in the constructor
		// or statically so that custom settings are logged
		// to the logfile/Logs tab.
		if (WEB_CONF_PATH == null) {
			WEB_CONF_PATH = FileUtil.getFileLocation(
				getString(KEY_WEB_CONF_PATH, null),
				PROFILE_DIRECTORY,
				DEFAULT_WEB_CONF_FILENAME
			).getFilePath();
		}

		return getString(KEY_WEB_CONF_PATH, WEB_CONF_PATH);
	}

	public String getPluginDirectory() {
		return getString(KEY_PLUGIN_DIRECTORY, "plugins");
	}

	public void setPluginDirectory(String value) {
		configuration.setProperty(KEY_PLUGIN_DIRECTORY, value);
	}

	public String getProfileName() {
		if (HOSTNAME == null) { // Initialise this lazily
			try {
				HOSTNAME = InetAddress.getLocalHost().getHostName();
			} catch (UnknownHostException e) {
				LOGGER.info("Can't determine hostname");
				HOSTNAME = "unknown host";
			}
		}

		return getString(KEY_PROFILE_NAME, HOSTNAME);
	}

	public boolean isAutoUpdate() {
		return Build.isUpdatable() && getBoolean(KEY_AUTO_UPDATE, false);
	}

	public void setAutoUpdate(boolean value) {
		configuration.setProperty(KEY_AUTO_UPDATE, value);
	}

	public int getUpnpPort() {
		return getInt(KEY_UPNP_PORT, 1900);
	}

	public String getUuid() {
		return getString(KEY_UUID, null);
	}

	public void setUuid(String value){
		configuration.setProperty(KEY_UUID, value);
	}

	public void addConfigurationListener(ConfigurationListener l) {
		((PropertiesConfiguration)configuration).addConfigurationListener(l);
	}

	public void removeConfigurationListener(ConfigurationListener l) {
		((PropertiesConfiguration)configuration).removeConfigurationListener(l);
	}

	public boolean getFolderLimit() {
		return getBoolean(KEY_FOLDER_LIMIT, false);
	}

	public String getScriptDir() {
		return getString(KEY_SCRIPT_DIR, null);
	}

	public String getPluginPurgeAction() {
		return getString(KEY_PLUGIN_PURGE_ACTION, "delete");
	}

	public boolean getSearchFolder() {
		return getBoolean(KEY_SEARCH_FOLDER, false);
	}

	public boolean getSearchInFolder() {
		return getBoolean(KEY_SEARCH_IN_FOLDER, false) && getSearchFolder();
	}

	public int getSearchDepth() {
		int ret = (getBoolean(KEY_SEARCH_RECURSE, true) ? 100 : 2);
	   	return getInt(KEY_SEARCH_RECURSE_DEPTH, ret);
	}

	public void reload() {
		try {
			((PropertiesConfiguration)configuration).refresh();
		} catch (ConfigurationException e) {
			LOGGER.error(null, e);
		}
	}

	/**
	 * Retrieve the name of the folder used to select subtitles, audio channels, chapters, engines &amp;c.
	 * Defaults to the localized version of <pre>#--TRANSCODE--#</pre>.
	 * @return The folder name.
	 */
	public String getTranscodeFolderName() {
		return getString(KEY_TRANSCODE_FOLDER_NAME, Messages.getString("TranscodeVirtualFolder.0"));
	}

	/**
	 * Set a custom name for the <pre>#--TRANSCODE--#</pre> folder.
	 * @param name The folder name.
	 */
	public void setTranscodeFolderName(String name) {
		configuration.setProperty(KEY_TRANSCODE_FOLDER_NAME, name);
	}

	/**
	 * State if the video hardware acceleration is allowed
	 * @return true if hardware acceleration is allowed, false otherwise
	 */
	public boolean isGPUAcceleration() {
		return getBoolean(KEY_GPU_ACCELERATION, false);
	}

	/**
	 * Set the video hardware acceleration enable/disable
	 * @param value true if hardware acceleration is allowed, false otherwise
	 */
	public void setGPUAcceleration(boolean value) {
		configuration.setProperty(KEY_GPU_ACCELERATION, value);
	}

	/**
	 * Get the state of the GUI log tab "Case sensitive" check box
	 * @return true if enabled, false if disabled
	 */
	public boolean getGUILogSearchCaseSensitive() {
		return getBoolean(KEY_GUI_LOG_SEARCH_CASE_SENSITIVE, false);
	}

	/**
	 * Set the state of the GUI log tab "Case sensitive" check box
	 * @param value true if enabled, false if disabled
	 */
	public void setGUILogSearchCaseSensitive(boolean value) {
		configuration.setProperty(KEY_GUI_LOG_SEARCH_CASE_SENSITIVE, value);
	}

	/**
	 * Get the state of the GUI log tab "Multiline" check box
	 * @return true if enabled, false if disabled
	 */
	public boolean getGUILogSearchMultiLine() {
		return getBoolean(KEY_GUI_LOG_SEARCH_MULTILINE, false);
	}

	/**
	 * Set the state of the GUI log tab "Multiline" check box
	 * @param value true if enabled, false if disabled
	 */
	public void setGUILogSearchMultiLine(boolean value) {
		configuration.setProperty(KEY_GUI_LOG_SEARCH_MULTILINE, value);
	}

	/**
	 * Get the state of the GUI log tab "RegEx" check box
	 * @return true if enabled, false if disabled
	 */
	public boolean getGUILogSearchRegEx() {
		return getBoolean(KEY_GUI_LOG_SEARCH_USE_REGEX, false);
	}

	/**
	 * Set the state of the GUI log tab "RegEx" check box
	 * @param value true if enabled, false if disabled
	 */
	public void setGUILogSearchRegEx(boolean value) {
		configuration.setProperty(KEY_GUI_LOG_SEARCH_USE_REGEX, value);
	}

	/* Start without external netowrk (increase startup speed) */
	public static final String KEY_EXTERNAL_NETWORK = "external_network";

	public boolean getExternalNetwork() {
		return getBoolean(KEY_EXTERNAL_NETWORK, true);
	}

	public void setExternalNetwork(boolean b) {
		configuration.setProperty(KEY_EXTERNAL_NETWORK, b);
	}

	/* Credential path handling */
	public static final String KEY_CRED_PATH = "cred.path";

	public void initCred() throws IOException {
		File credFile = getCredFile();

		if (!credFile.exists()) {
			// Create an empty file and save the path if needed
			try (BufferedWriter writer = new BufferedWriter(new OutputStreamWriter(new FileOutputStream(credFile), StandardCharsets.UTF_8))) {
				writer.write("# Add credentials to the file");
				writer.newLine();
				writer.write("# on the format tag=user,password");
				writer.newLine();
				writer.write("# For example:");
				writer.newLine();
				writer.write("# channels.xxx=name,secret");
				writer.newLine();
			}
			// Save the path if we got here
			configuration.setProperty(KEY_CRED_PATH, credFile.getAbsolutePath());
			try {
				((PropertiesConfiguration)configuration).save();
			} catch (ConfigurationException e) {
				LOGGER.warn("An error occurred while saving configuration: {}", e.getMessage());
			}
		}
	}

	/**
	 * @deprecated Use {@link #getCredFile()} instead.
	 */
	public String getCredPath() {
		return getCredFile().getAbsolutePath();
	}

	public File getCredFile() {
		String path = getString(KEY_CRED_PATH, "");
		if (path != null && !path.trim().isEmpty()) {
			return new File(path);
		}
		return new File(getProfileDirectory(), DEFAULT_CREDENTIALS_FILENAME);
	}

	public int getATZLimit() {
		int tmp = getInt(KEY_ATZ_LIMIT, 10000);
		if (tmp <= 2) {
			// this is silly, ignore
			tmp = 10000;
		}
		return tmp;
	}

	public void setATZLimit(int val) {
		if (val <= 2) {
			// clear prop
			configuration.clearProperty(KEY_ATZ_LIMIT);
			return;
		}
		configuration.setProperty(KEY_ATZ_LIMIT, val);
	}

	public void setATZLimit(String str) {
		try {
			setATZLimit(Integer.parseInt(str));
		} catch (Exception e) {
			setATZLimit(0);
		}
	}

	public String getDataDir() {
		return getProfileDirectory() + File.separator + "data";
	}

	public String getDataFile(String str) {
		return getDataDir() + File.separator + str;
	}

	private String KEY_URL_RES_ORDER = "url_resolve_order";

	public String[] getURLResolveOrder() {
		return getString(KEY_URL_RES_ORDER, "").split(",");
	}

	public boolean isHideLiveSubtitlesFolder() {
		return getBoolean(KEY_HIDE_LIVE_SUBTITLES_FOLDER, true);
	}

	public void setHideLiveSubtitlesFolder(boolean value) {
		configuration.setProperty(KEY_HIDE_LIVE_SUBTITLES_FOLDER, value);
	}

	public int liveSubtitlesLimit() {
		return getInt(KEY_LIVE_SUBTITLES_LIMIT, 20);
	}

	public boolean isLiveSubtitlesKeep() {
		return getBoolean(KEY_LIVE_SUBTITLES_KEEP, false);
	}

	public int getLiveSubtitlesTimeout() {
		return getInt(KEY_LIVE_SUBTITLES_TMO, 0) * 24 * 3600 * 1000;
	}

	public void setLiveSubtitlesTimeout(int t) {
		configuration.setProperty(KEY_LIVE_SUBTITLES_TMO, t);
	}

	public boolean getLoggingBuffered() {
		return getBoolean(KEY_LOGGING_BUFFERED, false);
	}

	public void setLoggingBuffered(boolean value) {
		configuration.setProperty(KEY_LOGGING_BUFFERED, value);
	}

	public Level getLoggingFilterConsole() {
		return Level.toLevel(getString(KEY_LOGGING_FILTER_CONSOLE, "INFO"),Level.INFO);
	}

	public void setLoggingFilterConsole(Level value) {
		configuration.setProperty(KEY_LOGGING_FILTER_CONSOLE, value.levelStr);
	}

	public Level getLoggingFilterLogsTab() {
		return Level.toLevel(getString(KEY_LOGGING_FILTER_LOGS_TAB, "INFO"),Level.INFO);
	}

	public void setLoggingFilterLogsTab(Level value) {
		configuration.setProperty(KEY_LOGGING_FILTER_LOGS_TAB, value.levelStr);
	}

	public int getLoggingLogsTabLinebuffer() {
		return Math.min(Math.max(getInt(KEY_LOGGING_LOGS_TAB_LINEBUFFER, 1000), LOGGING_LOGS_TAB_LINEBUFFER_MIN),LOGGING_LOGS_TAB_LINEBUFFER_MAX);
	}

	public void setLoggingLogsTabLinebuffer(int value) {
		value = Math.min(Math.max(value, LOGGING_LOGS_TAB_LINEBUFFER_MIN),LOGGING_LOGS_TAB_LINEBUFFER_MAX);
		configuration.setProperty(KEY_LOGGING_LOGS_TAB_LINEBUFFER, value);
	}

	public String getLoggingSyslogFacility() {
		return getString(KEY_LOGGING_SYSLOG_FACILITY, "USER");
	}

	public void setLoggingSyslogFacility(String value) {
		configuration.setProperty(KEY_LOGGING_SYSLOG_FACILITY, value);
	}

	public void setLoggingSyslogFacilityDefault() {
		setLoggingSyslogFacility("USER");
	}

	public String getLoggingSyslogHost() {
		return getString(KEY_LOGGING_SYSLOG_HOST, "");
	}

	public void setLoggingSyslogHost(String value) {
		configuration.setProperty(KEY_LOGGING_SYSLOG_HOST, value);
	}

	public int getLoggingSyslogPort() {
		int i = getInt(KEY_LOGGING_SYSLOG_PORT, 514);
		if (i < 1 || i > 65535) {
			return 514;
		} else {
			return i;
		}
	}

	public void setLoggingSyslogPort(int value) {
		if (value < 1 || value > 65535) {
			setLoggingSyslogPortDefault();
		} else {
			configuration.setProperty(KEY_LOGGING_SYSLOG_PORT, value);
		}
	}

	public void setLoggingSyslogPortDefault() {
		setLoggingSyslogPort(514);
	}

	public boolean getLoggingUseSyslog() {
		return getBoolean(KEY_LOGGING_USE_SYSLOG, false);
	}

	public void setLoggingUseSyslog(boolean value) {
		configuration.setProperty(KEY_LOGGING_USE_SYSLOG, value);
	}

	public boolean isVlcUseHardwareAccel() {
		return getBoolean(KEY_VLC_USE_HW_ACCELERATION, false);
	}

	public void setVlcUseHardwareAccel(boolean value) {
		configuration.setProperty(KEY_VLC_USE_HW_ACCELERATION, value);
	}

	public boolean isVlcExperimentalCodecs() {
		return getBoolean(KEY_VLC_USE_EXPERIMENTAL_CODECS, false);
	}

	public void setVlcExperimentalCodecs(boolean value) {
		configuration.setProperty(KEY_VLC_USE_EXPERIMENTAL_CODECS, value);
	}

	public boolean isVlcAudioSyncEnabled() {
		return getBoolean(KEY_VLC_AUDIO_SYNC_ENABLED, false);
	}

	public void setVlcAudioSyncEnabled(boolean value) {
		configuration.setProperty(KEY_VLC_AUDIO_SYNC_ENABLED, value);
	}

	public boolean isVlcSubtitleEnabled() {
		return getBoolean(KEY_VLC_SUBTITLE_ENABLED, true);
	}

	public void setVlcSubtitleEnabled(boolean value) {
		configuration.setProperty(KEY_VLC_SUBTITLE_ENABLED, value);
	}

	public String getVlcScale() {
		return getString(KEY_VLC_SCALE, "1.0");
	}

	public void setVlcScale(String value) {
		configuration.setProperty(KEY_VLC_SCALE, value);
	}

	public boolean getVlcSampleRateOverride() {
		return getBoolean(KEY_VLC_SAMPLE_RATE_OVERRIDE, false);
	}

	public void setVlcSampleRateOverride(boolean value) {
		configuration.setProperty(KEY_VLC_SAMPLE_RATE_OVERRIDE, value);
	}

	public String getVlcSampleRate() {
		return getString(KEY_VLC_SAMPLE_RATE, "48000");
	}

	public void setVlcSampleRate(String value) {
		configuration.setProperty(KEY_VLC_SAMPLE_RATE, value);
	}

	public boolean isResumeEnabled()  {
		return getBoolean(KEY_RESUME, true);
	}

	public void setResume(boolean value) {
		configuration.setProperty(KEY_RESUME, value);
	}

	@Deprecated
	public int getMinPlayTime() {
		return getMinimumWatchedPlayTime();
	}

	public int getMinimumWatchedPlayTime() {
		return getInt(KEY_MIN_PLAY_TIME, 30000);
	}

	public int getMinimumWatchedPlayTimeSeconds() {
		return getMinimumWatchedPlayTime() / 1000;
	}

	public int getMinPlayTimeWeb() {
		return getInt(KEY_MIN_PLAY_TIME_WEB, getMinimumWatchedPlayTime());
	}

	public int getMinPlayTimeFile() {
		return getInt(KEY_MIN_PLAY_TIME_FILE, getMinimumWatchedPlayTime());
	}

	public int getResumeRewind() {
		return getInt(KEY_RESUME_REWIND, 17000);
	}

	public double getResumeBackFactor() {
		int percent = getInt(KEY_RESUME_BACK, 92);
		if (percent > 97) {
			percent = 97;
		}
		if (percent < 10) {
			percent = 10;
		}
		return (percent / 100.0);
	}

	public int getResumeKeepTime() {
		return getInt(KEY_RESUME_KEEP_TIME, 0);
	}

	public boolean hideSubsInfo() {
		return getBoolean(KEY_HIDE_SUBS_INFO, false);
	}

	public String getPlugins(ArrayList<String> tags) {
		return tagLoop(tags, ".plugins", "dummy");
	}

	public boolean isHideWebFolder(ArrayList<String> tags) {
		return tagLoopBool(tags, ".web", "dummy", false);
	}

	private String tagLoop(ArrayList<String> tags, String suff, String fallback) {
		if (tags == null || tags.isEmpty()) {
			// no tags use fallback
			return getString(fallback, "");
		}

		for (String tag : tags) {
			String x = (tag.toLowerCase() + suff).replaceAll(" ", "_");
			String res = getString(x, "");
			if (StringUtils.isNotBlank(res)) {
				// use first tag found
				return res;
			}
		}

		// down here no matching tag was found
		// return fallback
		return getString(fallback, "");
	}

	private boolean tagLoopBool(ArrayList<String> tags, String suff, String fallback, boolean def) {
		String b = tagLoop(tags, suff, fallback);
		if (StringUtils.isBlank(b)) {
			return def;
		}

		return b.trim().equalsIgnoreCase("true");
	}

	/**
	 * Whether the profile name should be appended to the server name when
	 * displayed on the renderer
	 *
	 * @return True if the profile name should be appended.
	 */
	public boolean isAppendProfileName() {
		return getBoolean(KEY_APPEND_PROFILE_NAME, false);
	}

	/**
	 * Set whether the profile name should be appended to the server name
	 * when displayed on the renderer
	 *
	 * @param value Set to true if the profile name should be appended.
	 */
	public void setAppendProfileName(boolean value) {
		configuration.setProperty(KEY_APPEND_PROFILE_NAME, value);
	}

	public String getDepth3D() {
		return getString(KEY_3D_SUBTITLES_DEPTH, "0");
	}

	public void setDepth3D(String value) {
		configuration.setProperty(KEY_3D_SUBTITLES_DEPTH, value);
	}

	/**
	 * @deprecated
	 * @see #setRunSingleInstance(boolean)
	 */
	@Deprecated
	public void setSingle(boolean value) {
		setRunSingleInstance(value);
	}

	/**
	 * Set whether UMS should allow only one instance by shutting down
	 * the first one when a second one is launched.
	 *
	 * @param value whether to kill the old UMS instance
	 */
	public void setRunSingleInstance(boolean value) {
		configuration.setProperty(KEY_SINGLE, value);
	}

	/**
	 * @deprecated
	 * @see #isRunSingleInstance()
	 */
	@Deprecated
	public boolean getSingle() {
		return isRunSingleInstance();
	}

	/**
	 * Whether UMS should allow only one instance by shutting down
	 * the first one when a second one is launched.
	 *
	 * @return value whether to kill the old UMS instance
	 */
	public boolean isRunSingleInstance() {
		return getBoolean(KEY_SINGLE, true);
	}

	/**
	 * Web stuff
	 */
	protected static final String KEY_NO_FOLDERS = "no_shared";
	protected static final String KEY_WEB_HTTPS = "use_https";
	protected static final String KEY_WEB_PORT = "web_port";
	protected static final int WEB_MAX_THREADS = 100;

	public boolean getNoFolders(String tag) {
		if (tag == null) {
			return getBoolean(KEY_NO_FOLDERS, false);
		}
		String x = (tag.toLowerCase() + ".no_shared").replaceAll(" ", "_");
		return getBoolean(x, false);
	}

	public boolean getWebHttps() {
		return getBoolean(KEY_WEB_HTTPS, false);
	}

	public File getWebPath() {
		File path = new File(getString(KEY_WEB_PATH, "web"));
		if (!path.exists()) {
			path.mkdirs();
		}
		return path;
	}

	public File getWebFile(String file) {
		return new File(getWebPath().getAbsolutePath() + File.separator + file);
	}

	public boolean isWebAuthenticate() {
		return getBoolean(KEY_WEB_AUTHENTICATE, false);
	}

	public int getWebThreads() {
		int x = getInt(KEY_WEB_THREADS, 30);
		return (x > WEB_MAX_THREADS ? WEB_MAX_THREADS : x);
	}

	public boolean isWebMp4Trans() {
		return getBoolean(KEY_WEB_MP4_TRANS, false);
	}

	public String getBumpAddress() {
		return getString(KEY_BUMP_ADDRESS, "");
	}

	public void setBumpAddress(String value) {
		configuration.setProperty(KEY_BUMP_ADDRESS, value);
	}

	public String getBumpJS(String fallback) {
		return getString(KEY_BUMP_JS, fallback);
	}

	public String getBumpSkinDir(String fallback) {
		return getString(KEY_BUMP_SKIN_DIR, fallback);
	}

	/**
	 * Default port for the WEB interface.
	 */
	public int getWebPort() {
		return getInt(KEY_WEB_PORT, 9001);
	}

	public boolean useWebInterface() {
		return getBoolean(KEY_WEB_ENABLE, true);
	}

	public boolean isAutomaticMaximumBitrate() {
		return getBoolean(KEY_AUTOMATIC_MAXIMUM_BITRATE, false);
	}

	public void setAutomaticMaximumBitrate(boolean b) {
		if (!isAutomaticMaximumBitrate() && b) {
			// get all bitrates from renderers
			RendererConfiguration.calculateAllSpeeds();
		}
		configuration.setProperty(KEY_AUTOMATIC_MAXIMUM_BITRATE, b);
	}

	public String pingPath() {
		return getString(KEY_PING_PATH, null);
	}

	public boolean isSpeedDbg() {
		return getBoolean(KEY_SPEED_DBG, false);
	}

	public boolean getAutoDiscover() {
		return getBoolean(KEY_AUTOMATIC_DISCOVER, false);
	}

	public int mediaLibrarySort() {
		return getInt(KEY_MEDIA_LIB_SORT, UMSUtils.SORT_NO_SORT);
	}

	public boolean getWebAutoCont(Format f) {
		String key = KEY_WEB_CONT_VIDEO;
		boolean def = false;
		if (f.isAudio()) {
			key = KEY_WEB_CONT_AUDIO;
			def = true;
		}
		if (f.isImage()) {
			key = KEY_WEB_CONT_IMAGE;
			def = false;
		}
		return getBoolean(key, def);
	}

	public boolean getWebAutoLoop(Format f) {
		String key = KEY_WEB_LOOP_VIDEO;
		if (f.isAudio()) {
			key = KEY_WEB_LOOP_AUDIO;
		}
		if (f.isImage()) {
			key = KEY_WEB_LOOP_IMAGE;
		}
		return getBoolean(key, false);
	}

	public int getWebImgSlideDelay() {
		return getInt(KEY_WEB_IMAGE_SLIDE, 0);
	}

	public String getWebSize() {
		return getString(KEY_WEB_SIZE, "");
	}

	public int getWebHeight() {
		return getInt(KEY_WEB_HEIGHT, 0);
	}

	public int getWebWidth() {
		return getInt(KEY_WEB_WIDTH, 0);
	}

	public boolean getWebFlash() {
		return getBoolean(KEY_WEB_FLASH, false);
	}

	public boolean getWebChrome() {
		return getBoolean(KEY_WEB_CHROME_TRICK, false);
	}

	public boolean getWebFirefoxLinuxMp4() {
		return getBoolean(KEY_WEB_FIREFOX_LINUX_MP4, false);
	}

	public boolean getWebSubs() {
		return getBoolean(KEY_WEB_SUBS_TRANS, false);
	}

	public String getBumpAllowedIps() {
		return getString(KEY_BUMP_IPS, "");
	}

	public String getWebTranscode() {
		return getString(KEY_WEB_TRANSCODE, null);
	}

	public int getWebLowSpeed() {
		return getInt(KEY_WEB_LOW_SPEED, 0);
	}

	public boolean useWebLang() {
		return getBoolean(KEY_WEB_BROWSE_LANG, false);
	}

	public boolean useWebSubLang() {
		return getBoolean(KEY_WEB_BROWSE_SUB_LANG, false);
	}

	public boolean useWebControl() {
		return getBoolean(KEY_WEB_CONTROL, true);
	}

	public boolean useCode() {
		return getBoolean(KEY_CODE_USE, true);
	}

	public int getCodeValidTmo() {
		return (getInt(KEY_CODE_TMO, 4 * 60) * 60 * 1000);
	}

	public boolean isShowCodeThumbs() {
		return getBoolean(KEY_CODE_THUMBS, true);
	}

	public int getCodeCharSet() {
		int cs = getInt(KEY_CODE_CHARS, CodeEnter.DIGITS);
		if (cs < CodeEnter.DIGITS || cs > CodeEnter.BOTH) {
			// ensure we go a legal value
			cs = CodeEnter.DIGITS;
		}
		return cs;
	}

	public boolean isDynamicPls() {
		return getBoolean(KEY_DYNAMIC_PLS, false);
	}

	public boolean isDynamicPlsAutoSave() {
	   	return getBoolean(KEY_DYNAMIC_PLS_AUTO_SAVE, false);
	}

	public String getDynamicPlsSavePath() {
		String path = getString(KEY_DYNAMIC_PLS_SAVE_PATH, "");
		if (StringUtils.isEmpty(path)) {
			path = getDataFile("dynpls");
			// ensure that this path exists
			new File(path).mkdirs();
		}
		return path;
	}

	public String getDynamicPlsSaveFile(String str) {
		return getDynamicPlsSavePath() + File.separator + str;
	}

	public boolean isHideSavedPlaylistFolder() {
		return getBoolean(KEY_DYNAMIC_PLS_HIDE, false);
	}

	public boolean isAutoContinue() {
		return getBoolean(KEY_PLAYLIST_AUTO_CONT, false);
	}

	public boolean isAutoAddAll() {
		return getBoolean(KEY_PLAYLIST_AUTO_ADD_ALL, false);
	}

	public String getAutoPlay() {
		return getString(KEY_PLAYLIST_AUTO_PLAY, null);
	}

	public boolean useChromecastExt() {
		return getBoolean(KEY_CHROMECAST_EXT, true);
	}

	public boolean isChromecastDbg() {
		return getBoolean(KEY_CHROMECAST_DBG, false);
	}

	public Color getToolTipForegroundColor() {
		return getColor(KEY_TOOLTIP_FOREGROUND_COLOR, "255,255,255");
	}

	public Color getToolTipBackgroundColor() {
		return getColor(KEY_TOOLTIP_BACKGROUND_COLOR, "125,184,47");
	}

	/**
	 * Enable the automatically saving of modified properties to the disk.
	 */
	public void setAutoSave() {
		((PropertiesConfiguration) configuration).setAutoSave(true);
	}

	public boolean isUpnpEnabled() {
		return getBoolean(KEY_UPNP_ENABLED, true);
	}

	public String getRootLogLevel() {
		String level = getString(KEY_ROOT_LOG_LEVEL, "DEBUG").toUpperCase();
		return "ALL TRACE DEBUG INFO WARN ERROR OFF".contains(level) ? level : "DEBUG";
	}

	public void setRootLogLevel(ch.qos.logback.classic.Level level) {
		configuration.setProperty(KEY_ROOT_LOG_LEVEL, level.toString());
	}

	public void setWindowGeometry(String value) {
		configuration.setProperty(KEY_WINDOW_GEOMETRY, value);
	}

	public String getWindowGeometry() {
		return getString(KEY_WINDOW_GEOMETRY, "x=-1,y=-1,width=1000,height=750");
	}

	public void setScreenSize(String value) {
		configuration.setProperty(KEY_SCREEN_SIZE, value);
	}

	public String getScreenSize() {
		return getString(KEY_SCREEN_SIZE, "-1x-1");
	}

<<<<<<< HEAD
	public boolean isShowSplashScreen() {
		return getBoolean(KEY_SHOW_SPLASH_SCREEN, true);
	}

	public void setShowSplashScreen(boolean value) {
		configuration.setProperty(KEY_SHOW_SPLASH_SCREEN, value);
	}

=======
	public void setWindowExtendedState(int value) {
		configuration.setProperty(KEY_WINDOW_EXTENDED_STATE, value);
	}

	public int getWindowExtendedState() {
		return getInt(KEY_WINDOW_EXTENDED_STATE, Frame.NORMAL);
	}
>>>>>>> 2b599d4e
}<|MERGE_RESOLUTION|>--- conflicted
+++ resolved
@@ -3781,7 +3781,14 @@
 		return getString(KEY_SCREEN_SIZE, "-1x-1");
 	}
 
-<<<<<<< HEAD
+	public void setWindowExtendedState(int value) {
+		configuration.setProperty(KEY_WINDOW_EXTENDED_STATE, value);
+	}
+
+	public int getWindowExtendedState() {
+		return getInt(KEY_WINDOW_EXTENDED_STATE, Frame.NORMAL);
+	}
+
 	public boolean isShowSplashScreen() {
 		return getBoolean(KEY_SHOW_SPLASH_SCREEN, true);
 	}
@@ -3790,13 +3797,4 @@
 		configuration.setProperty(KEY_SHOW_SPLASH_SCREEN, value);
 	}
 
-=======
-	public void setWindowExtendedState(int value) {
-		configuration.setProperty(KEY_WINDOW_EXTENDED_STATE, value);
-	}
-
-	public int getWindowExtendedState() {
-		return getInt(KEY_WINDOW_EXTENDED_STATE, Frame.NORMAL);
-	}
->>>>>>> 2b599d4e
 }