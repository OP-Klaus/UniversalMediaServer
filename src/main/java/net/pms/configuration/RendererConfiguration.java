package net.pms.configuration;

import com.sun.jna.Platform;
import java.awt.event.ActionEvent;
import java.awt.event.ActionListener;
import java.io.File;
import java.io.IOException;
import java.io.Reader;
import java.net.InetAddress;
import java.util.*;
import java.util.concurrent.Future;
import java.util.regex.Matcher;
import java.util.regex.Pattern;
import net.pms.Messages;
import net.pms.PMS;
import net.pms.dlna.*;
import net.pms.encoders.Player;
import net.pms.formats.Format;
import net.pms.io.OutputParams;
import net.pms.network.HTTPResource;
import net.pms.network.SpeedStats;
import net.pms.network.UPNPHelper;
import net.pms.newgui.StatusTab;
import net.pms.util.BasicPlayer;
import net.pms.util.FileWatcher;
import net.pms.util.PropertiesUtil;
import net.pms.util.StringUtil;
import org.apache.commons.configuration.Configuration;
import org.apache.commons.configuration.ConfigurationException;
import org.apache.commons.configuration.PropertiesConfiguration;
import org.apache.commons.io.Charsets;
import org.apache.commons.io.FileUtils;
import org.apache.commons.lang.StringUtils;
import org.apache.commons.lang.WordUtils;
import static org.apache.commons.lang3.StringUtils.isBlank;
import org.apache.commons.lang3.text.translate.UnicodeUnescaper;
import org.apache.commons.lang3.time.DurationFormatUtils;
import org.slf4j.Logger;
import org.slf4j.LoggerFactory;

public class RendererConfiguration extends UPNPHelper.Renderer {
	private static final Logger LOGGER = LoggerFactory.getLogger(RendererConfiguration.class);
<<<<<<< HEAD
	private static TreeSet<RendererConfiguration> enabledRendererConfs;
	private static ArrayList<String> allRenderersNames = new ArrayList<String>();
	private static PmsConfiguration pmsConfiguration;
	private static RendererConfiguration defaultConf;
	private static Map<InetAddress, RendererConfiguration> addressAssociation = new HashMap<InetAddress, RendererConfiguration>();

	private RootFolder rootFolder;
	private final PropertiesConfiguration configuration;
	private final ConfigurationReader configurationReader;
	private FormatConfiguration formatConfiguration;
	private int rank;
	private Matcher sortedHeaderMatcher;
=======
	protected static TreeSet<RendererConfiguration> enabledRendererConfs;
	protected static final ArrayList<String> allRenderersNames = new ArrayList<>();
	protected static PmsConfiguration _pmsConfiguration = PMS.getConfiguration();
	protected static RendererConfiguration defaultConf;
	protected static final Map<InetAddress, RendererConfiguration> addressAssociation = new HashMap<>();

	protected RootFolder rootFolder;
	protected File file;
	protected Configuration configuration;
	protected PmsConfiguration pmsConfiguration = _pmsConfiguration;
	protected ConfigurationReader configurationReader;
	protected FormatConfiguration formatConfiguration;
	protected int rank;
	protected Matcher sortedHeaderMatcher;

	public StatusTab.RendererItem gui;
	public boolean loaded, fileless = false;
	protected BasicPlayer player;

	public static final File NOFILE = new File("NOFILE");

	public interface OutputOverride {
		/**
		 * Override a player's default output formatting.
		 * To be invoked by the player after input and filter options are complete.
		 *
		 * @param cmdList the command so far
		 * @param dlna the media item
		 * @param player the player
		 * @param params the output parameters
		 *
		 * @return whether the options have been finalized
		 */
		public boolean getOutputOptions(List<String> cmdList, DLNAResource dlna, Player player, OutputParams params);

		public boolean addSubtitles();
	}
>>>>>>> c723dc06

	// Holds MIME type aliases
	protected Map<String, String> mimes;

	protected Map<String, String> charMap;
	protected Map<String, String> DLNAPN;

	// Cache for the tree
	protected Map<String, DLNAResource> renderCache;

	// TextWrap parameters
	protected int line_w, line_h, indent;
	protected String inset, dots;

	// property values
	protected static final String LPCM = "LPCM";
	protected static final String MP3 = "MP3";
	protected static final String WAV = "WAV";
	protected static final String WMV = "WMV";

	// Old video transcoding options
	@Deprecated
	protected static final String DEPRECATED_MPEGAC3 = "MPEGAC3";

	@Deprecated
	protected static final String DEPRECATED_MPEGPSAC3 = "MPEGPSAC3";

	@Deprecated
	protected static final String DEPRECATED_MPEGTSAC3 = "MPEGTSAC3";

	@Deprecated
	protected static final String DEPRECATED_H264TSAC3 = "H264TSAC3";

	// Current video transcoding options
	protected static final String MPEGTSH264AAC = "MPEGTS-H264-AAC";
	protected static final String MPEGTSH264AC3 = "MPEGTS-H264-AC3";
	protected static final String MPEGTSH265AAC = "MPEGTS-H265-AAC";
	protected static final String MPEGTSH265AC3 = "MPEGTS-H265-AC3";
	protected static final String MPEGPSMPEG2AC3 = "MPEGPS-MPEG2-AC3";
	protected static final String MPEGTSMPEG2AC3 = "MPEGTS-MPEG2-AC3";

	// property names
	protected static final String ACCURATE_DLNA_ORGPN = "AccurateDLNAOrgPN";
	protected static final String AUDIO = "Audio";
	protected static final String AUTO_EXIF_ROTATE = "AutoExifRotate";
	protected static final String AUTO_PLAY_TMO = "AutoPlayTmo";
	protected static final String BYTE_TO_TIMESEEK_REWIND_SECONDS = "ByteToTimeseekRewindSeconds"; // Ditlew
	protected static final String CBR_VIDEO_BITRATE = "CBRVideoBitrate"; // Ditlew
	protected static final String CHARMAP = "CharMap";
	protected static final String CHUNKED_TRANSFER = "ChunkedTransfer";
	protected static final String CUSTOM_FFMPEG_OPTIONS = "CustomFFmpegOptions";
	protected static final String CUSTOM_MENCODER_OPTIONS = "CustomMencoderOptions";
	protected static final String CUSTOM_MENCODER_MPEG2_OPTIONS = "CustomMencoderQualitySettings"; // TODO (breaking change): value should be CustomMEncoderMPEG2Options
	protected static final String DEFAULT_VBV_BUFSIZE = "DefaultVBVBufSize";
	protected static final String DISABLE_MENCODER_NOSKIP = "DisableMencoderNoskip";
	protected static final String DLNA_LOCALIZATION_REQUIRED = "DLNALocalizationRequired";
	protected static final String DLNA_ORGPN_USE = "DLNAOrgPN";
	protected static final String DLNA_PN_CHANGES = "DLNAProfileChanges";
	protected static final String DLNA_TREE_HACK = "CreateDLNATreeFaster";
	protected static final String LIMIT_FOLDERS = "LimitFolders";
	protected static final String EMBEDDED_SUBS_SUPPORTED = "InternalSubtitlesSupported";
	protected static final String FORCE_JPG_THUMBNAILS = "ForceJPGThumbnails"; // Sony devices require JPG thumbnails
	protected static final String H264_L41_LIMITED = "H264Level41Limited";
	protected static final String IMAGE = "Image";
	protected static final String IGNORE_TRANSCODE_BYTE_RANGE_REQUEST = "IgnoreTranscodeByteRangeRequests";
	protected static final String KEEP_ASPECT_RATIO = "KeepAspectRatio";
	protected static final String MAX_VIDEO_BITRATE = "MaxVideoBitrateMbps";
	protected static final String MAX_VIDEO_HEIGHT = "MaxVideoHeight";
	protected static final String MAX_VIDEO_WIDTH = "MaxVideoWidth";
	protected static final String MEDIAPARSERV2 = "MediaInfo";
	protected static final String MEDIAPARSERV2_THUMB = "MediaParserV2_ThumbnailGeneration";
	protected static final String MIME_TYPES_CHANGES = "MimeTypesChanges";
	protected static final String MUX_DTS_TO_MPEG = "MuxDTSToMpeg";
	protected static final String MUX_H264_WITH_MPEGTS = "MuxH264ToMpegTS";
	protected static final String MUX_LPCM_TO_MPEG = "MuxLPCMToMpeg";
	protected static final String MUX_NON_MOD4_RESOLUTION = "MuxNonMod4Resolution";
	protected static final String NOT_AGGRESSIVE_BROWSING = "NotAggressiveBrowsing";
	protected static final String OUTPUT_3D_FORMAT = "Output3DFormat";
	protected static final String OVERRIDE_FFMPEG_VF = "OverrideFFmpegVideoFilter";
	protected static final String LOADING_PRIORITY = "LoadingPriority";
	protected static final String MAX_VOLUME = "MaxVolume";
	protected static final String RENDERER_ICON = "RendererIcon";
	protected static final String RENDERER_NAME = "RendererName";
	protected static final String RESCALE_BY_RENDERER = "RescaleByRenderer";
	protected static final String SEEK_BY_TIME = "SeekByTime";
	protected static final String SEND_DATE_METADATA = "SendDateMetadata";
	protected static final String SEND_FOLDER_THUMBNAILS = "SendFolderThumbnails";
	protected static final String SHOW_AUDIO_METADATA = "ShowAudioMetadata";
	protected static final String SHOW_DVD_TITLE_DURATION = "ShowDVDTitleDuration"; // Ditlew
	protected static final String SHOW_SUB_METADATA = "ShowSubMetadata";
	protected static final String STREAM_EXT = "StreamExtensions";
	protected static final String SUBTITLE_HTTP_HEADER = "SubtitleHttpHeader";
	protected static final String SUPPORTED = "Supported";
	protected static final String SUPPORTED_EXTERNAL_SUBTITLES_FORMATS = "SupportedExternalSubtitlesFormats";
	protected static final String SUPPORTED_INTERNAL_SUBTITLES_FORMATS = "SupportedInternalSubtitlesFormats";
	protected static final String SUPPORTED_SUBTITLES_FORMATS = "SupportedSubtitlesFormats";
	protected static final String TEXTWRAP = "TextWrap";
	protected static final String THUMBNAIL_AS_RESOURCE = "ThumbnailAsResource";
	protected static final String THUMBNAIL_SIZE = "ThumbnailSize";
	protected static final String THUMBNAIL_BG = "ThumbnailBackground";
	protected static final String TRANSCODE_AUDIO_441KHZ = "TranscodeAudioTo441kHz";
	protected static final String TRANSCODE_AUDIO = "TranscodeAudio";
	protected static final String TRANSCODE_EXT = "TranscodeExtensions";
	protected static final String TRANSCODE_FAST_START = "TranscodeFastStart";
	protected static final String TRANSCODE_VIDEO = "TranscodeVideo";
	protected static final String TRANSCODED_SIZE = "TranscodedVideoFileSize";
	protected static final String TRANSCODED_VIDEO_AUDIO_SAMPLE_RATE = "TranscodedVideoAudioSampleRate";
	protected static final String USER_AGENT_ADDITIONAL_HEADER = "UserAgentAdditionalHeader";
	protected static final String USER_AGENT_ADDITIONAL_SEARCH = "UserAgentAdditionalHeaderSearch";
	protected static final String USER_AGENT = "UserAgentSearch";
	protected static final String UPNP_DETAILS = "UpnpDetailsSearch";
	protected static final String USE_CLOSED_CAPTION = "UseClosedCaption";
	protected static final String USE_SAME_EXTENSION = "UseSameExtension";
	protected static final String VIDEO = "Video";
	protected static final String WRAP_DTS_INTO_PCM = "WrapDTSIntoPCM";
	protected static final String WRAP_ENCODED_AUDIO_INTO_PCM = "WrapEncodedAudioIntoPCM";

	private static int maximumBitrateTotal = 0;

	public static RendererConfiguration getDefaultConf() {
		return defaultConf;
	}

	/**
	 * Load all renderer configuration files and set up the default renderer.
	 *
	 * @param pmsConf
	 */
	public static void loadRendererConfigurations(PmsConfiguration pmsConf) {
<<<<<<< HEAD
		pmsConfiguration = pmsConf;
		enabledRendererConfs = new TreeSet<RendererConfiguration>(rendererLoadingPriorityComparator);
=======
		_pmsConfiguration = pmsConf;
		enabledRendererConfs = new TreeSet<>(rendererLoadingPriorityComparator);
>>>>>>> c723dc06

		try {
			defaultConf = new RendererConfiguration();
		} catch (ConfigurationException e) {
			LOGGER.debug("Caught exception", e);
		}

		File renderersDir = getRenderersDir();

		if (renderersDir != null) {
			LOGGER.info("Loading renderer configurations from " + renderersDir.getAbsolutePath());

			File[] confs = renderersDir.listFiles();
			Arrays.sort(confs);
			int rank = 1;

			List<String> selectedRenderers = pmsConf.getSelectedRenderers();
			for (File f : confs) {
				if (f.getName().endsWith(".conf")) {
					try {
						RendererConfiguration r = new RendererConfiguration(f);
						r.rank = rank++;
						String rendererName = r.getRendererName();
						if (selectedRenderers.contains(rendererName) || selectedRenderers.contains(pmsConf.ALL_RENDERERS)) {
							enabledRendererConfs.add(r);
						} else {
							LOGGER.debug("Ignored " + rendererName + " configuration");
						}
					} catch (ConfigurationException ce) {
						LOGGER.info("Error in loading configuration of: " + f.getAbsolutePath());
					}
				}
			}
		}

		LOGGER.info("Enabled " + enabledRendererConfs.size() + " configurations, listed in order of loading priority:");
		for (RendererConfiguration r : enabledRendererConfs) {
			LOGGER.info(":   " + r);
		}

		if (enabledRendererConfs.size() > 0) {
			// See if a different default configuration was configured
			String rendererFallback = pmsConf.getRendererDefault();

			if (StringUtils.isNotBlank(rendererFallback)) {
				RendererConfiguration fallbackConf = getRendererConfigurationByName(rendererFallback);

				if (fallbackConf != null) {
					// A valid fallback configuration was set, use it as default.
					defaultConf = fallbackConf;
				}
			}
		}
		DeviceConfiguration.loadDeviceConfigurations(pmsConf);
	}

	private static void loadRenderersNames() {
		File renderersDir = getRenderersDir();

		if (renderersDir != null) {
			LOGGER.info("Loading renderer names from " + renderersDir.getAbsolutePath());

			for (File f : renderersDir.listFiles()) {
				if (f.getName().endsWith(".conf")) {
					try {
						allRenderersNames.add(new RendererConfiguration(f).getRendererName());
					} catch (ConfigurationException ce) {
						LOGGER.warn("Error loading " + f.getAbsolutePath());
					}
				}
			}

			Collections.sort(allRenderersNames, String.CASE_INSENSITIVE_ORDER);
		}
	}

	public int getInt(String key, int def) {
		return configurationReader.getInt(key, def);
	}

	public long getLong(String key, long def) {
		return configurationReader.getLong(key, def);
	}

	public double getDouble(String key, double def) {
		return configurationReader.getDouble(key, def);
	}

	public boolean getBoolean(String key, boolean def) {
		return configurationReader.getBoolean(key, def);
	}

	public String getString(String key, String def) {
		return configurationReader.getNonBlankConfigurationString(key, def);
	}

	public List<String> getStringList(String key, String def) {
		return configurationReader.getStringList(key, def);
	}

	@Deprecated
	public static ArrayList<RendererConfiguration> getAllRendererConfigurations() {
		return getEnabledRenderersConfigurations();
	}

	public boolean nox264() {
		return false;
	}

	/**
	 * Returns the list of enabled renderer configurations.
	 *
	 * @return The list of enabled renderers.
	 */
	public static ArrayList<RendererConfiguration> getEnabledRenderersConfigurations() {
		return enabledRendererConfs != null ? new ArrayList(enabledRendererConfs) : null;
	}

	/**
	 * Returns the list of all connected renderer devices.
	 *
	 * @return The list of connected renderers.
	 */
	public static Collection<RendererConfiguration> getConnectedRenderersConfigurations() {
		// We need to check both upnp and http sides to ensure a complete list
		HashSet<RendererConfiguration> renderers = new HashSet<>(UPNPHelper.getRenderers(UPNPHelper.ANY));
		renderers.addAll(addressAssociation.values());
		// Ensure any remaining secondary common-ip renderers (which are no longer in address association) are added
		renderers.addAll(PMS.get().getFoundRenderers());
		return renderers;
	}

	public static boolean hasConnectedAVTransportPlayers() {
		return UPNPHelper.hasRenderer(UPNPHelper.AVT);
	}

	public static List<RendererConfiguration> getConnectedAVTransportPlayers() {
		return UPNPHelper.getRenderers(UPNPHelper.AVT);
	}

	public static boolean hasConnectedRenderer(int type) {
		for (RendererConfiguration r : getConnectedRenderersConfigurations()) {
			if ((r.controls & type) != 0) {
				return true;
			}
		}
		return false;
	}

	public static List<RendererConfiguration> getConnectedRenderers(int type) {
		ArrayList<RendererConfiguration> renderers = new ArrayList<>();
		for (RendererConfiguration r : getConnectedRenderersConfigurations()) {
			if (r.active && (r.controls & type) != 0) {
				renderers.add(r);
			}
		}
		return renderers;
	}

	public static boolean hasConnectedControlPlayers() {
		return hasConnectedRenderer(UPNPHelper.ANY);
	}

	public static List<RendererConfiguration> getConnectedControlPlayers() {
		return getConnectedRenderers(UPNPHelper.ANY);
	}

	/**
	 * Searches for an instance of this renderer connected at the given address.
	 *
	 * @param r the renderer.
	 * @param ia the address.
	 * @return the matching renderer or null.
	 */
	public static RendererConfiguration find(RendererConfiguration r, InetAddress ia) {
		return find(r.getConfName(), ia);
	}

	/**
	 * Searches for a renderer of this name connected at the given address.
	 *
	 * @param name the renderer name.
	 * @param ia the address.
	 * @return the matching renderer or null.
	 */
	public static RendererConfiguration find(String name, InetAddress ia) {
		for (RendererConfiguration r : getConnectedRenderersConfigurations()) {
			if (ia.equals(r.getAddress()) && name.equals(r.getConfName())) {
				return r;
			}
		}
		return null;
	}

	public static File getRenderersDir() {
		final String[] pathList = PropertiesUtil.getProjectProperties().get("project.renderers.dir").split(",");

		for (String path : pathList) {
			if (path.trim().length() > 0) {
				File file = new File(path.trim());

				if (file.isDirectory()) {
					if (file.canRead()) {
						return file;
					} else {
						LOGGER.warn("Can't read directory: {}", file.getAbsolutePath());
					}
				}
			}
		}

		return null;
	}

	public static void resetAllRenderers() {
		for (RendererConfiguration r : getConnectedRenderersConfigurations()) {
			r.rootFolder = null;
		}
		// Resetting enabledRendererConfs isn't strictly speaking necessary any more, since 
		// these are now for reference only and never actually populate their root folders.
		for (RendererConfiguration r : enabledRendererConfs) {
			r.rootFolder = null;
		}
	}

	public RootFolder getRootFolder() {
		if (rootFolder == null) {
			ArrayList<String> tags = new ArrayList<>();
			tags.add(getRendererName());
			for (InetAddress sa : addressAssociation.keySet()) {
				if (addressAssociation.get(sa) == this) {
					tags.add(sa.getHostAddress());
				}
			}

			rootFolder = new RootFolder(tags);
			if (pmsConfiguration.getUseCache()) {
				rootFolder.discoverChildren();
			}
		}

		return rootFolder;
	}

	public void addFolderLimit(DLNAResource res) {
		if (rootFolder != null) {
			rootFolder.setFolderLim(res);
		}
	}

	public void setRootFolder(RootFolder r) {
		rootFolder = r;
	}

	/**
	 * Associate an IP address with this renderer. The association will
	 * persist between requests, allowing the renderer to be recognized
	 * by its address in later requests.
	 *
	 * @param sa The IP address to associate.
	 * @return whether the device at this address is a renderer.
	 * @see #getRendererConfigurationBySocketAddress(InetAddress)
	 */
	public boolean associateIP(InetAddress sa) {
		if (UPNPHelper.isNonRenderer(sa)) {
			// TODO: remove it if already added unknowingly
			return false;
		}

		// FIXME: handle multiple clients with same ip properly, now newer overwrites older

		addressAssociation.put(sa, this);
		if (
			(
				pmsConfiguration.isAutomaticMaximumBitrate() ||
				pmsConfiguration.isSpeedDbg()
			) &&
			!(
				sa.isLoopbackAddress() ||
				sa.isAnyLocalAddress()
			)
		) {
			SpeedStats.getInstance().getSpeedInMBits(sa, getRendererName());
		}
		return true;
	}

	public static void calculateAllSpeeds() {
		for (InetAddress sa : addressAssociation.keySet()) {
			if (sa.isLoopbackAddress() || sa.isAnyLocalAddress()) {
				continue;
			}
			RendererConfiguration r = addressAssociation.get(sa);
			SpeedStats.getInstance().getSpeedInMBits(sa, r.getRendererName());
		}
	}

	public static RendererConfiguration getRendererConfigurationBySocketAddress(InetAddress sa) {
		RendererConfiguration r = addressAssociation.get(sa);
		if (r != null) {
			LOGGER.trace("Matched media renderer \"" + r.getRendererName() + "\" based on address " + sa);
		}
		return r;
	}

	/**
	 * Tries to find a matching renderer configuration based on the given collection of
	 * request headers
	 *
	 * @param headers The headers.
	 * @param ia The request's origin address.
	 * @return The matching renderer configuration or <code>null</code>
	 */
	public static RendererConfiguration getRendererConfigurationByHeaders(Collection<Map.Entry<String, String>> headers, InetAddress ia) {
		return getRendererConfigurationByHeaders(new SortedHeaderMap(headers), ia);
	}

	public static RendererConfiguration getRendererConfigurationByHeaders(SortedHeaderMap sortedHeaders, InetAddress ia) {
		RendererConfiguration r = null;
		RendererConfiguration ref = getRendererConfigurationByHeaders(sortedHeaders);
		if (ref != null) {
			boolean isNew = !addressAssociation.containsKey(ia);
			r = resolve(ia, ref);
			if (r != null) {
				LOGGER.trace("Matched " + (isNew ? "new " : "") + "media renderer \"" + r.getRendererName() + "\" based on headers " + sortedHeaders);
			}
		}
		return r;
	}

	public static RendererConfiguration getRendererConfigurationByHeaders(SortedHeaderMap sortedHeaders) {
		if (_pmsConfiguration.isRendererForceDefault()) {
			// Force default renderer
			LOGGER.trace("Forcing renderer match to \"" + defaultConf.getRendererName() + "\"");
			return defaultConf;
		}
		for (RendererConfiguration r : enabledRendererConfs) {
			if (r.match(sortedHeaders)) {
				LOGGER.trace("Matched media renderer \"" + r.getRendererName() + "\" based on headers " + sortedHeaders);
				return r;
			}
		}
		return null;
	}

	/**
	 * Tries to find a matching renderer configuration based on the name of
	 * the renderer. Returns true if the provided name is equal to or a
	 * substring of the renderer name defined in a configuration, where case
	 * does not matter.
	 *
	 * @param name The renderer name to match.
	 * @return The matching renderer configuration or <code>null</code>
	 *
	 * @since 1.50.1
	 */
	public static RendererConfiguration getRendererConfigurationByName(String name) {
		for (RendererConfiguration conf : enabledRendererConfs) {
			if (conf.getRendererName().toLowerCase().contains(name.toLowerCase())) {
				return conf;
			}
		}

		return null;
	}

	public static RendererConfiguration getRendererConfigurationByUUID(String uuid) {
		for (RendererConfiguration conf : getConnectedRenderersConfigurations()) {
			if (uuid.equals(conf.getUUID())) {
				return conf;
			}
		}

		return null;
	}

	public static RendererConfiguration getRendererConfigurationByUPNPDetails(String details/*, InetAddress ia, String uuid*/) {
		for (RendererConfiguration r : enabledRendererConfs) {
			if (r.matchUPNPDetails(details)) {
				LOGGER.trace("Matched media renderer \"" + r.getRendererName() + "\" based on dlna details \"" + details + "\"");
				return r;
			}
		}
		return null;
	}

	public static RendererConfiguration resolve(InetAddress ia, RendererConfiguration ref) {
		DeviceConfiguration r = null;
		if (ref == null) {
			ref = getDefaultConf();
		}
		try {
			if (addressAssociation.containsKey(ia)) {
				// Already seen, finish configuration if required
				r = (DeviceConfiguration) addressAssociation.get(ia);
				boolean higher = ref.getLoadingPriority() > r.getLoadingPriority() && ref != defaultConf;
				if (!r.loaded || higher) {
					if (higher) {
						LOGGER.debug("Switching to higher priority renderer: " + ref.getRendererName());
					}
					r.inherit(ref);
					// update gui
					PMS.get().updateRenderer(r);
				}
			} else if (!UPNPHelper.isNonRenderer(ia)) {
				// It's brand new
				r = new DeviceConfiguration(ref, ia);
				if (r.associateIP(ia)) {
					PMS.get().setRendererFound(r);
				}
				r.active = true;
			}
		} catch (Exception e) {
		}
		return r;
	}

	public FormatConfiguration getFormatConfiguration() {
		return formatConfiguration;
	}

	public Configuration getConfiguration() {
		return configuration;
	}

	public PmsConfiguration getPmsConfiguration() {
		return pmsConfiguration;
	}

	public File getFile() {
		return file;
	}

	public File getUsableFile() {
		File f = getFile();
		if (f == null || f.equals(NOFILE)) {
			f = new File(getRenderersDir(), getRendererName().split("\\(")[0].trim().replace(" ", "") + ".conf");
		}
		return f;
	}

	public static void createNewFile(RendererConfiguration r, File file, boolean load, File ref) {
		try {
			ArrayList<String> conf = new ArrayList<>();
			String name = r.getRendererName().split("\\(")[0].trim();
			Map<String, String> details = r.getUpnpDetails();
			String detailmatcher = details == null ? "" :
				(details.get("manufacturer") + " , " + details.get("modelName"));

			// Add the header and identifiers
			conf.add("#----------------------------------------------------------------------------");
			conf.add("# Auto-generated profile for " + name);
			conf.add("#" + (ref == null ? "" : " Based on " + ref.getName()));
			conf.add("# See PS3.conf for a description of all possible configuration options.");
			conf.add("#");
			conf.add("");
			conf.add(RENDERER_NAME + " = " + name);
			conf.add(UPNP_DETAILS + " = " + detailmatcher);
			conf.add("");
			// TODO: Set more properties automatically from UPNP info

			if (ref != null) {
				// Copy the reference file, skipping its header and identifiers
				Matcher skip = Pattern.compile(".*(" + RENDERER_ICON + "|" + RENDERER_NAME + "|" +
					UPNP_DETAILS + "|" + USER_AGENT + "|" + USER_AGENT_ADDITIONAL_HEADER + "|" +
					USER_AGENT_ADDITIONAL_SEARCH + ").*").matcher("");
				boolean header = true;
				for (String line : FileUtils.readLines(ref, Charsets.UTF_8)) {
					if (
						skip.reset(line).matches() ||
						(
							header &&
							(
								line.startsWith("#") ||
								isBlank(line)
							)
						)
					) {
						continue;
					}
					header = false;
					conf.add(line);
				}
			}

			FileUtils.writeLines(file, "utf-8", conf, "\r\n");

			if (load) {
				try {
					r.init(file);
				} catch (ConfigurationException ce) {
					LOGGER.debug("Error initializing renderer configuration: " + ce);
				}
			}
		} catch (IOException ie) {
			LOGGER.debug("Error creating renderer configuration file: " + ie);
		}
	}

	public boolean isFileless() {
		return fileless;
	}

	public void setFileless(boolean b) {
		fileless = b;
	}

	public int getRank() {
		return rank;
	}

	public String getThumbSize() {
		return getString(THUMBNAIL_SIZE, "");
	}

	public String getThumbBG() {
		return getString(THUMBNAIL_BG, "");
	}

	/**
	 * @see #isXbox360()
	 * @deprecated
	 */
	@Deprecated
	public boolean isXBOX() {
		return isXbox360();
	}

	/**
	 * @return whether this renderer is an Xbox 360
	 */
	public boolean isXbox360() {
		return getRendererName().toUpperCase().contains("XBOX 360");
	}

	/**
	 * @return whether this renderer is an Xbox One
	 */
	public boolean isXboxOne() {
		return getRendererName().toUpperCase().contains("XBOX ONE");
	}

	public boolean isXBMC() {
		return getRendererName().toUpperCase().contains("XBMC");
	}

	public boolean isPS3() {
		return getRendererName().toUpperCase().contains("PLAYSTATION") || getRendererName().toUpperCase().contains("PS3");
	}

	public boolean isBRAVIA() {
		return getRendererName().toUpperCase().contains("BRAVIA");
	}

	public boolean isFDSSDP() {
		return getRendererName().toUpperCase().contains("FDSSDP");
	}

	public boolean isLG() {
		return getRendererName().toUpperCase().contains("LG ");
	}

	// Ditlew
	public int getByteToTimeseekRewindSeconds() {
		return getInt(BYTE_TO_TIMESEEK_REWIND_SECONDS, 0);
	}

	// Ditlew
	public int getCBRVideoBitrate() {
		return getInt(CBR_VIDEO_BITRATE, 0);
	}

	// Ditlew
	public boolean isShowDVDTitleDuration() {
		return getBoolean(SHOW_DVD_TITLE_DURATION, false);
	}

	public RendererConfiguration() throws ConfigurationException {
		this(null, null);
	}

	public RendererConfiguration(String uuid) throws ConfigurationException {
		this(null, uuid);
	}

	public RendererConfiguration(int ignored) {
		// Just instantiate minimally, full initialization will happen later
		configuration = createPropertiesConfiguration();
		configurationReader = new ConfigurationReader(configuration, true); // true: log
	}

	static UnicodeUnescaper unicodeUnescaper = new UnicodeUnescaper();

	public RendererConfiguration(File f) throws ConfigurationException {
		this(f, null);
	}

	public RendererConfiguration(File f, String uuid) throws ConfigurationException {
		super(uuid);

		configuration = createPropertiesConfiguration();

		// false: don't log overrides (every renderer conf
		// overrides multiple settings)
		configurationReader = new ConfigurationReader(configuration, false);
		pmsConfiguration = _pmsConfiguration;

		renderCache = new HashMap<>();
		player = null;
		buffer = 0;

		init(f);
	}

	static StringUtil.LaxUnicodeUnescaper laxUnicodeUnescaper = new StringUtil.LaxUnicodeUnescaper();

	public static PropertiesConfiguration createPropertiesConfiguration() {
		PropertiesConfiguration conf = new PropertiesConfiguration();
		conf.setListDelimiter((char) 0);
		// Treat backslashes in the conf as literal while also supporting double-backslash syntax, i.e.
		// ensure that typical raw regex strings (and unescaped Windows file paths) are read correctly.
		conf.setIOFactory(new PropertiesConfiguration.DefaultIOFactory() {
			@Override
			public PropertiesConfiguration.PropertiesReader createPropertiesReader(final Reader in, final char delimiter) {
				return new PropertiesConfiguration.PropertiesReader(in, delimiter) {
					@Override
					protected void parseProperty(final String line) {
						// Decode any backslashed unicode escapes, e.g. '\u005c', from the
						// ISO 8859-1 (aka Latin 1) encoded java Properties file, then
						// unescape any double-backslashes, then escape all backslashes before parsing
						super.parseProperty(laxUnicodeUnescaper.translate(line).replace("\\\\", "\\").replace("\\", "\\\\"));
					}
				};
			}
		});
		return conf;
	}

	public boolean load(File f) throws ConfigurationException {
		if (f != null && !f.equals(NOFILE) && (configuration instanceof PropertiesConfiguration)) {
			((PropertiesConfiguration) configuration).load(f);

			// Set up the header matcher
			SortedHeaderMap searchMap = new SortedHeaderMap();
			searchMap.put("User-Agent", getUserAgent());
			searchMap.put(getUserAgentAdditionalHttpHeader(), getUserAgentAdditionalHttpHeaderSearch());
			String re = searchMap.toRegex();
			sortedHeaderMatcher = StringUtils.isNotBlank(re) ? Pattern.compile(re, Pattern.CASE_INSENSITIVE).matcher("") : null;

			boolean addWatch = file != f;
			file = f;
			if (addWatch) {
				PMS.getFileWatcher().add(new FileWatcher.Watch(getFile().getPath(), reloader, this));
			}
			return true;
		}
		return false;
	}

	public void init(File f) throws ConfigurationException {
		rootFolder = null;
		if (!loaded) {
			configuration.clear();
			loaded = load(f);
		}

		mimes = new HashMap<String, String>();
		String mimeTypes = getString(MIME_TYPES_CHANGES, "");

		if (StringUtils.isNotBlank(mimeTypes)) {
			StringTokenizer st = new StringTokenizer(mimeTypes, "|");

			while (st.hasMoreTokens()) {
				String mime_change = st.nextToken().trim();
				int equals = mime_change.indexOf('=');

				if (equals > -1) {
					String old = mime_change.substring(0, equals).trim().toLowerCase();
					String nw = mime_change.substring(equals + 1).trim().toLowerCase();
					mimes.put(old, nw);
				}
			}
		}

		String s = getString(TEXTWRAP, "").toLowerCase();
		line_w = getIntAt(s, "width:", 0);
		if (line_w > 0) {
			line_h = getIntAt(s, "height:", 0);
			indent = getIntAt(s, "indent:", 0);
			int ws = getIntAt(s, "whitespace:", 9);
			int dotct = getIntAt(s, "dots:", 0);
			inset = new String(new byte[indent]).replaceAll(".", Character.toString((char) ws));
			dots = new String(new byte[dotct]).replaceAll(".", ".");
		}

		charMap = new HashMap<String, String>();
		String ch = getString(CHARMAP, null);
		if (StringUtils.isNotBlank(ch)) {
			StringTokenizer st = new StringTokenizer(ch, " ");
			String org = "";

			while (st.hasMoreTokens()) {
				String tok = st.nextToken().trim();
				if (isBlank(tok)) {
					continue;
				}
				tok = tok.replaceAll("###0", " ").replaceAll("###n", "\n").replaceAll("###r", "\r");
				if (isBlank(org)) {
					org = tok;
				} else {
					charMap.put(org, tok);
					org = "";
				}
			}
		}

		DLNAPN = new HashMap<String, String>();
		String DLNAPNchanges = getString(DLNA_PN_CHANGES, "");

		if (StringUtils.isNotBlank(DLNAPNchanges)) {
			LOGGER.trace("Config DLNAPNchanges: " + DLNAPNchanges);
			StringTokenizer st = new StringTokenizer(DLNAPNchanges, "|");
			while (st.hasMoreTokens()) {
				String DLNAPN_change = st.nextToken().trim();
				int equals = DLNAPN_change.indexOf('=');
				if (equals > -1) {
					String old = DLNAPN_change.substring(0, equals).trim().toUpperCase();
					String nw = DLNAPN_change.substring(equals + 1).trim().toUpperCase();
					DLNAPN.put(old, nw);
				}
			}
		}

		if (f == null) {
			// The default renderer supports everything!
			configuration.addProperty(MEDIAPARSERV2, true);
			configuration.addProperty(MEDIAPARSERV2_THUMB, true);
			configuration.addProperty(SUPPORTED, "f:.+");
		}

		if (isMediaParserV2()) {
			formatConfiguration = new FormatConfiguration(configuration.getList(SUPPORTED));
		}
	}

	public void reset() {
		File f = getFile();
		try {
			LOGGER.info("Reloading renderer configuration: {}", f);
			loaded = false;
			init(f);
			// update gui
			for (RendererConfiguration d : DeviceConfiguration.getInheritors(this)) {
				PMS.get().updateRenderer(d);
			}
		} catch (Exception e) {
			LOGGER.debug("Error reloading renderer configuration {}: {}", f, e);
			e.printStackTrace();
		}
	}

	public String getDLNAPN(String old) {
		if (DLNAPN.containsKey(old)) {
			return DLNAPN.get(old);
		}

		return old;
	}

	public boolean supportsFormat(Format f) {
		switch (f.getType()) {
			case Format.VIDEO:
				return isVideoSupported();
			case Format.AUDIO:
				return isAudioSupported();
			case Format.IMAGE:
				return isImageSupported();
			default:
				break;
		}

		return false;
	}

	public boolean isVideoSupported() {
		return getBoolean(VIDEO, true);
	}

	public boolean isAudioSupported() {
		return getBoolean(AUDIO, true);
	}

	public boolean isImageSupported() {
		return getBoolean(IMAGE, true);
	}

	public boolean isTranscodeToWMV() {
		return getVideoTranscode().equals(WMV);
	}

	public boolean isTranscodeToMPEGPSMPEG2AC3() {
		String videoTranscode = getVideoTranscode();
		return videoTranscode.equals(MPEGPSMPEG2AC3) || videoTranscode.equals(DEPRECATED_MPEGAC3) || videoTranscode.equals(DEPRECATED_MPEGPSAC3);
	}

	public boolean isTranscodeToMPEGTSMPEG2AC3() {
		String videoTranscode = getVideoTranscode();
		return videoTranscode.equals(MPEGTSMPEG2AC3) || videoTranscode.equals(DEPRECATED_MPEGTSAC3);
	}

	public boolean isTranscodeToMPEGTSH264AC3() {
		String videoTranscode = getVideoTranscode();
		return videoTranscode.equals(MPEGTSH264AC3) || videoTranscode.equals(DEPRECATED_H264TSAC3);
	}

	public boolean isTranscodeToMPEGTSH264AAC() {
		return getVideoTranscode().equals(MPEGTSH264AAC);
	}

	public boolean isTranscodeToMPEGTSH265AAC() {
		return getVideoTranscode().equals(MPEGTSH265AAC);
	}

	public boolean isTranscodeToMPEGTSH265AC3() {
		return getVideoTranscode().equals(MPEGTSH265AC3);
	}

	/**
	 * @return whether to use the AC-3 audio codec for transcoded video
	 */
	public boolean isTranscodeToAC3() {
		return isTranscodeToMPEGPSMPEG2AC3() || isTranscodeToMPEGTSMPEG2AC3() || isTranscodeToMPEGTSH264AC3() || isTranscodeToMPEGTSH265AC3();
	}

	/**
	 * @return whether to use the AAC audio codec for transcoded video
	 */
	public boolean isTranscodeToAAC() {
		return isTranscodeToMPEGTSH264AAC() || isTranscodeToMPEGTSH265AAC();
	}

	/**
	 * @return whether to use the H.264 video codec for transcoded video
	 */
	public boolean isTranscodeToH264() {
		return isTranscodeToMPEGTSH264AAC() || isTranscodeToMPEGTSH264AC3();
	}

	/**
	 * @return whether to use the H.265 video codec for transcoded video
	 */
	public boolean isTranscodeToH265() {
		return isTranscodeToMPEGTSH265AAC() || isTranscodeToMPEGTSH265AC3();
	}

	/**
	 * @return whether to use the MPEG-TS container for transcoded video
	 */
	public boolean isTranscodeToMPEGTS() {
		return isTranscodeToMPEGTSMPEG2AC3() || isTranscodeToMPEGTSH264AC3() || isTranscodeToMPEGTSH264AAC() || isTranscodeToMPEGTSH265AC3() || isTranscodeToMPEGTSH265AAC();
	}

	/**
	 * @return whether to use the MPEG-2 video codec for transcoded video
	 */
	public boolean isTranscodeToMPEG2() {
		return isTranscodeToMPEGTSMPEG2AC3() || isTranscodeToMPEGPSMPEG2AC3();
	}

	public boolean isAutoRotateBasedOnExif() {
		return getBoolean(AUTO_EXIF_ROTATE, false);
	}

	public boolean isTranscodeToMP3() {
		return getAudioTranscode().equals(MP3);
	}

	public boolean isTranscodeToLPCM() {
		return getAudioTranscode().equals(LPCM);
	}

	public boolean isTranscodeToWAV() {
		return getAudioTranscode().equals(WAV);
	}

	public boolean isTranscodeAudioTo441() {
		return getBoolean(TRANSCODE_AUDIO_441KHZ, false);
	}

	/**
	 * @return whether to transcode H.264 video if it exceeds level 4.1
	 */
	public boolean isH264Level41Limited() {
		return getBoolean(H264_L41_LIMITED, true);
	}

	public boolean isTranscodeFastStart() {
		return getBoolean(TRANSCODE_FAST_START, false);
	}

	public boolean isDLNALocalizationRequired() {
		return getBoolean(DLNA_LOCALIZATION_REQUIRED, false);
	}

	public boolean isDisableMencoderNoskip() {
		return getBoolean(DISABLE_MENCODER_NOSKIP, false);
	}

	/**
	 * Determine the mime type specific for this renderer, given a generic mime
	 * type. This translation takes into account all configured "Supported"
	 * lines and mime type aliases for this renderer.
	 *
	 * @param mimeType
	 *            The mime type to look up. Special values are
	 *            <code>HTTPResource.VIDEO_TRANSCODE</code> and
	 *            <code>HTTPResource.AUDIO_TRANSCODE</code>, which will be
	 *            translated to the mime type of the transcoding profile
	 *            configured for this renderer.
	 * @return The mime type.
	 */
	public String getMimeType(String mimeType) {
		if (mimeType == null) {
			return null;
		}

		String matchedMimeType = null;

		if (isMediaParserV2()) {
			// Use the supported information in the configuration to determine the transcoding mime type.
			if (HTTPResource.VIDEO_TRANSCODE.equals(mimeType)) {
				if (isTranscodeToMPEGTSH264AC3()) {
					matchedMimeType = getFormatConfiguration().match(FormatConfiguration.MPEGTS, FormatConfiguration.H264, FormatConfiguration.AC3);
				} else if (isTranscodeToMPEGTSH264AAC()) {
					matchedMimeType = getFormatConfiguration().match(FormatConfiguration.MPEGTS, FormatConfiguration.H264, FormatConfiguration.AAC);
				} else if (isTranscodeToMPEGTSH265AC3()) {
					matchedMimeType = getFormatConfiguration().match(FormatConfiguration.MPEGTS, FormatConfiguration.H265, FormatConfiguration.AC3);
				} else if (isTranscodeToMPEGTSH265AAC()) {
					matchedMimeType = getFormatConfiguration().match(FormatConfiguration.MPEGTS, FormatConfiguration.H265, FormatConfiguration.AAC);
				} else if (isTranscodeToMPEGTSMPEG2AC3()) {
					matchedMimeType = getFormatConfiguration().match(FormatConfiguration.MPEGTS, FormatConfiguration.MPEG2, FormatConfiguration.AC3);
				} else if (isTranscodeToWMV()) {
					matchedMimeType = getFormatConfiguration().match(FormatConfiguration.WMV, FormatConfiguration.WMV, FormatConfiguration.WMA);
				} else {
					// Default video transcoding mime type
					matchedMimeType = getFormatConfiguration().match(FormatConfiguration.MPEGPS, FormatConfiguration.MPEG2, FormatConfiguration.AC3);
				}
			} else if (HTTPResource.AUDIO_TRANSCODE.equals(mimeType)) {
				if (isTranscodeToWAV()) {
					matchedMimeType = getFormatConfiguration().match(FormatConfiguration.WAV, null, null);
				} else if (isTranscodeToMP3()) {
					matchedMimeType = getFormatConfiguration().match(FormatConfiguration.MP3, null, null);
				} else {
					// Default audio transcoding mime type
					matchedMimeType = getFormatConfiguration().match(FormatConfiguration.LPCM, null, null);

					if (matchedMimeType != null) {
						if (isTranscodeAudioTo441()) {
							matchedMimeType += ";rate=44100;channels=2";
						} else {
							matchedMimeType += ";rate=48000;channels=2";
						}
					}
				}
			}
		}

		if (matchedMimeType == null) {
			// No match found, try without media parser v2
			if (HTTPResource.VIDEO_TRANSCODE.equals(mimeType)) {
				if (isTranscodeToWMV()) {
					matchedMimeType = HTTPResource.WMV_TYPEMIME;
				} else {
					// Default video transcoding mime type
					matchedMimeType = HTTPResource.MPEG_TYPEMIME;
				}
			} else if (HTTPResource.AUDIO_TRANSCODE.equals(mimeType)) {
				if (isTranscodeToWAV()) {
					matchedMimeType = HTTPResource.AUDIO_WAV_TYPEMIME;
				} else if (isTranscodeToMP3()) {
					matchedMimeType = HTTPResource.AUDIO_MP3_TYPEMIME;
				} else {
					// Default audio transcoding mime type
					matchedMimeType = HTTPResource.AUDIO_LPCM_TYPEMIME;

					if (isTranscodeAudioTo441()) {
						matchedMimeType += ";rate=44100;channels=2";
					} else {
						matchedMimeType += ";rate=48000;channels=2";
					}
				}
			}
		}

		if (matchedMimeType == null) {
			matchedMimeType = mimeType;
		}

		// Apply renderer specific mime type aliases
		if (mimes.containsKey(matchedMimeType)) {
			return mimes.get(matchedMimeType);
		}

		return matchedMimeType;
	}

	public boolean matchUPNPDetails(String details) {
		String upnpDetails = getUpnpDetailsString();
		Pattern pattern;

		if (StringUtils.isNotBlank(upnpDetails)) {
			String p = StringUtils.join(upnpDetails.split(" , "), ".*");
			pattern = Pattern.compile(p, Pattern.CASE_INSENSITIVE);
			return pattern.matcher(details.replace("\n", " ")).find();
		} else {
			return false;
		}
	}

	/**
	 * Returns the pattern to match the User-Agent header to as defined in the
	 * renderer configuration. Default value is "".
	 *
	 * @return The User-Agent search pattern.
	 */
	public String getUserAgent() {
		return getString(USER_AGENT, "");
	}

	/**
	 * Returns the unique upnp details of this renderer as defined in the
	 * renderer configuration. Default value is "".
	 *
	 * @return The detail string.
	 */
	public String getUpnpDetailsString() {
		return getString(UPNP_DETAILS, "");
	}

	/**
	 * Returns the upnp details of this renderer as broadcast by itself, if known.
	 * Default value is null.
	 *
	 * @return The detail map.
	 */
	public Map<String, String> getUpnpDetails() {
		return UPNPHelper.getDeviceDetails(UPNPHelper.getDevice(uuid));
	}

	public boolean isUpnp() {
		return uuid != null && UPNPHelper.isUpnpDevice(uuid);
	}

	public boolean isControllable() {
		return controls != 0;
	}

	public Map<String, String> getDetails() {
		if (details == null) {
			if (isUpnp()) {
				details = UPNPHelper.getDeviceDetails(UPNPHelper.getDevice(uuid));
			} else {
				details = new LinkedHashMap<String, String>() {
					private static final long serialVersionUID = -3998102753945339020L;

					{
						put("name", getRendererName());
						if (getAddress() != null) {
							put("address", getAddress().getHostAddress().toString());
						}
					}	
				};
			}
		}
		return details;
	}

	/**
	 * Returns the current upnp state variables of this renderer, if known. Default value is null.
	 *
	 * @return The data.
	 */
	public Map<String, String> getUPNPData() {
		return UPNPHelper.getData(uuid, instanceID);
	}

	/**
	 * Returns the upnp services of this renderer.
	 * Default value is null.
	 *
	 * @return The list of service names.
	 */
	public List<String> getUpnpServices() {
		return isUpnp() ? UPNPHelper.getServiceNames(UPNPHelper.getDevice(uuid)) : null;
	}

	/**
	 * Returns the uuid of this renderer, if known. Default value is null.
	 *
	 * @return The uuid.
	 */
	public String getUUID() {
		return uuid;
	}

	/**
	 * Sets the uuid of this renderer.
	 *
	 * @param uuid The uuid.
	 */
	public void setUUID(String uuid) {
		this.uuid = uuid;
	}

	/**
	 * Returns the upnp instance id of this renderer, if known. Default value is null.
	 *
	 * @return The instance id.
	 */
	public String getInstanceID() {
		return instanceID;
	}

	/**
	 * Sets the upnp instance id of this renderer.
	 *
	 * @param id The instance id.
	 */
	public void setInstanceID(String id) {
		instanceID = id;
	}

	/**
	 * Returns whether this renderer is known to be offline.
	 *
	 * @return Whether offline.
	 */
	public boolean isOffline() {
		return !active;
	}

	/**
	 * Returns whether this renderer is currently connected via upnp.
	 *
	 * @return Whether connected.
	 */
	public boolean isUpnpConnected() {
		return uuid != null ? UPNPHelper.isActive(uuid, instanceID) : false;
	}

	/**
	 * Returns whether this renderer has an associated address.
	 *
	 * @return Has address.
	 */
	public boolean hasAssociatedAddress() {
		return addressAssociation.values().contains(this);
	}

	/**
	 * Returns this renderer's associated address.
	 *
	 * @return The address.
	 */
	public InetAddress getAddress() {
		// If we have a uuid look up the upnp device address, which is always
		// correct even if another device has overwritten our association
		if (uuid != null) {
			InetAddress address = UPNPHelper.getAddress(uuid);
			if (address != null) {
				return address;
			}
		}
		// Otherwise check the address association
		for (InetAddress sa : addressAssociation.keySet()) {
			if (addressAssociation.get(sa) == this) {
				return sa;
			}
		}
		return null;
	}

	/**
	 * Returns whether this renderer provides upnp control services.
	 *
	 * @return Whether controllable.
	 */
	public boolean isUpnpControllable() {
		return UPNPHelper.isUpnpControllable(uuid);
	}

	/**
	 * Returns a upnp player for this renderer if upnp control is supported.
	 *
	 * @return a player or null.
	 */
	public BasicPlayer getPlayer() {
		if (player == null) {
			player = isUpnpControllable() ? new UPNPHelper.Player((DeviceConfiguration) this) :
				new PlaybackTimer((DeviceConfiguration) this);
		}
		return player;
	}

	/**
	 * Sets the upnp player.
	 *
	 * @param the player.
	 */
	public void setPlayer(UPNPHelper.Player player) {
		this.player = player;
	}

	@Override
	public void setActive(boolean b) {
		super.setActive(b);
		if (gui != null) {
			gui.icon.setGrey(!active);
		}
	}

	public void delete(int delay) {
		delete(this, delay);
	}

	public static void delete(final RendererConfiguration r, int delay) {
		r.setActive(false);
		// Using javax.swing.Timer because of gui (this works in headless mode too).
		javax.swing.Timer t = new javax.swing.Timer(delay, new ActionListener() {
			@Override
			public void actionPerformed(ActionEvent event) {
				// Make sure we haven't been reactivated while asleep
				if (! r.isActive()) {
					LOGGER.debug("Deleting renderer " + r);
					if (r.gui != null) {
						r.gui.delete();
					}
					PMS.get().getFoundRenderers().remove(r);
					UPNPHelper.getInstance().removeRenderer(r);
					InetAddress ia = r.getAddress();
					if (addressAssociation.get(ia) == r) {
						addressAssociation.remove(ia);
					}
					// TODO: actually delete rootfolder, etc.
				}
			}
		});
		t.setRepeats(false);
		t.start();
	}

	public void setGuiComponents(StatusTab.RendererItem item) {
		gui = item;
	}

	public StatusTab.RendererItem getGuiComponents() {
		return gui;
	}

	/**
	 * RendererName: Determines the name that is displayed in the PMS user
	 * interface when this renderer connects. Default value is "Unknown
	 * renderer".
	 *
	 * @return The renderer name.
	 */
	public String getRendererName() {
		return (details != null && details.containsKey("friendlyName")) ? details.get("friendlyName") :
			isUpnp() ? UPNPHelper.getFriendlyName(uuid) :
			getConfName();
	}

	public String getConfName() {
		return getString(RENDERER_NAME, Messages.getString("PMS.17"));
	}

	/**
	 * Returns the icon to use for displaying this renderer in PMS as defined
	 * in the renderer configurations. Default value is "unknown.png".
	 *
	 * @return The renderer icon.
	 */
	public String getRendererIcon() {
		String icon = getString(RENDERER_ICON, "unknown.png");
		String deviceIcon = null;
		if (icon.equals("unknown.png")) {
			deviceIcon = UPNPHelper.getDeviceIcon(this, 140);
		}
		return deviceIcon == null ? icon : deviceIcon;
	}

	/**
	 * Returns the the name of an additional HTTP header whose value should
	 * be matched with the additional header search pattern. The header name
	 * must be an exact match (read: the header has to start with the exact
	 * same case sensitive string). The default value is "".
	 *
	 * @return The additional HTTP header name.
	 */
	public String getUserAgentAdditionalHttpHeader() {
		return getString(USER_AGENT_ADDITIONAL_HEADER, "");
	}

	/**
	 * Returns the pattern to match additional headers to as defined in the
	 * renderer configuration. Default value is "".
	 *
	 * @return The User-Agent search pattern.
	 */
	public String getUserAgentAdditionalHttpHeaderSearch() {
		return getString(USER_AGENT_ADDITIONAL_SEARCH, "");
	}

	/**
	 * May append a custom file extension to the file path.
	 * Returns the original path if the renderer didn't define an extension.
	 *
	 * @param file the original file path
	 * @return
	 */
	public String getUseSameExtension(String file) {
		String extension = getString(USE_SAME_EXTENSION, "");
		if (StringUtils.isNotEmpty(extension)) {
			file += "." + extension;
		}

		return file;
	}

	/**
	 * Returns true if SeekByTime is set to "true" or "exclusive", false otherwise.
	 * Default value is false.
	 *
	 * @return true if the renderer supports seek-by-time, false otherwise.
	 */
	public boolean isSeekByTime() {
		return isSeekByTimeExclusive() || getBoolean(SEEK_BY_TIME, false);
	}

	/**
	 * Returns true if SeekByTime is set to "exclusive", false otherwise.
	 * Default value is false.
	 *
	 * @return true if the renderer supports seek-by-time exclusively
	 * (i.e. not in conjunction with seek-by-byte), false otherwise.
	 */
	public boolean isSeekByTimeExclusive() {
		return getString(SEEK_BY_TIME, "").equalsIgnoreCase("exclusive");
	}

	public boolean isMuxH264MpegTS() {
		boolean muxCompatible = getBoolean(MUX_H264_WITH_MPEGTS, true);
		if (isMediaParserV2()) {
			muxCompatible = getFormatConfiguration().match(FormatConfiguration.MPEGTS, FormatConfiguration.H264, null) != null;
		}

		if (Platform.isMac() && System.getProperty("os.version") != null && System.getProperty("os.version").contains("10.4.")) {
			muxCompatible = false; // no tsMuxeR for 10.4 (yet?)
		}

		return muxCompatible;
	}

	public boolean isDTSPlayable() {
		return isMuxDTSToMpeg() || (isWrapDTSIntoPCM() && isMuxLPCMToMpeg());
	}

	public boolean isMuxDTSToMpeg() {
		if (isMediaParserV2()) {
			return getFormatConfiguration().isDTSSupported();
		}

		return getBoolean(MUX_DTS_TO_MPEG, false);
	}

	public boolean isWrapDTSIntoPCM() {
		return getBoolean(WRAP_DTS_INTO_PCM, false);
	}

	public boolean isWrapEncodedAudioIntoPCM() {
		return getBoolean(WRAP_ENCODED_AUDIO_INTO_PCM, false);
	}

	public boolean isLPCMPlayable() {
		return isMuxLPCMToMpeg();
	}

	public boolean isMuxLPCMToMpeg() {
		if (isMediaParserV2()) {
			return getFormatConfiguration().isLPCMSupported();
		}

		return getBoolean(MUX_LPCM_TO_MPEG, true);
	}

	public boolean isMuxNonMod4Resolution() {
		return getBoolean(MUX_NON_MOD4_RESOLUTION, false);
	}

	public boolean isMpeg2Supported() {
		if (isMediaParserV2()) {
			return getFormatConfiguration().isMpeg2Supported();
		}

		return isPS3();
	}

	/**
	 * Returns the codec to use for video transcoding for this renderer as
	 * defined in the renderer configuration. Default value is "MPEGPSMPEG2AC3".
	 *
	 * @return The codec name.
	 */
	public String getVideoTranscode() {
		return getString(TRANSCODE_VIDEO, MPEGPSMPEG2AC3);
	}

	/**
	 * Returns the codec to use for audio transcoding for this renderer as
	 * defined in the renderer configuration. Default value is "LPCM".
	 *
	 * @return The codec name.
	 */
	public String getAudioTranscode() {
		return getString(TRANSCODE_AUDIO, LPCM);
	}

	/**
	 * Returns whether or not to use the default DVD buffer size for this
	 * renderer as defined in the renderer configuration. Default is false.
	 *
	 * @return True if the default size should be used.
	 */
	public boolean isDefaultVBVSize() {
		return getBoolean(DEFAULT_VBV_BUFSIZE, false);
	}

	/**
	 * Returns the maximum bitrate (in megabits-per-second) supported by the
	 * media renderer as defined in the renderer configuration. The default
	 * value is "0" (unlimited).
	 *
	 * @return The bitrate.
	 */
	// TODO this should return an integer and the units should be bits-per-second
	public String getMaxVideoBitrate() {
		if (PMS.getConfiguration().isAutomaticMaximumBitrate()) {
			try {
				return calculatedSpeed();
			} catch (Exception e) {
				// ignore this
			}
		}
		return getString(MAX_VIDEO_BITRATE, "0");
	}

	/**
	 * Returns the maximum bitrate (in bits-per-second) as defined by
	 * whichever is lower out of the renderer setting or user setting.
	 *
	 * @return The maximum bitrate in bits-per-second.
	 */
	public int getMaxBandwidth() {
		if (maximumBitrateTotal > 0) {
			return maximumBitrateTotal;
		}

		int defaultMaxBitrates[] = getVideoBitrateConfig(PMS.getConfiguration().getMaximumBitrate());
		int rendererMaxBitrates[] = new int[2];

		if (StringUtils.isNotEmpty(getMaxVideoBitrate())) {
			rendererMaxBitrates = getVideoBitrateConfig(getMaxVideoBitrate());
		}

		// Give priority to the renderer's maximum bitrate setting over the user's setting
		if (rendererMaxBitrates[0] > 0 && rendererMaxBitrates[0] < defaultMaxBitrates[0]) {
			defaultMaxBitrates = rendererMaxBitrates;
		}

		maximumBitrateTotal = defaultMaxBitrates[0] * 1000000;
		return maximumBitrateTotal;
	}

	@Deprecated
	public String getCustomMencoderQualitySettings() {
		return getCustomMEncoderMPEG2Options();
	}

	/**
	 * Returns the override settings for MEncoder quality settings as
	 * defined in the renderer configuration. The default value is "".
	 *
	 * @return The MEncoder quality settings.
	 */
	public String getCustomMEncoderMPEG2Options() {
		return getString(CUSTOM_MENCODER_MPEG2_OPTIONS, "");
	}

	/**
	 * Converts the getCustomMencoderQualitySettings() from MEncoder's format to FFmpeg's.
	 *
	 * @return The FFmpeg quality settings.
	 */
	public String getCustomFFmpegMPEG2Options() {
		String mpegSettings = getCustomMEncoderMPEG2Options();

		String mpegSettingsArray[] = mpegSettings.split(":");

		String pairArray[];
		StringBuilder returnString = new StringBuilder();
		for (String pair : mpegSettingsArray) {
			pairArray = pair.split("=");
				if ("keyint".equals(pairArray[0])) {
					returnString.append("-g ").append(pairArray[1]).append(" ");
				} else if ("vqscale".equals(pairArray[0])) {
					returnString.append("-q:v ").append(pairArray[1]).append(" ");
				} else if ("vqmin".equals(pairArray[0])) {
					returnString.append("-qmin ").append(pairArray[1]).append(" ");
				} else if ("vqmax".equals(pairArray[0])) {
					returnString.append("-qmax ").append(pairArray[1]).append(" ");
			}
		}

		return returnString.toString();
	}

	/**
	 * Returns the override settings for MEncoder custom options in PMS as
	 * defined in the renderer configuration. The default value is "".
	 *
	 * @return The MEncoder custom options.
	 */
	public String getCustomMencoderOptions() {
		return getString(CUSTOM_MENCODER_OPTIONS, "");
	}

	/**
	 * Returns the maximum video width supported by the renderer as defined in
	 * the renderer configuration. 0 means unlimited.
	 *
	 * @see #isMaximumResolutionSpecified()
	 *
	 * @return The maximum video width.
	 */
	public int getMaxVideoWidth() {
		return getInt(MAX_VIDEO_WIDTH, 1920);
	}

	/**
	 * Returns the maximum video height supported by the renderer as defined
	 * in the renderer configuration. 0 means unlimited.
	 *
	 * @see #isMaximumResolutionSpecified()
	 *
	 * @return The maximum video height.
	 */
	public int getMaxVideoHeight() {
		return getInt(MAX_VIDEO_HEIGHT, 1080);
	}

	/**
	 * @Deprecated use isMaximumResolutionSpecified() instead
	 */
	@Deprecated
	public boolean isVideoRescale() {
		return getMaxVideoWidth() > 0 && getMaxVideoHeight() > 0;
	}

	/**
	 * Returns <code>true</code> if the renderer has a maximum supported width
	 * and height, <code>false</code> otherwise.
	 *
	 * @return whether the renderer has specified a maximum width and height
	 */
	public boolean isMaximumResolutionSpecified() {
		return getMaxVideoWidth() > 0 && getMaxVideoHeight() > 0;
	}

	public boolean isDLNAOrgPNUsed() {
		return getBoolean(DLNA_ORGPN_USE, true);
	}

	public boolean isAccurateDLNAOrgPN() {
		return getBoolean(ACCURATE_DLNA_ORGPN, false);
	}

	/**
	 * Returns whether or not to use the "res" element instead of the "albumArtURI"
	 * element for thumbnails in DLNA reponses. E.g. Samsung 2012 models do not
	 * recognize the "albumArtURI" element. Default value is <code>false</code>.
	 *
	 * @return True if the "res" element should be used, false otherwise.
	 */
	public boolean getThumbNailAsResource() {
		return getBoolean(THUMBNAIL_AS_RESOURCE, false);
	}

	/**
	 * Returns the comma separated list of file extensions that are forced to
	 * be transcoded and never streamed, as defined in the renderer
	 * configuration. Default value is "".
	 *
	 * @return The file extensions.
	 */
	public String getTranscodedExtensions() {
		return getString(TRANSCODE_EXT, "");
	}

	/**
	 * Returns the comma separated list of file extensions that are forced to
	 * be streamed and never transcoded, as defined in the renderer
	 * configuration. Default value is "".
	 *
	 * @return The file extensions.
	 */
	public String getStreamedExtensions() {
		return getString(STREAM_EXT, "");
	}

	/**
	 * Returns the size to report back to the renderer when transcoding media
	 * as defined in the renderer configuration. Default value is 0.
	 *
	 * @return The size to report.
	 */
	public long getTranscodedSize() {
		return getLong(TRANSCODED_SIZE, 0);
	}

	/**
	 * Some devices (e.g. Samsung) recognize a custom HTTP header for retrieving
	 * the contents of a subtitles file. This method will return the name of that
	 * custom HTTP header, or "" if no such header exists. Default value is "".
	 *
	 * @return The name of the custom HTTP header.
	 */
	public String getSubtitleHttpHeader() {
		return getString(SUBTITLE_HTTP_HEADER, "");
	}

	@Override
	public String toString() {
		return getRendererName();
	}

	public boolean isMediaParserV2() {
		return getBoolean(MEDIAPARSERV2, false) && LibMediaInfoParser.isValid();
	}

	public boolean isMediaParserV2ThumbnailGeneration() {
		return getBoolean(MEDIAPARSERV2_THUMB, false) && LibMediaInfoParser.isValid();
	}

	public boolean isForceJPGThumbnails() {
		return getBoolean(FORCE_JPG_THUMBNAILS, false) && LibMediaInfoParser.isValid();
	}

	public boolean isShowAudioMetadata() {
		return getBoolean(SHOW_AUDIO_METADATA, true);
	}

	public boolean isShowSubMetadata() {
		return getBoolean(SHOW_SUB_METADATA, true);
	}

	/**
	 * Whether to send the last modified date metadata for files and
	 * folders, which can take up screen space on some renderers.
	 *
	 * @return whether to send the metadata
	 */
	public boolean isSendDateMetadata() {
		return getBoolean(SEND_DATE_METADATA, true);
	}

	/**
	 * Whether to send folder thumbnails.
	 *
	 * @return whether to send folder thumbnails
	 */
	public boolean isSendFolderThumbnails() {
		return getBoolean(SEND_FOLDER_THUMBNAILS, true);
	}

	public boolean isDLNATreeHack() {
		return getBoolean(DLNA_TREE_HACK, false) && LibMediaInfoParser.isValid();
	}

	/**
	 * Returns whether or not to omit sending a content length header when the
	 * length is unknown, as defined in the renderer configuration. Default
	 * value is false.
	 * <p>
	 * Some renderers are particular about the "Content-Length" headers in
	 * requests (e.g. Sony Blu-ray Disc players). By default, UMS will send a
	 * "Content-Length" that refers to the total media size, even if the exact
	 * length is unknown.
	 *
	 * @return True if sending the content length header should be omitted.
	 */
	public boolean isChunkedTransfer() {
		return getBoolean(CHUNKED_TRANSFER, false);
	}

	/**
	 * Returns whether or not the renderer can handle the given format
	 * natively, based on its configuration in the renderer.conf. If it can
	 * handle a format natively, content can be streamed to the renderer. If
	 * not, content should be transcoded before sending it to the renderer.
	 *
	 * @param mediainfo The {@link DLNAMediaInfo} information parsed from the
	 * 				media file.
	 * @param format The {@link Format} to test compatibility for.
	 * @return True if the renderer natively supports the format, false
	 * 				otherwise.
	 */
	public boolean isCompatible(DLNAMediaInfo mediainfo, Format format) {
		// Use the configured "Supported" lines in the renderer.conf
		// to see if any of them match the MediaInfo library
		if (isMediaParserV2() && mediainfo != null && getFormatConfiguration().match(mediainfo) != null) {
			return true;
		}

		if (format != null) {
			String noTranscode = "";

			if (PMS.getConfiguration(this) != null) {
				noTranscode = PMS.getConfiguration(this).getDisableTranscodeForExtensions();
			}

			// Is the format among the ones to be streamed?
			return format.skip(noTranscode, getStreamedExtensions());
		} else {
			// Not natively supported.
			return false;
		}
	}

	public int getAutoPlayTmo() {
		return getInt(AUTO_PLAY_TMO, 5000);
	}

	public String getCustomFFmpegOptions() {
		return getString(CUSTOM_FFMPEG_OPTIONS, "");
	}

	public boolean isNoDynPlsFolder() {
		return false;
	}

	/**
	 * If this is true, we will always output video at 16/9 aspect ratio to
	 * the renderer, meaning that all videos with different aspect ratios
	 * will have black bars added to the edges to make them 16/9.
	 *
	 * This addresses a bug in some renderers (like Panasonic TVs) where
	 * they stretch videos that are not 16/9.
	 *
	 * @return
	 */
	public boolean isKeepAspectRatio() {
		return getBoolean(KEEP_ASPECT_RATIO, false);
	}

	/**
	 * If this is false, FFmpeg will upscale videos with resolutions lower
	 * than SD (720 pixels wide) to the maximum resolution your renderer
	 * supports.
	 *
	 * Changing it to false is only recommended if your renderer has
	 * poor-quality upscaling, since we will use more CPU and network
	 * bandwidth when it is false.
	 *
	 * @return
	 */
	public boolean isRescaleByRenderer() {
		return getBoolean(RESCALE_BY_RENDERER, true);
	}

	public String getFFmpegVideoFilterOverride() {
		return getString(OVERRIDE_FFMPEG_VF, "");
	}

	public static ArrayList<String> getAllRenderersNames() {
		if (allRenderersNames.isEmpty()) {
			loadRenderersNames();
		}

		return allRenderersNames;
	}

	public int getTranscodedVideoAudioSampleRate() {
		return getInt(TRANSCODED_VIDEO_AUDIO_SAMPLE_RATE, 48000);
	}

	public boolean isLimitFolders() {
		return getBoolean(LIMIT_FOLDERS, true);
	}

	/**
	 * Perform renderer-specific name reformatting:<p>
	 * Truncating and wrapping see {@code TextWrap}<br>
	 * Character substitution see {@code CharMap}
	 *
	 * @param name Original name
	 * @param suffix Additional media information
	 * @param dlna The actual DLNA resource
	 * @return Reformatted name
	 */
	public String getDcTitle(String name, String suffix, DLNAResource dlna) {
		// Wrap + tuncate
		int len = 0;
		if (line_w > 0 && (name.length() + suffix.length()) > line_w) {
			int suffix_len = dots.length() + suffix.length();
			if (line_h == 1) {
				len = line_w - suffix_len;
			} else {
				// Wrap
				int i = dlna.isFolder() ? 0 : indent;
				String newline = "\n" + (dlna.isFolder() ? "" : inset);
				name = name.substring(0, i + (Character.isWhitespace(name.charAt(i)) ? 1 : 0))
					+ WordUtils.wrap(name.substring(i) + suffix, line_w - i, newline, true);
				len = line_w * line_h;
				if (len != 0 && name.length() > len) {
					len = name.substring(0, name.length() - line_w).lastIndexOf(newline) + newline.length();
					name = name.substring(0, len) + name.substring(len, len + line_w).replace(newline, " ");
					len += (line_w - suffix_len - i);
				} else {
					len = -1; // done
				}
			}
			if (len > 0) {
				// Truncate
				name = name.substring(0, len).trim() + dots;
			}
		}
		if (len > -1) {
			name += suffix;
		}

		// Substitute
		for (String s : charMap.keySet()) {
			String repl = charMap.get(s).replaceAll("###e", "");
			name = name.replaceAll(s, repl);
		}

		return name;
	}

	/**
	 * @see #isSendDateMetadata()
	 * @deprecated
	 */
	@Deprecated
	public boolean isOmitDcDate() {
		return !isSendDateMetadata();
	}

	public static int getIntAt(String s, String key, int fallback) {
		try {
			return Integer.valueOf((s + " ").split(key)[1].split("\\D")[0]);
		} catch (Exception e) {
			return fallback;
		}
	}

	public String getSupportedExternalSubtitles() {
		return getString(SUPPORTED_EXTERNAL_SUBTITLES_FORMATS, "");
	}

	public String getSupportedEmbeddedSubtitles() {
		return getString(SUPPORTED_INTERNAL_SUBTITLES_FORMATS, "");
	}

	public boolean useClosedCaption() {
		return getBoolean(USE_CLOSED_CAPTION, false);
	}

	public boolean isSubtitlesStreamingSupported() {
		return StringUtils.isNotBlank(getSupportedExternalSubtitles());
	}

	/**
	 * Check if the given subtitle type is supported by renderer for streaming.
	 *
	 * @param subtitle Subtitles for checking
	 * @return True if the renderer specifies support for the subtitles
	 */
	public boolean isExternalSubtitlesFormatSupported(DLNAMediaSubtitle subtitle) {
		if (subtitle == null) {
			return false;
		}

		if (isSubtitlesStreamingSupported()) {
			String[] supportedSubs = getSupportedExternalSubtitles().split(",");
			for (String supportedSub : supportedSubs) {
				if (subtitle.getType().toString().equals(supportedSub.trim().toUpperCase())) {
					return true;
				}
			}
		}

		return false;
	}

	/**
	 * Check if the internal subtitle type is supported by renderer.
	 *
	 * @param subtitle Subtitles for checking
	 * @return True if the renderer specifies support for the subtitles
	 */
	public boolean isEmbeddedSubtitlesFormatSupported(DLNAMediaSubtitle subtitle) {
		if (subtitle == null) {
			return false;
		}

		if (isEmbeddedSubtitlesSupported()) {
			String[] supportedSubs = getSupportedEmbeddedSubtitles().split(",");
			for (String supportedSub : supportedSubs) {
				if (subtitle.getType().toString().equals(supportedSub.trim().toUpperCase())) {
					return true;
				}
			}
		}

		return false;
	}

	public boolean isEmbeddedSubtitlesSupported() {
		return StringUtils.isNotBlank(getSupportedEmbeddedSubtitles());
	}

	public ArrayList<String> tags() {
		if (rootFolder != null) {
			return rootFolder.getTags();
		}
		return null;
	}

	public String getOutput3DFormat() {
		return getString(OUTPUT_3D_FORMAT, "");
	}

	public boolean ignoreTranscodeByteRangeRequests() {
		return getBoolean(IGNORE_TRANSCODE_BYTE_RANGE_REQUEST, false);
	}

	public String calculatedSpeed() throws Exception {
		String max = getString(MAX_VIDEO_BITRATE, "");
		for (InetAddress sa : addressAssociation.keySet()) {
			if (addressAssociation.get(sa) == this) {
				Future<Integer> speed = SpeedStats.getInstance().getSpeedInMBitsStored(sa, getRendererName());
				if (max == null) {
					return String.valueOf(speed.get());
				}
				try {
					Integer i = Integer.parseInt(max);
					if (speed.get() > i && i != 0) {
						return max;
					} else {
						return String.valueOf(speed.get());
					}
				} catch (NumberFormatException e) {
					return String.valueOf(speed.get());
				}
			}
		}
		return max;
	}

	public void cachePut(DLNAResource res) {
		renderCache.put(res.getResourceId(), res);
	}

	public DLNAResource cacheGet(String id) {
		return renderCache.get(id);
	}

	/**
	 * A case-insensitive string comparator
	 */
	public static final Comparator<String> CaseInsensitiveComparator = new Comparator<String>() {
		@Override
		public int compare(String s1, String s2) {
			return s1.compareToIgnoreCase(s2);
		}
	};

	/**
	 * A case-insensitive key-sorted map of headers that can join its values
	 * into a combined string or regex.
	 */
	public static class SortedHeaderMap extends TreeMap<String, String> {
		private static final long serialVersionUID = -5090333053981045429L;
		String headers = null;

		public SortedHeaderMap() {
			super(CaseInsensitiveComparator);
		}

		public SortedHeaderMap(Collection<Map.Entry<String, String>> headers) {
			this();
			for (Map.Entry<String, String> h : headers) {
				put(h.getKey(), h.getValue());
			}
		}

		@Override
		public String put(String key, String value) {
			if (StringUtils.isNotBlank(key) && StringUtils.isNotBlank(value)) {
				headers = null; // i.e. mark as changed
				return super.put(key.trim(), value.trim());
			}
			return null;
		}

		public String put(String raw) {
			return put(StringUtils.substringBefore(raw, ":"), StringUtils.substringAfter(raw, ":"));
		}

		public String joined() {
			if (headers == null) {
				headers = StringUtils.join(values(), " ");
			}
			return headers;
		}

		public String toRegex() {
			int size = size();
			return (size > 1 ? "(" : "") + StringUtils.join(values(), ").*(") + (size > 1 ? ")" : "");
		}
	}

	/**
	 * Pattern match our combined header matcher to the given collection of sorted request
	 * headers as a whole.
	 *
	 * @param headers The headers.
	 * @return True if the pattern matches or false if no match, no headers, or no matcher.
	 */
	public boolean match(SortedHeaderMap headers) {
		if (headers != null && !headers.isEmpty() && sortedHeaderMatcher != null) {
			return sortedHeaderMatcher.reset(headers.joined()).find();
		}
		return false;
	}

	/**
	 * The loading priority of this renderer. This should be set to 1 (or greater)
	 * if this renderer config is a more specific version of one we already have.
	 *
	 * For example, we have a Panasonic TVs config that is used for all
	 * Panasonic TVs, except the ones we have specific configs for, so the
	 * specific ones have a greater priority to ensure they are used when
	 * applicable instead of the less-specific renderer config.
	 *
	 * @return The loading priority of this renderer
	 */
	public int getLoadingPriority() {
		return getInt(LOADING_PRIORITY, 0);
	}

	/**
	 * A loading priority comparator
	 */
	public static final Comparator<RendererConfiguration> rendererLoadingPriorityComparator = new Comparator<RendererConfiguration>() {
		@Override
		public int compare(RendererConfiguration r1, RendererConfiguration r2) {
			if (r1 == null || r2 == null) {
				return (r1 == null && r2 == null) ? 0 : r1 == null ? 1 : r2 == null ? -1 : 0;
			}
			int p1 = r1.getLoadingPriority();
			int p2 = r2.getLoadingPriority();
			return p1 > p2 ? -1 : p1 < p2 ? 1 : r1.getRendererName().compareToIgnoreCase(r2.getRendererName());
		}
	};

	private int[] getVideoBitrateConfig(String bitrate) {
		int bitrates[] = new int[2];

		if (bitrate.contains("(") && bitrate.contains(")")) {
			bitrates[1] = Integer.parseInt(bitrate.substring(bitrate.indexOf('(') + 1, bitrate.indexOf(')')));
		}

		if (bitrate.contains("(")) {
			bitrate = bitrate.substring(0, bitrate.indexOf('(')).trim();
		}

		if (isBlank(bitrate)) {
			bitrate = "0";
		}

		bitrates[0] = (int) Double.parseDouble(bitrate);

		return bitrates;
	}

	/**
	 * Automatic reloading
	 */
	public static final FileWatcher.Listener reloader = new FileWatcher.Listener() {
		@Override
		public void notify(String filename, String event, FileWatcher.Watch watch, boolean isDir) {
			RendererConfiguration r = (RendererConfiguration) watch.getItem();
			if (r != null && r.getFile().equals(new File(filename))) {
				r.reset();
			}
		}
	};

	private DLNAResource playingRes;

	public DLNAResource getPlayingRes() {
		return playingRes;
	}

	public void setPlayingRes(DLNAResource dlna) {
		playingRes = dlna;
		getPlayer();
		if (dlna != null) {
			player.getState().name = dlna.getDisplayName();
			player.start();
		} else if (player instanceof PlaybackTimer) {
			player.getState().playback = BasicPlayer.STOPPED;
			player.alert();
		}
	}

	private long buffer;

	public void setBuffer(long mb) {
		buffer = mb < 0 ? 0 : mb;
		getPlayer().setBuffer(mb);
	}

	public long getBuffer() {
		return buffer;
	}

	public String getSubLanguage() {
		return pmsConfiguration.getSubtitlesLanguages();
	}

	public static class PlaybackTimer extends BasicPlayer.Minimal {

		public PlaybackTimer(DeviceConfiguration renderer) {
			super(renderer);
			LOGGER.debug("Created playback timer for " + renderer.getRendererName());
		}

		@Override
		public void start() {
			final DLNAResource res = renderer.getPlayingRes();
			state.name = res.getDisplayName();
			if (res.getMedia() != null) {
				state.duration = StringUtil.shortTime(res.getMedia().getDurationString(), 4);
			}
			Runnable r = new Runnable() {
				@Override
				public void run() {
					state.playback = PLAYING;
					while(res == renderer.getPlayingRes()) {
						long elapsed = System.currentTimeMillis() - res.getStartTime();
						state.position = DurationFormatUtils.formatDuration(elapsed, "HH:mm:ss");
						alert();
						try {
							Thread.sleep(1000);
						} catch (Exception e) {
						}
					}
					// Reset only if another item hasn't already begun playing
					if (renderer.getPlayingRes() == null) {
						reset();
					}
				}
			};
			new Thread(r).start();
		}
	}

	public static final String INFO = "info";
	public static final String OK = "okay";
	public static final String WARN = "warn";
	public static final String ERR = "err";

	public void notify(String type, String msg) {
		// Implemented by subclasses
	}

	public int getMaxVolume() {
		return getInt(MAX_VOLUME, 100);
	}
}<|MERGE_RESOLUTION|>--- conflicted
+++ resolved
@@ -40,25 +40,11 @@
 
 public class RendererConfiguration extends UPNPHelper.Renderer {
 	private static final Logger LOGGER = LoggerFactory.getLogger(RendererConfiguration.class);
-<<<<<<< HEAD
-	private static TreeSet<RendererConfiguration> enabledRendererConfs;
-	private static ArrayList<String> allRenderersNames = new ArrayList<String>();
-	private static PmsConfiguration pmsConfiguration;
-	private static RendererConfiguration defaultConf;
-	private static Map<InetAddress, RendererConfiguration> addressAssociation = new HashMap<InetAddress, RendererConfiguration>();
-
-	private RootFolder rootFolder;
-	private final PropertiesConfiguration configuration;
-	private final ConfigurationReader configurationReader;
-	private FormatConfiguration formatConfiguration;
-	private int rank;
-	private Matcher sortedHeaderMatcher;
-=======
 	protected static TreeSet<RendererConfiguration> enabledRendererConfs;
-	protected static final ArrayList<String> allRenderersNames = new ArrayList<>();
+	protected static final ArrayList<String> allRenderersNames = new ArrayList<String>();
 	protected static PmsConfiguration _pmsConfiguration = PMS.getConfiguration();
 	protected static RendererConfiguration defaultConf;
-	protected static final Map<InetAddress, RendererConfiguration> addressAssociation = new HashMap<>();
+	protected static final Map<InetAddress, RendererConfiguration> addressAssociation = new HashMap<InetAddress, RendererConfiguration>();
 
 	protected RootFolder rootFolder;
 	protected File file;
@@ -91,7 +77,6 @@
 
 		public boolean addSubtitles();
 	}
->>>>>>> c723dc06
 
 	// Holds MIME type aliases
 	protected Map<String, String> mimes;
@@ -221,13 +206,8 @@
 	 * @param pmsConf
 	 */
 	public static void loadRendererConfigurations(PmsConfiguration pmsConf) {
-<<<<<<< HEAD
-		pmsConfiguration = pmsConf;
+		_pmsConfiguration = pmsConf;
 		enabledRendererConfs = new TreeSet<RendererConfiguration>(rendererLoadingPriorityComparator);
-=======
-		_pmsConfiguration = pmsConf;
-		enabledRendererConfs = new TreeSet<>(rendererLoadingPriorityComparator);
->>>>>>> c723dc06
 
 		try {
 			defaultConf = new RendererConfiguration();
@@ -353,7 +333,7 @@
 	 */
 	public static Collection<RendererConfiguration> getConnectedRenderersConfigurations() {
 		// We need to check both upnp and http sides to ensure a complete list
-		HashSet<RendererConfiguration> renderers = new HashSet<>(UPNPHelper.getRenderers(UPNPHelper.ANY));
+		HashSet<RendererConfiguration> renderers = new HashSet<RendererConfiguration>(UPNPHelper.getRenderers(UPNPHelper.ANY));
 		renderers.addAll(addressAssociation.values());
 		// Ensure any remaining secondary common-ip renderers (which are no longer in address association) are added
 		renderers.addAll(PMS.get().getFoundRenderers());
@@ -378,7 +358,7 @@
 	}
 
 	public static List<RendererConfiguration> getConnectedRenderers(int type) {
-		ArrayList<RendererConfiguration> renderers = new ArrayList<>();
+		ArrayList<RendererConfiguration> renderers = new ArrayList<RendererConfiguration>();
 		for (RendererConfiguration r : getConnectedRenderersConfigurations()) {
 			if (r.active && (r.controls & type) != 0) {
 				renderers.add(r);
@@ -455,7 +435,7 @@
 
 	public RootFolder getRootFolder() {
 		if (rootFolder == null) {
-			ArrayList<String> tags = new ArrayList<>();
+			ArrayList<String> tags = new ArrayList<String>();
 			tags.add(getRendererName());
 			for (InetAddress sa : addressAssociation.keySet()) {
 				if (addressAssociation.get(sa) == this) {
@@ -671,7 +651,7 @@
 
 	public static void createNewFile(RendererConfiguration r, File file, boolean load, File ref) {
 		try {
-			ArrayList<String> conf = new ArrayList<>();
+			ArrayList<String> conf = new ArrayList<String>();
 			String name = r.getRendererName().split("\\(")[0].trim();
 			Map<String, String> details = r.getUpnpDetails();
 			String detailmatcher = details == null ? "" :
@@ -835,7 +815,7 @@
 		configurationReader = new ConfigurationReader(configuration, false);
 		pmsConfiguration = _pmsConfiguration;
 
-		renderCache = new HashMap<>();
+		renderCache = new HashMap<String, DLNAResource>();
 		player = null;
 		buffer = 0;
 
