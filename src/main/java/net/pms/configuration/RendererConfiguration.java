package net.pms.configuration;

import com.sun.jna.Platform;
import java.awt.event.ActionEvent;
import java.awt.event.ActionListener;
import java.io.File;
import java.io.IOException;
import java.io.Reader;
import java.net.InetAddress;
import java.util.*;
import java.util.concurrent.Future;
import java.util.regex.Matcher;
import java.util.regex.Pattern;
import net.pms.Messages;
import net.pms.PMS;
import net.pms.dlna.*;
import net.pms.encoders.Player;
import net.pms.formats.Format;
import net.pms.io.OutputParams;
import net.pms.network.HTTPResource;
import net.pms.network.SpeedStats;
import net.pms.network.UPNPHelper;
import net.pms.newgui.StatusTab;
import net.pms.util.BasicPlayer;
import net.pms.util.FileWatcher;
import net.pms.util.PropertiesUtil;
import net.pms.util.StringUtil;
import org.apache.commons.configuration.Configuration;
import org.apache.commons.configuration.ConfigurationException;
import org.apache.commons.configuration.PropertiesConfiguration;
import org.apache.commons.io.Charsets;
import org.apache.commons.io.FileUtils;
import org.apache.commons.lang.StringUtils;
import org.apache.commons.lang.WordUtils;
import static org.apache.commons.lang3.StringUtils.isBlank;
import org.apache.commons.lang3.text.translate.UnicodeUnescaper;
import org.apache.commons.lang3.time.DurationFormatUtils;
import org.slf4j.Logger;
import org.slf4j.LoggerFactory;

public class RendererConfiguration extends UPNPHelper.Renderer {
	private static final Logger LOGGER = LoggerFactory.getLogger(RendererConfiguration.class);
<<<<<<< HEAD
	private static TreeSet<RendererConfiguration> enabledRendererConfs;
	private static ArrayList<String> allRenderersNames = new ArrayList<String>();
	private static PmsConfiguration pmsConfiguration;
	private static RendererConfiguration defaultConf;
	private static Map<InetAddress, RendererConfiguration> addressAssociation = new HashMap<InetAddress, RendererConfiguration>();

	private RootFolder rootFolder;
	private final PropertiesConfiguration configuration;
	private final ConfigurationReader configurationReader;
	private FormatConfiguration formatConfiguration;
	private int rank;
	private Matcher sortedHeaderMatcher;
=======
	protected static TreeSet<RendererConfiguration> enabledRendererConfs;
	protected static final ArrayList<String> allRenderersNames = new ArrayList<String>();
	protected static PmsConfiguration _pmsConfiguration = PMS.getConfiguration();
	protected static RendererConfiguration defaultConf;
	protected static final Map<InetAddress, RendererConfiguration> addressAssociation = new HashMap<InetAddress, RendererConfiguration>();

	protected RootFolder rootFolder;
	protected File file;
	protected Configuration configuration;
	protected PmsConfiguration pmsConfiguration = _pmsConfiguration;
	protected ConfigurationReader configurationReader;
	protected FormatConfiguration formatConfiguration;
	protected int rank;
	protected Matcher sortedHeaderMatcher;

	public StatusTab.RendererItem gui;
	public boolean loaded, fileless = false;
	protected BasicPlayer player;

	public static final File NOFILE = new File("NOFILE");

	public interface OutputOverride {
		/**
		 * Override a player's default output formatting.
		 * To be invoked by the player after input and filter options are complete.
		 *
		 * @param cmdList the command so far
		 * @param dlna the media item
		 * @param player the player
		 * @param params the output parameters
		 *
		 * @return whether the options have been finalized
		 */
		public boolean getOutputOptions(List<String> cmdList, DLNAResource dlna, Player player, OutputParams params);

		public boolean addSubtitles();
	}
>>>>>>> a48e0911

	// Holds MIME type aliases
	protected Map<String, String> mimes;

	protected Map<String, String> charMap;
	protected Map<String, String> DLNAPN;

	// Cache for the tree
	protected Map<String, DLNAResource> renderCache;

	// TextWrap parameters
	protected int line_w, line_h, indent;
	protected String inset, dots;

	// property values
	protected static final String LPCM = "LPCM";
	protected static final String MP3 = "MP3";
	protected static final String WAV = "WAV";
	protected static final String WMV = "WMV";

	// Old video transcoding options
	@Deprecated
	protected static final String DEPRECATED_MPEGAC3 = "MPEGAC3";

	@Deprecated
	protected static final String DEPRECATED_MPEGPSAC3 = "MPEGPSAC3";

	@Deprecated
	protected static final String DEPRECATED_MPEGTSAC3 = "MPEGTSAC3";

	@Deprecated
	protected static final String DEPRECATED_H264TSAC3 = "H264TSAC3";

	// Current video transcoding options
	protected static final String MPEGTSH264AAC = "MPEGTS-H264-AAC";
	protected static final String MPEGTSH264AC3 = "MPEGTS-H264-AC3";
	protected static final String MPEGTSH265AAC = "MPEGTS-H265-AAC";
	protected static final String MPEGTSH265AC3 = "MPEGTS-H265-AC3";
	protected static final String MPEGPSMPEG2AC3 = "MPEGPS-MPEG2-AC3";
	protected static final String MPEGTSMPEG2AC3 = "MPEGTS-MPEG2-AC3";

	// property names
	protected static final String ACCURATE_DLNA_ORGPN = "AccurateDLNAOrgPN";
	protected static final String AUDIO = "Audio";
	protected static final String AUTO_EXIF_ROTATE = "AutoExifRotate";
	protected static final String AUTO_PLAY_TMO = "AutoPlayTmo";
	protected static final String BYTE_TO_TIMESEEK_REWIND_SECONDS = "ByteToTimeseekRewindSeconds"; // Ditlew
	protected static final String CBR_VIDEO_BITRATE = "CBRVideoBitrate"; // Ditlew
	protected static final String CHARMAP = "CharMap";
	protected static final String CHUNKED_TRANSFER = "ChunkedTransfer";
	protected static final String CUSTOM_FFMPEG_OPTIONS = "CustomFFmpegOptions";
	protected static final String CUSTOM_MENCODER_OPTIONS = "CustomMencoderOptions";
	protected static final String CUSTOM_MENCODER_MPEG2_OPTIONS = "CustomMencoderQualitySettings"; // TODO (breaking change): value should be CustomMEncoderMPEG2Options
	protected static final String DEFAULT_VBV_BUFSIZE = "DefaultVBVBufSize";
	protected static final String DISABLE_MENCODER_NOSKIP = "DisableMencoderNoskip";
	protected static final String DLNA_LOCALIZATION_REQUIRED = "DLNALocalizationRequired";
	protected static final String DLNA_ORGPN_USE = "DLNAOrgPN";
	protected static final String DLNA_PN_CHANGES = "DLNAProfileChanges";
	protected static final String DLNA_TREE_HACK = "CreateDLNATreeFaster";
	protected static final String LIMIT_FOLDERS = "LimitFolders";
	protected static final String EMBEDDED_SUBS_SUPPORTED = "InternalSubtitlesSupported";
	protected static final String FORCE_JPG_THUMBNAILS = "ForceJPGThumbnails"; // Sony devices require JPG thumbnails
	protected static final String H264_L41_LIMITED = "H264Level41Limited";
	protected static final String IMAGE = "Image";
	protected static final String IGNORE_TRANSCODE_BYTE_RANGE_REQUEST = "IgnoreTranscodeByteRangeRequests";
	protected static final String KEEP_ASPECT_RATIO = "KeepAspectRatio";
	protected static final String MAX_VIDEO_BITRATE = "MaxVideoBitrateMbps";
	protected static final String MAX_VIDEO_HEIGHT = "MaxVideoHeight";
	protected static final String MAX_VIDEO_WIDTH = "MaxVideoWidth";
	protected static final String MEDIAPARSERV2 = "MediaInfo";
	protected static final String MEDIAPARSERV2_THUMB = "MediaParserV2_ThumbnailGeneration";
	protected static final String MIME_TYPES_CHANGES = "MimeTypesChanges";
	protected static final String MUX_DTS_TO_MPEG = "MuxDTSToMpeg";
	protected static final String MUX_H264_WITH_MPEGTS = "MuxH264ToMpegTS";
	protected static final String MUX_LPCM_TO_MPEG = "MuxLPCMToMpeg";
	protected static final String MUX_NON_MOD4_RESOLUTION = "MuxNonMod4Resolution";
	protected static final String NOT_AGGRESSIVE_BROWSING = "NotAggressiveBrowsing";
	protected static final String OUTPUT_3D_FORMAT = "Output3DFormat";
	protected static final String OVERRIDE_FFMPEG_VF = "OverrideFFmpegVideoFilter";
	protected static final String LOADING_PRIORITY = "LoadingPriority";
	protected static final String MAX_VOLUME = "MaxVolume";
	protected static final String RENDERER_ICON = "RendererIcon";
	protected static final String RENDERER_NAME = "RendererName";
	protected static final String RESCALE_BY_RENDERER = "RescaleByRenderer";
	protected static final String SEEK_BY_TIME = "SeekByTime";
	protected static final String SEND_DATE_METADATA = "SendDateMetadata";
	protected static final String SEND_FOLDER_THUMBNAILS = "SendFolderThumbnails";
	protected static final String SHOW_AUDIO_METADATA = "ShowAudioMetadata";
	protected static final String SHOW_DVD_TITLE_DURATION = "ShowDVDTitleDuration"; // Ditlew
	protected static final String SHOW_SUB_METADATA = "ShowSubMetadata";
	protected static final String STREAM_EXT = "StreamExtensions";
	protected static final String SUBTITLE_HTTP_HEADER = "SubtitleHttpHeader";
	protected static final String SUPPORTED = "Supported";
	protected static final String SUPPORTED_EXTERNAL_SUBTITLES_FORMATS = "SupportedExternalSubtitlesFormats";
	protected static final String SUPPORTED_INTERNAL_SUBTITLES_FORMATS = "SupportedInternalSubtitlesFormats";
	protected static final String SUPPORTED_SUBTITLES_FORMATS = "SupportedSubtitlesFormats";
	protected static final String TEXTWRAP = "TextWrap";
	protected static final String THUMBNAIL_AS_RESOURCE = "ThumbnailAsResource";
	protected static final String THUMBNAIL_SIZE = "ThumbnailSize";
	protected static final String THUMBNAIL_BG = "ThumbnailBackground";
	protected static final String TRANSCODE_AUDIO_441KHZ = "TranscodeAudioTo441kHz";
	protected static final String TRANSCODE_AUDIO = "TranscodeAudio";
	protected static final String TRANSCODE_EXT = "TranscodeExtensions";
	protected static final String TRANSCODE_FAST_START = "TranscodeFastStart";
	protected static final String TRANSCODE_VIDEO = "TranscodeVideo";
	protected static final String TRANSCODED_SIZE = "TranscodedVideoFileSize";
	protected static final String TRANSCODED_VIDEO_AUDIO_SAMPLE_RATE = "TranscodedVideoAudioSampleRate";
	protected static final String USER_AGENT_ADDITIONAL_HEADER = "UserAgentAdditionalHeader";
	protected static final String USER_AGENT_ADDITIONAL_SEARCH = "UserAgentAdditionalHeaderSearch";
	protected static final String USER_AGENT = "UserAgentSearch";
	protected static final String UPNP_DETAILS = "UpnpDetailsSearch";
	protected static final String USE_CLOSED_CAPTION = "UseClosedCaption";
	protected static final String USE_SAME_EXTENSION = "UseSameExtension";
	protected static final String VIDEO = "Video";
	protected static final String WRAP_DTS_INTO_PCM = "WrapDTSIntoPCM";
	protected static final String WRAP_ENCODED_AUDIO_INTO_PCM = "WrapEncodedAudioIntoPCM";

	private static int maximumBitrateTotal = 0;

	public static RendererConfiguration getDefaultConf() {
		return defaultConf;
	}

	/**
	 * Load all renderer configuration files and set up the default renderer.
	 *
	 * @param pmsConf
	 */
	public static void loadRendererConfigurations(PmsConfiguration pmsConf) {
<<<<<<< HEAD
		pmsConfiguration = pmsConf;
=======
		_pmsConfiguration = pmsConf;
>>>>>>> a48e0911
		enabledRendererConfs = new TreeSet<RendererConfiguration>(rendererLoadingPriorityComparator);

		try {
			defaultConf = new RendererConfiguration();
		} catch (ConfigurationException e) {
			LOGGER.debug("Caught exception", e);
		}

		File renderersDir = getRenderersDir();

		if (renderersDir != null) {
			LOGGER.info("Loading renderer configurations from " + renderersDir.getAbsolutePath());

			File[] confs = renderersDir.listFiles();
			Arrays.sort(confs);
			int rank = 1;

			List<String> selectedRenderers = pmsConf.getSelectedRenderers();
			for (File f : confs) {
				if (f.getName().endsWith(".conf")) {
					try {
						RendererConfiguration r = new RendererConfiguration(f);
						r.rank = rank++;
						String rendererName = r.getRendererName();
						if (selectedRenderers.contains(rendererName) || selectedRenderers.contains(pmsConf.ALL_RENDERERS)) {
							enabledRendererConfs.add(r);
						} else {
							LOGGER.debug("Ignored " + rendererName + " configuration");
						}
					} catch (ConfigurationException ce) {
						LOGGER.info("Error in loading configuration of: " + f.getAbsolutePath());
					}
				}
			}
		}

		LOGGER.info("Enabled " + enabledRendererConfs.size() + " configurations, listed in order of loading priority:");
		for (RendererConfiguration r : enabledRendererConfs) {
			LOGGER.info(":   " + r);
		}

		if (enabledRendererConfs.size() > 0) {
			// See if a different default configuration was configured
			String rendererFallback = pmsConf.getRendererDefault();

			if (StringUtils.isNotBlank(rendererFallback)) {
				RendererConfiguration fallbackConf = getRendererConfigurationByName(rendererFallback);

				if (fallbackConf != null) {
					// A valid fallback configuration was set, use it as default.
					defaultConf = fallbackConf;
				}
			}
		}
		DeviceConfiguration.loadDeviceConfigurations(pmsConf);
	}

	private static void loadRenderersNames() {
		File renderersDir = getRenderersDir();

		if (renderersDir != null) {
			LOGGER.info("Loading renderer names from " + renderersDir.getAbsolutePath());

			for (File f : renderersDir.listFiles()) {
				if (f.getName().endsWith(".conf")) {
					try {
						allRenderersNames.add(new RendererConfiguration(f).getRendererName());
					} catch (ConfigurationException ce) {
						LOGGER.warn("Error loading " + f.getAbsolutePath());
					}
				}
			}

			Collections.sort(allRenderersNames, String.CASE_INSENSITIVE_ORDER);
		}
	}

	public int getInt(String key, int def) {
		return configurationReader.getInt(key, def);
	}

	public long getLong(String key, long def) {
		return configurationReader.getLong(key, def);
	}

	public double getDouble(String key, double def) {
		return configurationReader.getDouble(key, def);
	}

	public boolean getBoolean(String key, boolean def) {
		return configurationReader.getBoolean(key, def);
	}

	public String getString(String key, String def) {
		return configurationReader.getNonBlankConfigurationString(key, def);
	}

	public List<String> getStringList(String key, String def) {
		return configurationReader.getStringList(key, def);
	}

	@Deprecated
	public static ArrayList<RendererConfiguration> getAllRendererConfigurations() {
		return getEnabledRenderersConfigurations();
	}

	public boolean nox264() {
		return false;
	}

	/**
	 * Returns the list of enabled renderer configurations.
	 *
	 * @return The list of enabled renderers.
	 */
	public static ArrayList<RendererConfiguration> getEnabledRenderersConfigurations() {
		return enabledRendererConfs != null ? new ArrayList(enabledRendererConfs) : null;
	}

	/**
	 * Returns the list of all connected renderer devices.
	 *
	 * @return The list of connected renderers.
	 */
	public static Collection<RendererConfiguration> getConnectedRenderersConfigurations() {
		// We need to check both upnp and http sides to ensure a complete list
		HashSet<RendererConfiguration> renderers = new HashSet<RendererConfiguration>(UPNPHelper.getRenderers(UPNPHelper.ANY));
		renderers.addAll(addressAssociation.values());
		// Ensure any remaining secondary common-ip renderers (which are no longer in address association) are added
		renderers.addAll(PMS.get().getFoundRenderers());
		return renderers;
	}

	public static boolean hasConnectedAVTransportPlayers() {
		return UPNPHelper.hasRenderer(UPNPHelper.AVT);
	}

	public static List<RendererConfiguration> getConnectedAVTransportPlayers() {
		return UPNPHelper.getRenderers(UPNPHelper.AVT);
	}

	public static boolean hasConnectedRenderer(int type) {
		for (RendererConfiguration r : getConnectedRenderersConfigurations()) {
			if ((r.controls & type) != 0) {
				return true;
			}
		}
		return false;
	}

	public static List<RendererConfiguration> getConnectedRenderers(int type) {
		ArrayList<RendererConfiguration> renderers = new ArrayList<RendererConfiguration>();
		for (RendererConfiguration r : getConnectedRenderersConfigurations()) {
			if (r.active && (r.controls & type) != 0) {
				renderers.add(r);
			}
		}
		return renderers;
	}

	public static boolean hasConnectedControlPlayers() {
		return hasConnectedRenderer(UPNPHelper.ANY);
	}

	public static List<RendererConfiguration> getConnectedControlPlayers() {
		return getConnectedRenderers(UPNPHelper.ANY);
	}

	/**
	 * Searches for an instance of this renderer connected at the given address.
	 *
	 * @param r the renderer.
	 * @param ia the address.
	 * @return the matching renderer or null.
	 */
	public static RendererConfiguration find(RendererConfiguration r, InetAddress ia) {
		return find(r.getConfName(), ia);
	}

	/**
	 * Searches for a renderer of this name connected at the given address.
	 *
	 * @param name the renderer name.
	 * @param ia the address.
	 * @return the matching renderer or null.
	 */
	public static RendererConfiguration find(String name, InetAddress ia) {
		for (RendererConfiguration r : getConnectedRenderersConfigurations()) {
			if (ia.equals(r.getAddress()) && name.equals(r.getConfName())) {
				return r;
			}
		}
		return null;
	}

	public static File getRenderersDir() {
		final String[] pathList = PropertiesUtil.getProjectProperties().get("project.renderers.dir").split(",");

		for (String path : pathList) {
			if (path.trim().length() > 0) {
				File file = new File(path.trim());

				if (file.isDirectory()) {
					if (file.canRead()) {
						return file;
					} else {
						LOGGER.warn("Can't read directory: {}", file.getAbsolutePath());
					}
				}
			}
		}

		return null;
	}

	public static void resetAllRenderers() {
		for (RendererConfiguration r : getConnectedRenderersConfigurations()) {
			r.rootFolder = null;
		}
		// Resetting enabledRendererConfs isn't strictly speaking necessary any more, since 
		// these are now for reference only and never actually populate their root folders.
		for (RendererConfiguration r : enabledRendererConfs) {
			r.rootFolder = null;
		}
	}

	public RootFolder getRootFolder() {
		if (rootFolder == null) {
			ArrayList<String> tags = new ArrayList<String>();
			tags.add(getRendererName());
			for (InetAddress sa : addressAssociation.keySet()) {
				if (addressAssociation.get(sa) == this) {
					tags.add(sa.getHostAddress());
				}
			}

			rootFolder = new RootFolder(tags);
			if (pmsConfiguration.getUseCache()) {
				rootFolder.discoverChildren();
			}
		}

		return rootFolder;
	}

	public void addFolderLimit(DLNAResource res) {
		if (rootFolder != null) {
			rootFolder.setFolderLim(res);
		}
	}

	public void setRootFolder(RootFolder r) {
		rootFolder = r;
	}

	/**
	 * Associate an IP address with this renderer. The association will
	 * persist between requests, allowing the renderer to be recognized
	 * by its address in later requests.
	 *
	 * @param sa The IP address to associate.
	 * @return whether the device at this address is a renderer.
	 * @see #getRendererConfigurationBySocketAddress(InetAddress)
	 */
	public boolean associateIP(InetAddress sa) {
		if (UPNPHelper.isNonRenderer(sa)) {
			// TODO: remove it if already added unknowingly
			return false;
		}

		// FIXME: handle multiple clients with same ip properly, now newer overwrites older

		addressAssociation.put(sa, this);
		if (
			(
				pmsConfiguration.isAutomaticMaximumBitrate() ||
				pmsConfiguration.isSpeedDbg()
			) &&
			!(
				sa.isLoopbackAddress() ||
				sa.isAnyLocalAddress()
			)
		) {
			SpeedStats.getInstance().getSpeedInMBits(sa, getRendererName());
		}
		return true;
	}

	public static void calculateAllSpeeds() {
		for (InetAddress sa : addressAssociation.keySet()) {
			if (sa.isLoopbackAddress() || sa.isAnyLocalAddress()) {
				continue;
			}
			RendererConfiguration r = addressAssociation.get(sa);
			SpeedStats.getInstance().getSpeedInMBits(sa, r.getRendererName());
		}
	}

	public static RendererConfiguration getRendererConfigurationBySocketAddress(InetAddress sa) {
		RendererConfiguration r = addressAssociation.get(sa);
		if (r != null) {
			LOGGER.trace("Matched media renderer \"" + r.getRendererName() + "\" based on address " + sa);
		}
		return r;
	}

	/**
	 * Tries to find a matching renderer configuration based on the given collection of
	 * request headers
	 *
	 * @param headers The headers.
	 * @param ia The request's origin address.
	 * @return The matching renderer configuration or <code>null</code>
	 */
	public static RendererConfiguration getRendererConfigurationByHeaders(Collection<Map.Entry<String, String>> headers, InetAddress ia) {
		return getRendererConfigurationByHeaders(new SortedHeaderMap(headers), ia);
	}

	public static RendererConfiguration getRendererConfigurationByHeaders(SortedHeaderMap sortedHeaders, InetAddress ia) {
		RendererConfiguration r = null;
		RendererConfiguration ref = getRendererConfigurationByHeaders(sortedHeaders);
		if (ref != null) {
			boolean isNew = !addressAssociation.containsKey(ia);
			r = resolve(ia, ref);
			if (r != null) {
				LOGGER.trace("Matched " + (isNew ? "new " : "") + "media renderer \"" + r.getRendererName() + "\" based on headers " + sortedHeaders);
			}
		}
		return r;
	}

	public static RendererConfiguration getRendererConfigurationByHeaders(SortedHeaderMap sortedHeaders) {
		if (_pmsConfiguration.isRendererForceDefault()) {
			// Force default renderer
			LOGGER.trace("Forcing renderer match to \"" + defaultConf.getRendererName() + "\"");
			return defaultConf;
		}
		for (RendererConfiguration r : enabledRendererConfs) {
			if (r.match(sortedHeaders)) {
				LOGGER.trace("Matched media renderer \"" + r.getRendererName() + "\" based on headers " + sortedHeaders);
				return r;
			}
		}
		return null;
	}

	/**
	 * Tries to find a matching renderer configuration based on the name of
	 * the renderer. Returns true if the provided name is equal to or a
	 * substring of the renderer name defined in a configuration, where case
	 * does not matter.
	 *
	 * @param name The renderer name to match.
	 * @return The matching renderer configuration or <code>null</code>
	 *
	 * @since 1.50.1
	 */
	public static RendererConfiguration getRendererConfigurationByName(String name) {
		for (RendererConfiguration conf : enabledRendererConfs) {
			if (conf.getRendererName().toLowerCase().contains(name.toLowerCase())) {
				return conf;
			}
		}

		return null;
	}

	public static RendererConfiguration getRendererConfigurationByUUID(String uuid) {
		for (RendererConfiguration conf : getConnectedRenderersConfigurations()) {
			if (uuid.equals(conf.getUUID())) {
				return conf;
			}
		}

		return null;
	}

	public static RendererConfiguration getRendererConfigurationByUPNPDetails(String details/*, InetAddress ia, String uuid*/) {
		for (RendererConfiguration r : enabledRendererConfs) {
			if (r.matchUPNPDetails(details)) {
				LOGGER.trace("Matched media renderer \"" + r.getRendererName() + "\" based on dlna details \"" + details + "\"");
				return r;
			}
		}
		return null;
	}

	public static RendererConfiguration resolve(InetAddress ia, RendererConfiguration ref) {
		DeviceConfiguration r = null;
		if (ref == null) {
			ref = getDefaultConf();
		}
		try {
			if (addressAssociation.containsKey(ia)) {
				// Already seen, finish configuration if required
				r = (DeviceConfiguration) addressAssociation.get(ia);
				boolean higher = ref.getLoadingPriority() > r.getLoadingPriority() && ref != defaultConf;
				if (!r.loaded || higher) {
					if (higher) {
						LOGGER.debug("Switching to higher priority renderer: " + ref.getRendererName());
					}
					r.inherit(ref);
					// update gui
					PMS.get().updateRenderer(r);
				}
			} else if (!UPNPHelper.isNonRenderer(ia)) {
				// It's brand new
				r = new DeviceConfiguration(ref, ia);
				if (r.associateIP(ia)) {
					PMS.get().setRendererFound(r);
				}
				r.active = true;
			}
		} catch (Exception e) {
		}
		return r;
	}

	public FormatConfiguration getFormatConfiguration() {
		return formatConfiguration;
	}

	public Configuration getConfiguration() {
		return configuration;
	}

	public PmsConfiguration getPmsConfiguration() {
		return pmsConfiguration;
	}

	public File getFile() {
		return file;
	}

	public File getUsableFile() {
		File f = getFile();
		if (f == null || f.equals(NOFILE)) {
			f = new File(getRenderersDir(), getRendererName().split("\\(")[0].trim().replace(" ", "") + ".conf");
		}
		return f;
	}

	public static void createNewFile(RendererConfiguration r, File file, boolean load, File ref) {
		try {
			ArrayList<String> conf = new ArrayList<String>();
			String name = r.getRendererName().split("\\(")[0].trim();
			Map<String, String> details = r.getUpnpDetails();
			String detailmatcher = details == null ? "" :
				(details.get("manufacturer") + " , " + details.get("modelName"));

			// Add the header and identifiers
			conf.add("#----------------------------------------------------------------------------");
			conf.add("# Auto-generated profile for " + name);
			conf.add("#" + (ref == null ? "" : " Based on " + ref.getName()));
			conf.add("# See PS3.conf for a description of all possible configuration options.");
			conf.add("#");
			conf.add("");
			conf.add(RENDERER_NAME + " = " + name);
			conf.add(UPNP_DETAILS + " = " + detailmatcher);
			conf.add("");
			// TODO: Set more properties automatically from UPNP info

			if (ref != null) {
				// Copy the reference file, skipping its header and identifiers
				Matcher skip = Pattern.compile(".*(" + RENDERER_ICON + "|" + RENDERER_NAME + "|" +
					UPNP_DETAILS + "|" + USER_AGENT + "|" + USER_AGENT_ADDITIONAL_HEADER + "|" +
					USER_AGENT_ADDITIONAL_SEARCH + ").*").matcher("");
				boolean header = true;
				for (String line : FileUtils.readLines(ref, Charsets.UTF_8)) {
					if (
						skip.reset(line).matches() ||
						(
							header &&
							(
								line.startsWith("#") ||
								isBlank(line)
							)
						)
					) {
						continue;
					}
					header = false;
					conf.add(line);
				}
			}

			FileUtils.writeLines(file, "utf-8", conf, "\r\n");

			if (load) {
				try {
					r.init(file);
				} catch (ConfigurationException ce) {
					LOGGER.debug("Error initializing renderer configuration: " + ce);
				}
			}
		} catch (IOException ie) {
			LOGGER.debug("Error creating renderer configuration file: " + ie);
		}
	}

	public boolean isFileless() {
		return fileless;
	}

	public void setFileless(boolean b) {
		fileless = b;
	}

	public int getRank() {
		return rank;
	}

	public String getThumbSize() {
		return getString(THUMBNAIL_SIZE, "");
	}

	public String getThumbBG() {
		return getString(THUMBNAIL_BG, "");
	}

	/**
	 * @see #isXbox360()
	 * @deprecated
	 */
	@Deprecated
	public boolean isXBOX() {
		return isXbox360();
	}

	/**
	 * @return whether this renderer is an Xbox 360
	 */
	public boolean isXbox360() {
		return getRendererName().toUpperCase().contains("XBOX 360");
	}

	/**
	 * @return whether this renderer is an Xbox One
	 */
	public boolean isXboxOne() {
		return getRendererName().toUpperCase().contains("XBOX ONE");
	}

	public boolean isXBMC() {
		return getRendererName().toUpperCase().contains("XBMC");
	}

	public boolean isPS3() {
		return getRendererName().toUpperCase().contains("PLAYSTATION") || getRendererName().toUpperCase().contains("PS3");
	}

	public boolean isBRAVIA() {
		return getRendererName().toUpperCase().contains("BRAVIA");
	}

	public boolean isFDSSDP() {
		return getRendererName().toUpperCase().contains("FDSSDP");
	}

	public boolean isLG() {
		return getRendererName().toUpperCase().contains("LG ");
	}

	// Ditlew
	public int getByteToTimeseekRewindSeconds() {
		return getInt(BYTE_TO_TIMESEEK_REWIND_SECONDS, 0);
	}

	// Ditlew
	public int getCBRVideoBitrate() {
		return getInt(CBR_VIDEO_BITRATE, 0);
	}

	// Ditlew
	public boolean isShowDVDTitleDuration() {
		return getBoolean(SHOW_DVD_TITLE_DURATION, false);
	}

	public RendererConfiguration() throws ConfigurationException {
		this(null, null);
	}

	public RendererConfiguration(String uuid) throws ConfigurationException {
		this(null, uuid);
	}

	public RendererConfiguration(int ignored) {
		// Just instantiate minimally, full initialization will happen later
		configuration = createPropertiesConfiguration();
		configurationReader = new ConfigurationReader(configuration, true); // true: log
	}

	static UnicodeUnescaper unicodeUnescaper = new UnicodeUnescaper();

	public RendererConfiguration(File f) throws ConfigurationException {
		this(f, null);
	}

	public RendererConfiguration(File f, String uuid) throws ConfigurationException {
		super(uuid);

		configuration = createPropertiesConfiguration();

		// false: don't log overrides (every renderer conf
		// overrides multiple settings)
		configurationReader = new ConfigurationReader(configuration, false);
		pmsConfiguration = _pmsConfiguration;

		renderCache = new HashMap<String, DLNAResource>();
		player = null;
		buffer = 0;

		init(f);
	}

	static StringUtil.LaxUnicodeUnescaper laxUnicodeUnescaper = new StringUtil.LaxUnicodeUnescaper();

	public static PropertiesConfiguration createPropertiesConfiguration() {
		PropertiesConfiguration conf = new PropertiesConfiguration();
		conf.setListDelimiter((char) 0);
		// Treat backslashes in the conf as literal while also supporting double-backslash syntax, i.e.
		// ensure that typical raw regex strings (and unescaped Windows file paths) are read correctly.
		conf.setIOFactory(new PropertiesConfiguration.DefaultIOFactory() {
			@Override
			public PropertiesConfiguration.PropertiesReader createPropertiesReader(final Reader in, final char delimiter) {
				return new PropertiesConfiguration.PropertiesReader(in, delimiter) {
					@Override
					protected void parseProperty(final String line) {
						// Decode any backslashed unicode escapes, e.g. '\u005c', from the
						// ISO 8859-1 (aka Latin 1) encoded java Properties file, then
						// unescape any double-backslashes, then escape all backslashes before parsing
						super.parseProperty(laxUnicodeUnescaper.translate(line).replace("\\\\", "\\").replace("\\", "\\\\"));
					}
				};
			}
		});
		return conf;
	}

	public boolean load(File f) throws ConfigurationException {
		if (f != null && !f.equals(NOFILE) && (configuration instanceof PropertiesConfiguration)) {
			((PropertiesConfiguration) configuration).load(f);

			// Set up the header matcher
			SortedHeaderMap searchMap = new SortedHeaderMap();
			searchMap.put("User-Agent", getUserAgent());
			searchMap.put(getUserAgentAdditionalHttpHeader(), getUserAgentAdditionalHttpHeaderSearch());
			String re = searchMap.toRegex();
			sortedHeaderMatcher = StringUtils.isNotBlank(re) ? Pattern.compile(re, Pattern.CASE_INSENSITIVE).matcher("") : null;

			boolean addWatch = file != f;
			file = f;
			if (addWatch) {
				PMS.getFileWatcher().add(new FileWatcher.Watch(getFile().getPath(), reloader, this));
			}
			return true;
		}
		return false;
	}

	public void init(File f) throws ConfigurationException {
		rootFolder = null;
		if (!loaded) {
			configuration.clear();
			loaded = load(f);
		}

		mimes = new HashMap<String, String>();
		String mimeTypes = getString(MIME_TYPES_CHANGES, "");

		if (StringUtils.isNotBlank(mimeTypes)) {
			StringTokenizer st = new StringTokenizer(mimeTypes, "|");

			while (st.hasMoreTokens()) {
				String mime_change = st.nextToken().trim();
				int equals = mime_change.indexOf('=');

				if (equals > -1) {
					String old = mime_change.substring(0, equals).trim().toLowerCase();
					String nw = mime_change.substring(equals + 1).trim().toLowerCase();
					mimes.put(old, nw);
				}
			}
		}

		String s = getString(TEXTWRAP, "").toLowerCase();
		line_w = getIntAt(s, "width:", 0);
		if (line_w > 0) {
			line_h = getIntAt(s, "height:", 0);
			indent = getIntAt(s, "indent:", 0);
			int ws = getIntAt(s, "whitespace:", 9);
			int dotct = getIntAt(s, "dots:", 0);
			inset = new String(new byte[indent]).replaceAll(".", Character.toString((char) ws));
			dots = new String(new byte[dotct]).replaceAll(".", ".");
		}

		charMap = new HashMap<String, String>();
		String ch = getString(CHARMAP, null);
		if (StringUtils.isNotBlank(ch)) {
			StringTokenizer st = new StringTokenizer(ch, " ");
			String org = "";

			while (st.hasMoreTokens()) {
				String tok = st.nextToken().trim();
				if (isBlank(tok)) {
					continue;
				}
				tok = tok.replaceAll("###0", " ").replaceAll("###n", "\n").replaceAll("###r", "\r");
				if (isBlank(org)) {
					org = tok;
				} else {
					charMap.put(org, tok);
					org = "";
				}
			}
		}

		DLNAPN = new HashMap<String, String>();
		String DLNAPNchanges = getString(DLNA_PN_CHANGES, "");

		if (StringUtils.isNotBlank(DLNAPNchanges)) {
			LOGGER.trace("Config DLNAPNchanges: " + DLNAPNchanges);
			StringTokenizer st = new StringTokenizer(DLNAPNchanges, "|");
			while (st.hasMoreTokens()) {
				String DLNAPN_change = st.nextToken().trim();
				int equals = DLNAPN_change.indexOf('=');
				if (equals > -1) {
					String old = DLNAPN_change.substring(0, equals).trim().toUpperCase();
					String nw = DLNAPN_change.substring(equals + 1).trim().toUpperCase();
					DLNAPN.put(old, nw);
				}
			}
		}

		if (f == null) {
			// The default renderer supports everything!
			configuration.addProperty(MEDIAPARSERV2, true);
			configuration.addProperty(MEDIAPARSERV2_THUMB, true);
			configuration.addProperty(SUPPORTED, "f:.+");
		}

		if (isMediaParserV2()) {
			formatConfiguration = new FormatConfiguration(configuration.getList(SUPPORTED));
		}
	}

	public void reset() {
		File f = getFile();
		try {
			LOGGER.info("Reloading renderer configuration: {}", f);
			loaded = false;
			init(f);
			// update gui
			for (RendererConfiguration d : DeviceConfiguration.getInheritors(this)) {
				PMS.get().updateRenderer(d);
			}
		} catch (Exception e) {
			LOGGER.debug("Error reloading renderer configuration {}: {}", f, e);
			e.printStackTrace();
		}
	}

	public String getDLNAPN(String old) {
		if (DLNAPN.containsKey(old)) {
			return DLNAPN.get(old);
		}

		return old;
	}

	public boolean supportsFormat(Format f) {
		switch (f.getType()) {
			case Format.VIDEO:
				return isVideoSupported();
			case Format.AUDIO:
				return isAudioSupported();
			case Format.IMAGE:
				return isImageSupported();
			default:
				break;
		}

		return false;
	}

	public boolean isVideoSupported() {
		return getBoolean(VIDEO, true);
	}

	public boolean isAudioSupported() {
		return getBoolean(AUDIO, true);
	}

	public boolean isImageSupported() {
		return getBoolean(IMAGE, true);
	}

	public boolean isTranscodeToWMV() {
		return getVideoTranscode().equals(WMV);
	}

	public boolean isTranscodeToMPEGPSMPEG2AC3() {
		String videoTranscode = getVideoTranscode();
		return videoTranscode.equals(MPEGPSMPEG2AC3) || videoTranscode.equals(DEPRECATED_MPEGAC3) || videoTranscode.equals(DEPRECATED_MPEGPSAC3);
	}

	public boolean isTranscodeToMPEGTSMPEG2AC3() {
		String videoTranscode = getVideoTranscode();
		return videoTranscode.equals(MPEGTSMPEG2AC3) || videoTranscode.equals(DEPRECATED_MPEGTSAC3);
	}

	public boolean isTranscodeToMPEGTSH264AC3() {
		String videoTranscode = getVideoTranscode();
		return videoTranscode.equals(MPEGTSH264AC3) || videoTranscode.equals(DEPRECATED_H264TSAC3);
	}

	public boolean isTranscodeToMPEGTSH264AAC() {
		return getVideoTranscode().equals(MPEGTSH264AAC);
	}

	public boolean isTranscodeToMPEGTSH265AAC() {
		return getVideoTranscode().equals(MPEGTSH265AAC);
	}

	public boolean isTranscodeToMPEGTSH265AC3() {
		return getVideoTranscode().equals(MPEGTSH265AC3);
	}

	/**
	 * @return whether to use the AC-3 audio codec for transcoded video
	 */
	public boolean isTranscodeToAC3() {
		return isTranscodeToMPEGPSMPEG2AC3() || isTranscodeToMPEGTSMPEG2AC3() || isTranscodeToMPEGTSH264AC3() || isTranscodeToMPEGTSH265AC3();
	}

	/**
	 * @return whether to use the AAC audio codec for transcoded video
	 */
	public boolean isTranscodeToAAC() {
		return isTranscodeToMPEGTSH264AAC() || isTranscodeToMPEGTSH265AAC();
	}

	/**
	 * @return whether to use the H.264 video codec for transcoded video
	 */
	public boolean isTranscodeToH264() {
		return isTranscodeToMPEGTSH264AAC() || isTranscodeToMPEGTSH264AC3();
	}

	/**
	 * @return whether to use the H.265 video codec for transcoded video
	 */
	public boolean isTranscodeToH265() {
		return isTranscodeToMPEGTSH265AAC() || isTranscodeToMPEGTSH265AC3();
	}

	/**
	 * @return whether to use the MPEG-TS container for transcoded video
	 */
	public boolean isTranscodeToMPEGTS() {
		return isTranscodeToMPEGTSMPEG2AC3() || isTranscodeToMPEGTSH264AC3() || isTranscodeToMPEGTSH264AAC() || isTranscodeToMPEGTSH265AC3() || isTranscodeToMPEGTSH265AAC();
	}

	/**
	 * @return whether to use the MPEG-2 video codec for transcoded video
	 */
	public boolean isTranscodeToMPEG2() {
		return isTranscodeToMPEGTSMPEG2AC3() || isTranscodeToMPEGPSMPEG2AC3();
	}

	public boolean isAutoRotateBasedOnExif() {
		return getBoolean(AUTO_EXIF_ROTATE, false);
	}

	public boolean isTranscodeToMP3() {
		return getAudioTranscode().equals(MP3);
	}

	public boolean isTranscodeToLPCM() {
		return getAudioTranscode().equals(LPCM);
	}

	public boolean isTranscodeToWAV() {
		return getAudioTranscode().equals(WAV);
	}

	public boolean isTranscodeAudioTo441() {
		return getBoolean(TRANSCODE_AUDIO_441KHZ, false);
	}

	/**
	 * @return whether to transcode H.264 video if it exceeds level 4.1
	 */
	public boolean isH264Level41Limited() {
		return getBoolean(H264_L41_LIMITED, true);
	}

	public boolean isTranscodeFastStart() {
		return getBoolean(TRANSCODE_FAST_START, false);
	}

	public boolean isDLNALocalizationRequired() {
		return getBoolean(DLNA_LOCALIZATION_REQUIRED, false);
	}

	public boolean isDisableMencoderNoskip() {
		return getBoolean(DISABLE_MENCODER_NOSKIP, false);
	}

	/**
	 * Determine the mime type specific for this renderer, given a generic mime
	 * type. This translation takes into account all configured "Supported"
	 * lines and mime type aliases for this renderer.
	 *
	 * @param mimeType
	 *            The mime type to look up. Special values are
	 *            <code>HTTPResource.VIDEO_TRANSCODE</code> and
	 *            <code>HTTPResource.AUDIO_TRANSCODE</code>, which will be
	 *            translated to the mime type of the transcoding profile
	 *            configured for this renderer.
	 * @return The mime type.
	 */
	public String getMimeType(String mimeType) {
		if (mimeType == null) {
			return null;
		}

		String matchedMimeType = null;

		if (isMediaParserV2()) {
			// Use the supported information in the configuration to determine the transcoding mime type.
			if (HTTPResource.VIDEO_TRANSCODE.equals(mimeType)) {
				if (isTranscodeToMPEGTSH264AC3()) {
					matchedMimeType = getFormatConfiguration().match(FormatConfiguration.MPEGTS, FormatConfiguration.H264, FormatConfiguration.AC3);
				} else if (isTranscodeToMPEGTSH264AAC()) {
					matchedMimeType = getFormatConfiguration().match(FormatConfiguration.MPEGTS, FormatConfiguration.H264, FormatConfiguration.AAC);
				} else if (isTranscodeToMPEGTSH265AC3()) {
					matchedMimeType = getFormatConfiguration().match(FormatConfiguration.MPEGTS, FormatConfiguration.H265, FormatConfiguration.AC3);
				} else if (isTranscodeToMPEGTSH265AAC()) {
					matchedMimeType = getFormatConfiguration().match(FormatConfiguration.MPEGTS, FormatConfiguration.H265, FormatConfiguration.AAC);
				} else if (isTranscodeToMPEGTSMPEG2AC3()) {
					matchedMimeType = getFormatConfiguration().match(FormatConfiguration.MPEGTS, FormatConfiguration.MPEG2, FormatConfiguration.AC3);
				} else if (isTranscodeToWMV()) {
					matchedMimeType = getFormatConfiguration().match(FormatConfiguration.WMV, FormatConfiguration.WMV, FormatConfiguration.WMA);
				} else {
					// Default video transcoding mime type
					matchedMimeType = getFormatConfiguration().match(FormatConfiguration.MPEGPS, FormatConfiguration.MPEG2, FormatConfiguration.AC3);
				}
			} else if (HTTPResource.AUDIO_TRANSCODE.equals(mimeType)) {
				if (isTranscodeToWAV()) {
					matchedMimeType = getFormatConfiguration().match(FormatConfiguration.WAV, null, null);
				} else if (isTranscodeToMP3()) {
					matchedMimeType = getFormatConfiguration().match(FormatConfiguration.MP3, null, null);
				} else {
					// Default audio transcoding mime type
					matchedMimeType = getFormatConfiguration().match(FormatConfiguration.LPCM, null, null);

					if (matchedMimeType != null) {
						if (isTranscodeAudioTo441()) {
							matchedMimeType += ";rate=44100;channels=2";
						} else {
							matchedMimeType += ";rate=48000;channels=2";
						}
					}
				}
			}
		}

		if (matchedMimeType == null) {
			// No match found, try without media parser v2
			if (HTTPResource.VIDEO_TRANSCODE.equals(mimeType)) {
				if (isTranscodeToWMV()) {
					matchedMimeType = HTTPResource.WMV_TYPEMIME;
				} else {
					// Default video transcoding mime type
					matchedMimeType = HTTPResource.MPEG_TYPEMIME;
				}
			} else if (HTTPResource.AUDIO_TRANSCODE.equals(mimeType)) {
				if (isTranscodeToWAV()) {
					matchedMimeType = HTTPResource.AUDIO_WAV_TYPEMIME;
				} else if (isTranscodeToMP3()) {
					matchedMimeType = HTTPResource.AUDIO_MP3_TYPEMIME;
				} else {
					// Default audio transcoding mime type
					matchedMimeType = HTTPResource.AUDIO_LPCM_TYPEMIME;

					if (isTranscodeAudioTo441()) {
						matchedMimeType += ";rate=44100;channels=2";
					} else {
						matchedMimeType += ";rate=48000;channels=2";
					}
				}
			}
		}

		if (matchedMimeType == null) {
			matchedMimeType = mimeType;
		}

		// Apply renderer specific mime type aliases
		if (mimes.containsKey(matchedMimeType)) {
			return mimes.get(matchedMimeType);
		}

		return matchedMimeType;
	}

	public boolean matchUPNPDetails(String details) {
		String upnpDetails = getUpnpDetailsString();
		Pattern pattern;

		if (StringUtils.isNotBlank(upnpDetails)) {
			String p = StringUtils.join(upnpDetails.split(" , "), ".*");
			pattern = Pattern.compile(p, Pattern.CASE_INSENSITIVE);
			return pattern.matcher(details.replace("\n", " ")).find();
		} else {
			return false;
		}
	}

	/**
	 * Returns the pattern to match the User-Agent header to as defined in the
	 * renderer configuration. Default value is "".
	 *
	 * @return The User-Agent search pattern.
	 */
	public String getUserAgent() {
		return getString(USER_AGENT, "");
	}

	/**
	 * Returns the unique upnp details of this renderer as defined in the
	 * renderer configuration. Default value is "".
	 *
	 * @return The detail string.
	 */
	public String getUpnpDetailsString() {
		return getString(UPNP_DETAILS, "");
	}

	/**
	 * Returns the upnp details of this renderer as broadcast by itself, if known.
	 * Default value is null.
	 *
	 * @return The detail map.
	 */
	public Map<String, String> getUpnpDetails() {
		return UPNPHelper.getDeviceDetails(UPNPHelper.getDevice(uuid));
	}

	public boolean isUpnp() {
		return uuid != null && UPNPHelper.isUpnpDevice(uuid);
	}

	public boolean isControllable() {
		return controls != 0;
	}

	public Map<String, String> getDetails() {
		if (details == null) {
			if (isUpnp()) {
				details = UPNPHelper.getDeviceDetails(UPNPHelper.getDevice(uuid));
			} else {
				details = new LinkedHashMap<String, String>() {
					private static final long serialVersionUID = -3998102753945339020L;

					{
						put("name", getRendererName());
						if (getAddress() != null) {
							put("address", getAddress().getHostAddress().toString());
						}
					}	
				};
			}
		}
		return details;
	}

	/**
	 * Returns the current upnp state variables of this renderer, if known. Default value is null.
	 *
	 * @return The data.
	 */
	public Map<String, String> getUPNPData() {
		return UPNPHelper.getData(uuid, instanceID);
	}

	/**
	 * Returns the upnp services of this renderer.
	 * Default value is null.
	 *
	 * @return The list of service names.
	 */
	public List<String> getUpnpServices() {
		return isUpnp() ? UPNPHelper.getServiceNames(UPNPHelper.getDevice(uuid)) : null;
	}

	/**
	 * Returns the uuid of this renderer, if known. Default value is null.
	 *
	 * @return The uuid.
	 */
	public String getUUID() {
		return uuid;
	}

	/**
	 * Sets the uuid of this renderer.
	 *
	 * @param uuid The uuid.
	 */
	public void setUUID(String uuid) {
		this.uuid = uuid;
	}

	/**
	 * Returns the upnp instance id of this renderer, if known. Default value is null.
	 *
	 * @return The instance id.
	 */
	public String getInstanceID() {
		return instanceID;
	}

	/**
	 * Sets the upnp instance id of this renderer.
	 *
	 * @param id The instance id.
	 */
	public void setInstanceID(String id) {
		instanceID = id;
	}

	/**
	 * Returns whether this renderer is known to be offline.
	 *
	 * @return Whether offline.
	 */
	public boolean isOffline() {
		return !active;
	}

	/**
	 * Returns whether this renderer is currently connected via upnp.
	 *
	 * @return Whether connected.
	 */
	public boolean isUpnpConnected() {
		return uuid != null ? UPNPHelper.isActive(uuid, instanceID) : false;
	}

	/**
	 * Returns whether this renderer has an associated address.
	 *
	 * @return Has address.
	 */
	public boolean hasAssociatedAddress() {
		return addressAssociation.values().contains(this);
	}

	/**
	 * Returns this renderer's associated address.
	 *
	 * @return The address.
	 */
	public InetAddress getAddress() {
		// If we have a uuid look up the upnp device address, which is always
		// correct even if another device has overwritten our association
		if (uuid != null) {
			InetAddress address = UPNPHelper.getAddress(uuid);
			if (address != null) {
				return address;
			}
		}
		// Otherwise check the address association
		for (InetAddress sa : addressAssociation.keySet()) {
			if (addressAssociation.get(sa) == this) {
				return sa;
			}
		}
		return null;
	}

	/**
	 * Returns whether this renderer provides upnp control services.
	 *
	 * @return Whether controllable.
	 */
	public boolean isUpnpControllable() {
		return UPNPHelper.isUpnpControllable(uuid);
	}

	/**
	 * Returns a upnp player for this renderer if upnp control is supported.
	 *
	 * @return a player or null.
	 */
	public BasicPlayer getPlayer() {
		if (player == null) {
			player = isUpnpControllable() ? new UPNPHelper.Player((DeviceConfiguration) this) :
				new PlaybackTimer((DeviceConfiguration) this);
		}
		return player;
	}

	/**
	 * Sets the upnp player.
	 *
	 * @param the player.
	 */
	public void setPlayer(UPNPHelper.Player player) {
		this.player = player;
	}

	@Override
	public void setActive(boolean b) {
		super.setActive(b);
		if (gui != null) {
			gui.icon.setGrey(!active);
		}
	}

	public void delete(int delay) {
		delete(this, delay);
	}

	public static void delete(final RendererConfiguration r, int delay) {
		r.setActive(false);
		// Using javax.swing.Timer because of gui (this works in headless mode too).
		javax.swing.Timer t = new javax.swing.Timer(delay, new ActionListener() {
			@Override
			public void actionPerformed(ActionEvent event) {
				// Make sure we haven't been reactivated while asleep
				if (! r.isActive()) {
					LOGGER.debug("Deleting renderer " + r);
					if (r.gui != null) {
						r.gui.delete();
					}
					PMS.get().getFoundRenderers().remove(r);
					UPNPHelper.getInstance().removeRenderer(r);
					InetAddress ia = r.getAddress();
					if (addressAssociation.get(ia) == r) {
						addressAssociation.remove(ia);
					}
					// TODO: actually delete rootfolder, etc.
				}
			}
		});
		t.setRepeats(false);
		t.start();
	}

	public void setGuiComponents(StatusTab.RendererItem item) {
		gui = item;
	}

	public StatusTab.RendererItem getGuiComponents() {
		return gui;
	}

	/**
	 * RendererName: Determines the name that is displayed in the PMS user
	 * interface when this renderer connects. Default value is "Unknown
	 * renderer".
	 *
	 * @return The renderer name.
	 */
	public String getRendererName() {
		return (details != null && details.containsKey("friendlyName")) ? details.get("friendlyName") :
			isUpnp() ? UPNPHelper.getFriendlyName(uuid) :
			getConfName();
	}

	public String getConfName() {
		return getString(RENDERER_NAME, Messages.getString("PMS.17"));
	}

	/**
	 * Returns the icon to use for displaying this renderer in PMS as defined
	 * in the renderer configurations. Default value is "unknown.png".
	 *
	 * @return The renderer icon.
	 */
	public String getRendererIcon() {
		String icon = getString(RENDERER_ICON, "unknown.png");
		String deviceIcon = null;
		if (icon.equals("unknown.png")) {
			deviceIcon = UPNPHelper.getDeviceIcon(this, 140);
		}
		return deviceIcon == null ? icon : deviceIcon;
	}

	/**
	 * Returns the the name of an additional HTTP header whose value should
	 * be matched with the additional header search pattern. The header name
	 * must be an exact match (read: the header has to start with the exact
	 * same case sensitive string). The default value is "".
	 *
	 * @return The additional HTTP header name.
	 */
	public String getUserAgentAdditionalHttpHeader() {
		return getString(USER_AGENT_ADDITIONAL_HEADER, "");
	}

	/**
	 * Returns the pattern to match additional headers to as defined in the
	 * renderer configuration. Default value is "".
	 *
	 * @return The User-Agent search pattern.
	 */
	public String getUserAgentAdditionalHttpHeaderSearch() {
		return getString(USER_AGENT_ADDITIONAL_SEARCH, "");
	}

	/**
	 * May append a custom file extension to the file path.
	 * Returns the original path if the renderer didn't define an extension.
	 *
	 * @param file the original file path
	 * @return
	 */
	public String getUseSameExtension(String file) {
		String extension = getString(USE_SAME_EXTENSION, "");
		if (StringUtils.isNotEmpty(extension)) {
			file += "." + extension;
		}

		return file;
	}

	/**
	 * Returns true if SeekByTime is set to "true" or "exclusive", false otherwise.
	 * Default value is false.
	 *
	 * @return true if the renderer supports seek-by-time, false otherwise.
	 */
	public boolean isSeekByTime() {
		return isSeekByTimeExclusive() || getBoolean(SEEK_BY_TIME, false);
	}

	/**
	 * Returns true if SeekByTime is set to "exclusive", false otherwise.
	 * Default value is false.
	 *
	 * @return true if the renderer supports seek-by-time exclusively
	 * (i.e. not in conjunction with seek-by-byte), false otherwise.
	 */
	public boolean isSeekByTimeExclusive() {
		return getString(SEEK_BY_TIME, "").equalsIgnoreCase("exclusive");
	}

	public boolean isMuxH264MpegTS() {
		boolean muxCompatible = getBoolean(MUX_H264_WITH_MPEGTS, true);
		if (isMediaParserV2()) {
			muxCompatible = getFormatConfiguration().match(FormatConfiguration.MPEGTS, FormatConfiguration.H264, null) != null;
		}

		if (Platform.isMac() && System.getProperty("os.version") != null && System.getProperty("os.version").contains("10.4.")) {
			muxCompatible = false; // no tsMuxeR for 10.4 (yet?)
		}

		return muxCompatible;
	}

	public boolean isDTSPlayable() {
		return isMuxDTSToMpeg() || (isWrapDTSIntoPCM() && isMuxLPCMToMpeg());
	}

	public boolean isMuxDTSToMpeg() {
		if (isMediaParserV2()) {
			return getFormatConfiguration().isDTSSupported();
		}

		return getBoolean(MUX_DTS_TO_MPEG, false);
	}

	public boolean isWrapDTSIntoPCM() {
		return getBoolean(WRAP_DTS_INTO_PCM, false);
	}

	public boolean isWrapEncodedAudioIntoPCM() {
		return getBoolean(WRAP_ENCODED_AUDIO_INTO_PCM, false);
	}

	public boolean isLPCMPlayable() {
		return isMuxLPCMToMpeg();
	}

	public boolean isMuxLPCMToMpeg() {
		if (isMediaParserV2()) {
			return getFormatConfiguration().isLPCMSupported();
		}

		return getBoolean(MUX_LPCM_TO_MPEG, true);
	}

	public boolean isMuxNonMod4Resolution() {
		return getBoolean(MUX_NON_MOD4_RESOLUTION, false);
	}

	public boolean isMpeg2Supported() {
		if (isMediaParserV2()) {
			return getFormatConfiguration().isMpeg2Supported();
		}

		return isPS3();
	}

	/**
	 * Returns the codec to use for video transcoding for this renderer as
	 * defined in the renderer configuration. Default value is "MPEGPSMPEG2AC3".
	 *
	 * @return The codec name.
	 */
	public String getVideoTranscode() {
		return getString(TRANSCODE_VIDEO, MPEGPSMPEG2AC3);
	}

	/**
	 * Returns the codec to use for audio transcoding for this renderer as
	 * defined in the renderer configuration. Default value is "LPCM".
	 *
	 * @return The codec name.
	 */
	public String getAudioTranscode() {
		return getString(TRANSCODE_AUDIO, LPCM);
	}

	/**
	 * Returns whether or not to use the default DVD buffer size for this
	 * renderer as defined in the renderer configuration. Default is false.
	 *
	 * @return True if the default size should be used.
	 */
	public boolean isDefaultVBVSize() {
		return getBoolean(DEFAULT_VBV_BUFSIZE, false);
	}

	/**
	 * Returns the maximum bitrate (in megabits-per-second) supported by the
	 * media renderer as defined in the renderer configuration. The default
	 * value is "0" (unlimited).
	 *
	 * @return The bitrate.
	 */
	// TODO this should return an integer and the units should be bits-per-second
	public String getMaxVideoBitrate() {
		if (PMS.getConfiguration().isAutomaticMaximumBitrate()) {
			try {
				return calculatedSpeed();
			} catch (Exception e) {
				// ignore this
			}
		}
		return getString(MAX_VIDEO_BITRATE, "0");
	}

	/**
	 * Returns the maximum bitrate (in bits-per-second) as defined by
	 * whichever is lower out of the renderer setting or user setting.
	 *
	 * @return The maximum bitrate in bits-per-second.
	 */
	public int getMaxBandwidth() {
		if (maximumBitrateTotal > 0) {
			return maximumBitrateTotal;
		}

		int defaultMaxBitrates[] = getVideoBitrateConfig(PMS.getConfiguration().getMaximumBitrate());
		int rendererMaxBitrates[] = new int[2];

		if (StringUtils.isNotEmpty(getMaxVideoBitrate())) {
			rendererMaxBitrates = getVideoBitrateConfig(getMaxVideoBitrate());
		}

		// Give priority to the renderer's maximum bitrate setting over the user's setting
		if (rendererMaxBitrates[0] > 0 && rendererMaxBitrates[0] < defaultMaxBitrates[0]) {
			defaultMaxBitrates = rendererMaxBitrates;
		}

		maximumBitrateTotal = defaultMaxBitrates[0] * 1000000;
		return maximumBitrateTotal;
	}

	@Deprecated
	public String getCustomMencoderQualitySettings() {
		return getCustomMEncoderMPEG2Options();
	}

	/**
	 * Returns the override settings for MEncoder quality settings as
	 * defined in the renderer configuration. The default value is "".
	 *
	 * @return The MEncoder quality settings.
	 */
	public String getCustomMEncoderMPEG2Options() {
		return getString(CUSTOM_MENCODER_MPEG2_OPTIONS, "");
	}

	/**
	 * Converts the getCustomMencoderQualitySettings() from MEncoder's format to FFmpeg's.
	 *
	 * @return The FFmpeg quality settings.
	 */
	public String getCustomFFmpegMPEG2Options() {
		String mpegSettings = getCustomMEncoderMPEG2Options();

		String mpegSettingsArray[] = mpegSettings.split(":");

		String pairArray[];
		StringBuilder returnString = new StringBuilder();
		for (String pair : mpegSettingsArray) {
			pairArray = pair.split("=");
				if ("keyint".equals(pairArray[0])) {
					returnString.append("-g ").append(pairArray[1]).append(" ");
				} else if ("vqscale".equals(pairArray[0])) {
					returnString.append("-q:v ").append(pairArray[1]).append(" ");
				} else if ("vqmin".equals(pairArray[0])) {
					returnString.append("-qmin ").append(pairArray[1]).append(" ");
				} else if ("vqmax".equals(pairArray[0])) {
					returnString.append("-qmax ").append(pairArray[1]).append(" ");
			}
		}

		return returnString.toString();
	}

	/**
	 * Returns the override settings for MEncoder custom options in PMS as
	 * defined in the renderer configuration. The default value is "".
	 *
	 * @return The MEncoder custom options.
	 */
	public String getCustomMencoderOptions() {
		return getString(CUSTOM_MENCODER_OPTIONS, "");
	}

	/**
	 * Returns the maximum video width supported by the renderer as defined in
	 * the renderer configuration. 0 means unlimited.
	 *
	 * @see #isMaximumResolutionSpecified()
	 *
	 * @return The maximum video width.
	 */
	public int getMaxVideoWidth() {
		return getInt(MAX_VIDEO_WIDTH, 1920);
	}

	/**
	 * Returns the maximum video height supported by the renderer as defined
	 * in the renderer configuration. 0 means unlimited.
	 *
	 * @see #isMaximumResolutionSpecified()
	 *
	 * @return The maximum video height.
	 */
	public int getMaxVideoHeight() {
		return getInt(MAX_VIDEO_HEIGHT, 1080);
	}

	/**
	 * @Deprecated use isMaximumResolutionSpecified() instead
	 */
	@Deprecated
	public boolean isVideoRescale() {
		return getMaxVideoWidth() > 0 && getMaxVideoHeight() > 0;
	}

	/**
	 * Returns <code>true</code> if the renderer has a maximum supported width
	 * and height, <code>false</code> otherwise.
	 *
	 * @return whether the renderer has specified a maximum width and height
	 */
	public boolean isMaximumResolutionSpecified() {
		return getMaxVideoWidth() > 0 && getMaxVideoHeight() > 0;
	}

	public boolean isDLNAOrgPNUsed() {
		return getBoolean(DLNA_ORGPN_USE, true);
	}

	public boolean isAccurateDLNAOrgPN() {
		return getBoolean(ACCURATE_DLNA_ORGPN, false);
	}

	/**
	 * Returns whether or not to use the "res" element instead of the "albumArtURI"
	 * element for thumbnails in DLNA reponses. E.g. Samsung 2012 models do not
	 * recognize the "albumArtURI" element. Default value is <code>false</code>.
	 *
	 * @return True if the "res" element should be used, false otherwise.
	 */
	public boolean getThumbNailAsResource() {
		return getBoolean(THUMBNAIL_AS_RESOURCE, false);
	}

	/**
	 * Returns the comma separated list of file extensions that are forced to
	 * be transcoded and never streamed, as defined in the renderer
	 * configuration. Default value is "".
	 *
	 * @return The file extensions.
	 */
	public String getTranscodedExtensions() {
		return getString(TRANSCODE_EXT, "");
	}

	/**
	 * Returns the comma separated list of file extensions that are forced to
	 * be streamed and never transcoded, as defined in the renderer
	 * configuration. Default value is "".
	 *
	 * @return The file extensions.
	 */
	public String getStreamedExtensions() {
		return getString(STREAM_EXT, "");
	}

	/**
	 * Returns the size to report back to the renderer when transcoding media
	 * as defined in the renderer configuration. Default value is 0.
	 *
	 * @return The size to report.
	 */
	public long getTranscodedSize() {
		return getLong(TRANSCODED_SIZE, 0);
	}

	/**
	 * Some devices (e.g. Samsung) recognize a custom HTTP header for retrieving
	 * the contents of a subtitles file. This method will return the name of that
	 * custom HTTP header, or "" if no such header exists. Default value is "".
	 *
	 * @return The name of the custom HTTP header.
	 */
	public String getSubtitleHttpHeader() {
		return getString(SUBTITLE_HTTP_HEADER, "");
	}

	@Override
	public String toString() {
		return getRendererName();
	}

	public boolean isMediaParserV2() {
		return getBoolean(MEDIAPARSERV2, false) && LibMediaInfoParser.isValid();
	}

	public boolean isMediaParserV2ThumbnailGeneration() {
		return getBoolean(MEDIAPARSERV2_THUMB, false) && LibMediaInfoParser.isValid();
	}

	public boolean isForceJPGThumbnails() {
		return getBoolean(FORCE_JPG_THUMBNAILS, false) && LibMediaInfoParser.isValid();
	}

	public boolean isShowAudioMetadata() {
		return getBoolean(SHOW_AUDIO_METADATA, true);
	}

	public boolean isShowSubMetadata() {
		return getBoolean(SHOW_SUB_METADATA, true);
	}

	/**
	 * Whether to send the last modified date metadata for files and
	 * folders, which can take up screen space on some renderers.
	 *
	 * @return whether to send the metadata
	 */
	public boolean isSendDateMetadata() {
		return getBoolean(SEND_DATE_METADATA, true);
	}

	/**
	 * Whether to send folder thumbnails.
	 *
	 * @return whether to send folder thumbnails
	 */
	public boolean isSendFolderThumbnails() {
		return getBoolean(SEND_FOLDER_THUMBNAILS, true);
	}

	public boolean isDLNATreeHack() {
		return getBoolean(DLNA_TREE_HACK, false) && LibMediaInfoParser.isValid();
	}

	/**
	 * Returns whether or not to omit sending a content length header when the
	 * length is unknown, as defined in the renderer configuration. Default
	 * value is false.
	 * <p>
	 * Some renderers are particular about the "Content-Length" headers in
	 * requests (e.g. Sony Blu-ray Disc players). By default, UMS will send a
	 * "Content-Length" that refers to the total media size, even if the exact
	 * length is unknown.
	 *
	 * @return True if sending the content length header should be omitted.
	 */
	public boolean isChunkedTransfer() {
		return getBoolean(CHUNKED_TRANSFER, false);
	}

	/**
	 * Returns whether or not the renderer can handle the given format
	 * natively, based on its configuration in the renderer.conf. If it can
	 * handle a format natively, content can be streamed to the renderer. If
	 * not, content should be transcoded before sending it to the renderer.
	 *
	 * @param mediainfo The {@link DLNAMediaInfo} information parsed from the
	 * 				media file.
	 * @param format The {@link Format} to test compatibility for.
	 * @return True if the renderer natively supports the format, false
	 * 				otherwise.
	 */
	public boolean isCompatible(DLNAMediaInfo mediainfo, Format format) {
		// Use the configured "Supported" lines in the renderer.conf
		// to see if any of them match the MediaInfo library
		if (isMediaParserV2() && mediainfo != null && getFormatConfiguration().match(mediainfo) != null) {
			return true;
		}

		if (format != null) {
			String noTranscode = "";

			if (PMS.getConfiguration(this) != null) {
				noTranscode = PMS.getConfiguration(this).getDisableTranscodeForExtensions();
			}

			// Is the format among the ones to be streamed?
			return format.skip(noTranscode, getStreamedExtensions());
		} else {
			// Not natively supported.
			return false;
		}
	}

	public int getAutoPlayTmo() {
		return getInt(AUTO_PLAY_TMO, 5000);
	}

	public String getCustomFFmpegOptions() {
		return getString(CUSTOM_FFMPEG_OPTIONS, "");
	}

	public boolean isNoDynPlsFolder() {
		return false;
	}

	/**
	 * If this is true, we will always output video at 16/9 aspect ratio to
	 * the renderer, meaning that all videos with different aspect ratios
	 * will have black bars added to the edges to make them 16/9.
	 *
	 * This addresses a bug in some renderers (like Panasonic TVs) where
	 * they stretch videos that are not 16/9.
	 *
	 * @return
	 */
	public boolean isKeepAspectRatio() {
		return getBoolean(KEEP_ASPECT_RATIO, false);
	}

	/**
	 * If this is false, FFmpeg will upscale videos with resolutions lower
	 * than SD (720 pixels wide) to the maximum resolution your renderer
	 * supports.
	 *
	 * Changing it to false is only recommended if your renderer has
	 * poor-quality upscaling, since we will use more CPU and network
	 * bandwidth when it is false.
	 *
	 * @return
	 */
	public boolean isRescaleByRenderer() {
		return getBoolean(RESCALE_BY_RENDERER, true);
	}

	public String getFFmpegVideoFilterOverride() {
		return getString(OVERRIDE_FFMPEG_VF, "");
	}

	public static ArrayList<String> getAllRenderersNames() {
		if (allRenderersNames.isEmpty()) {
			loadRenderersNames();
		}

		return allRenderersNames;
	}

	public int getTranscodedVideoAudioSampleRate() {
		return getInt(TRANSCODED_VIDEO_AUDIO_SAMPLE_RATE, 48000);
	}

	public boolean isLimitFolders() {
		return getBoolean(LIMIT_FOLDERS, true);
	}

	/**
	 * Perform renderer-specific name reformatting:<p>
	 * Truncating and wrapping see {@code TextWrap}<br>
	 * Character substitution see {@code CharMap}
	 *
	 * @param name Original name
	 * @param suffix Additional media information
	 * @param dlna The actual DLNA resource
	 * @return Reformatted name
	 */
	public String getDcTitle(String name, String suffix, DLNAResource dlna) {
		// Wrap + tuncate
		int len = 0;
		if (line_w > 0 && (name.length() + suffix.length()) > line_w) {
			int suffix_len = dots.length() + suffix.length();
			if (line_h == 1) {
				len = line_w - suffix_len;
			} else {
				// Wrap
				int i = dlna.isFolder() ? 0 : indent;
				String newline = "\n" + (dlna.isFolder() ? "" : inset);
				name = name.substring(0, i + (Character.isWhitespace(name.charAt(i)) ? 1 : 0))
					+ WordUtils.wrap(name.substring(i) + suffix, line_w - i, newline, true);
				len = line_w * line_h;
				if (len != 0 && name.length() > len) {
					len = name.substring(0, name.length() - line_w).lastIndexOf(newline) + newline.length();
					name = name.substring(0, len) + name.substring(len, len + line_w).replace(newline, " ");
					len += (line_w - suffix_len - i);
				} else {
					len = -1; // done
				}
			}
			if (len > 0) {
				// Truncate
				name = name.substring(0, len).trim() + dots;
			}
		}
		if (len > -1) {
			name += suffix;
		}

		// Substitute
		for (String s : charMap.keySet()) {
			String repl = charMap.get(s).replaceAll("###e", "");
			name = name.replaceAll(s, repl);
		}

		return name;
	}

	/**
	 * @see #isSendDateMetadata()
	 * @deprecated
	 */
	@Deprecated
	public boolean isOmitDcDate() {
		return !isSendDateMetadata();
	}

	public static int getIntAt(String s, String key, int fallback) {
		try {
			return Integer.valueOf((s + " ").split(key)[1].split("\\D")[0]);
		} catch (Exception e) {
			return fallback;
		}
	}

	public String getSupportedExternalSubtitles() {
		return getString(SUPPORTED_EXTERNAL_SUBTITLES_FORMATS, "");
	}

	public String getSupportedEmbeddedSubtitles() {
		return getString(SUPPORTED_INTERNAL_SUBTITLES_FORMATS, "");
	}

	public boolean useClosedCaption() {
		return getBoolean(USE_CLOSED_CAPTION, false);
	}

	public boolean isSubtitlesStreamingSupported() {
		return StringUtils.isNotBlank(getSupportedExternalSubtitles());
	}

	/**
	 * Check if the given subtitle type is supported by renderer for streaming.
	 *
	 * @param subtitle Subtitles for checking
	 * @return True if the renderer specifies support for the subtitles
	 */
	public boolean isExternalSubtitlesFormatSupported(DLNAMediaSubtitle subtitle) {
		if (subtitle == null) {
			return false;
		}

		if (isSubtitlesStreamingSupported()) {
			String[] supportedSubs = getSupportedExternalSubtitles().split(",");
			for (String supportedSub : supportedSubs) {
				if (subtitle.getType().toString().equals(supportedSub.trim().toUpperCase())) {
					return true;
				}
			}
		}

		return false;
	}

	/**
	 * Check if the internal subtitle type is supported by renderer.
	 *
	 * @param subtitle Subtitles for checking
	 * @return True if the renderer specifies support for the subtitles
	 */
	public boolean isEmbeddedSubtitlesFormatSupported(DLNAMediaSubtitle subtitle) {
		if (subtitle == null) {
			return false;
		}

		if (isEmbeddedSubtitlesSupported()) {
			String[] supportedSubs = getSupportedEmbeddedSubtitles().split(",");
			for (String supportedSub : supportedSubs) {
				if (subtitle.getType().toString().equals(supportedSub.trim().toUpperCase())) {
					return true;
				}
			}
		}

		return false;
	}

	public boolean isEmbeddedSubtitlesSupported() {
		return StringUtils.isNotBlank(getSupportedEmbeddedSubtitles());
	}

	public ArrayList<String> tags() {
		if (rootFolder != null) {
			return rootFolder.getTags();
		}
		return null;
	}

	public String getOutput3DFormat() {
		return getString(OUTPUT_3D_FORMAT, "");
	}

	public boolean ignoreTranscodeByteRangeRequests() {
		return getBoolean(IGNORE_TRANSCODE_BYTE_RANGE_REQUEST, false);
	}

	public String calculatedSpeed() throws Exception {
		String max = getString(MAX_VIDEO_BITRATE, "");
		for (InetAddress sa : addressAssociation.keySet()) {
			if (addressAssociation.get(sa) == this) {
				Future<Integer> speed = SpeedStats.getInstance().getSpeedInMBitsStored(sa, getRendererName());
				if (max == null) {
					return String.valueOf(speed.get());
				}
				try {
					Integer i = Integer.parseInt(max);
					if (speed.get() > i && i != 0) {
						return max;
					} else {
						return String.valueOf(speed.get());
					}
				} catch (NumberFormatException e) {
					return String.valueOf(speed.get());
				}
			}
		}
		return max;
	}

	public void cachePut(DLNAResource res) {
		renderCache.put(res.getResourceId(), res);
	}

	public DLNAResource cacheGet(String id) {
		return renderCache.get(id);
	}

	/**
	 * A case-insensitive string comparator
	 */
	public static final Comparator<String> CaseInsensitiveComparator = new Comparator<String>() {
		@Override
		public int compare(String s1, String s2) {
			return s1.compareToIgnoreCase(s2);
		}
	};

	/**
	 * A case-insensitive key-sorted map of headers that can join its values
	 * into a combined string or regex.
	 */
	public static class SortedHeaderMap extends TreeMap<String, String> {
		private static final long serialVersionUID = -5090333053981045429L;
		String headers = null;

		public SortedHeaderMap() {
			super(CaseInsensitiveComparator);
		}

		public SortedHeaderMap(Collection<Map.Entry<String, String>> headers) {
			this();
			for (Map.Entry<String, String> h : headers) {
				put(h.getKey(), h.getValue());
			}
		}

		@Override
		public String put(String key, String value) {
			if (StringUtils.isNotBlank(key) && StringUtils.isNotBlank(value)) {
				headers = null; // i.e. mark as changed
				return super.put(key.trim(), value.trim());
			}
			return null;
		}

		public String put(String raw) {
			return put(StringUtils.substringBefore(raw, ":"), StringUtils.substringAfter(raw, ":"));
		}

		public String joined() {
			if (headers == null) {
				headers = StringUtils.join(values(), " ");
			}
			return headers;
		}

		public String toRegex() {
			int size = size();
			return (size > 1 ? "(" : "") + StringUtils.join(values(), ").*(") + (size > 1 ? ")" : "");
		}
	}

	/**
	 * Pattern match our combined header matcher to the given collection of sorted request
	 * headers as a whole.
	 *
	 * @param headers The headers.
	 * @return True if the pattern matches or false if no match, no headers, or no matcher.
	 */
	public boolean match(SortedHeaderMap headers) {
		if (headers != null && !headers.isEmpty() && sortedHeaderMatcher != null) {
			return sortedHeaderMatcher.reset(headers.joined()).find();
		}
		return false;
	}

	/**
	 * The loading priority of this renderer. This should be set to 1 (or greater)
	 * if this renderer config is a more specific version of one we already have.
	 *
	 * For example, we have a Panasonic TVs config that is used for all
	 * Panasonic TVs, except the ones we have specific configs for, so the
	 * specific ones have a greater priority to ensure they are used when
	 * applicable instead of the less-specific renderer config.
	 *
	 * @return The loading priority of this renderer
	 */
	public int getLoadingPriority() {
		return getInt(LOADING_PRIORITY, 0);
	}

	/**
	 * A loading priority comparator
	 */
	public static final Comparator<RendererConfiguration> rendererLoadingPriorityComparator = new Comparator<RendererConfiguration>() {
		@Override
		public int compare(RendererConfiguration r1, RendererConfiguration r2) {
			if (r1 == null || r2 == null) {
				return (r1 == null && r2 == null) ? 0 : r1 == null ? 1 : r2 == null ? -1 : 0;
			}
			int p1 = r1.getLoadingPriority();
			int p2 = r2.getLoadingPriority();
			return p1 > p2 ? -1 : p1 < p2 ? 1 : r1.getRendererName().compareToIgnoreCase(r2.getRendererName());
		}
	};

	private int[] getVideoBitrateConfig(String bitrate) {
		int bitrates[] = new int[2];

		if (bitrate.contains("(") && bitrate.contains(")")) {
			bitrates[1] = Integer.parseInt(bitrate.substring(bitrate.indexOf('(') + 1, bitrate.indexOf(')')));
		}

		if (bitrate.contains("(")) {
			bitrate = bitrate.substring(0, bitrate.indexOf('(')).trim();
		}

		if (isBlank(bitrate)) {
			bitrate = "0";
		}

		bitrates[0] = (int) Double.parseDouble(bitrate);

		return bitrates;
	}

	/**
	 * Automatic reloading
	 */
	public static final FileWatcher.Listener reloader = new FileWatcher.Listener() {
		@Override
		public void notify(String filename, String event, FileWatcher.Watch watch, boolean isDir) {
			RendererConfiguration r = (RendererConfiguration) watch.getItem();
			if (r != null && r.getFile().equals(new File(filename))) {
				r.reset();
			}
		}
	};

	private DLNAResource playingRes;

	public DLNAResource getPlayingRes() {
		return playingRes;
	}

	public void setPlayingRes(DLNAResource dlna) {
		playingRes = dlna;
		getPlayer();
		if (dlna != null) {
			player.getState().name = dlna.getDisplayName();
			player.start();
		} else if (player instanceof PlaybackTimer) {
			player.getState().playback = BasicPlayer.STOPPED;
			player.alert();
		}
	}

	private long buffer;

	public void setBuffer(long mb) {
		buffer = mb < 0 ? 0 : mb;
		getPlayer().setBuffer(mb);
	}

	public long getBuffer() {
		return buffer;
	}

	public String getSubLanguage() {
		return pmsConfiguration.getSubtitlesLanguages();
	}

	public static class PlaybackTimer extends BasicPlayer.Minimal {

		public PlaybackTimer(DeviceConfiguration renderer) {
			super(renderer);
			LOGGER.debug("Created playback timer for " + renderer.getRendererName());
		}

		@Override
		public void start() {
			final DLNAResource res = renderer.getPlayingRes();
			state.name = res.getDisplayName();
			if (res.getMedia() != null) {
				state.duration = StringUtil.shortTime(res.getMedia().getDurationString(), 4);
			}
			Runnable r = new Runnable() {
				@Override
				public void run() {
					state.playback = PLAYING;
					while(res == renderer.getPlayingRes()) {
						long elapsed = System.currentTimeMillis() - res.getStartTime();
						state.position = DurationFormatUtils.formatDuration(elapsed, "HH:mm:ss");
						alert();
						try {
							Thread.sleep(1000);
						} catch (Exception e) {
						}
					}
					// Reset only if another item hasn't already begun playing
					if (renderer.getPlayingRes() == null) {
						reset();
					}
				}
			};
			new Thread(r).start();
		}
	}

	public static final String INFO = "info";
	public static final String OK = "okay";
	public static final String WARN = "warn";
	public static final String ERR = "err";

	public void notify(String type, String msg) {
		// Implemented by subclasses
	}

	public int getMaxVolume() {
		return getInt(MAX_VOLUME, 100);
	}
}<|MERGE_RESOLUTION|>--- conflicted
+++ resolved
@@ -40,20 +40,6 @@
 
 public class RendererConfiguration extends UPNPHelper.Renderer {
 	private static final Logger LOGGER = LoggerFactory.getLogger(RendererConfiguration.class);
-<<<<<<< HEAD
-	private static TreeSet<RendererConfiguration> enabledRendererConfs;
-	private static ArrayList<String> allRenderersNames = new ArrayList<String>();
-	private static PmsConfiguration pmsConfiguration;
-	private static RendererConfiguration defaultConf;
-	private static Map<InetAddress, RendererConfiguration> addressAssociation = new HashMap<InetAddress, RendererConfiguration>();
-
-	private RootFolder rootFolder;
-	private final PropertiesConfiguration configuration;
-	private final ConfigurationReader configurationReader;
-	private FormatConfiguration formatConfiguration;
-	private int rank;
-	private Matcher sortedHeaderMatcher;
-=======
 	protected static TreeSet<RendererConfiguration> enabledRendererConfs;
 	protected static final ArrayList<String> allRenderersNames = new ArrayList<String>();
 	protected static PmsConfiguration _pmsConfiguration = PMS.getConfiguration();
@@ -91,7 +77,6 @@
 
 		public boolean addSubtitles();
 	}
->>>>>>> a48e0911
 
 	// Holds MIME type aliases
 	protected Map<String, String> mimes;
@@ -221,11 +206,7 @@
 	 * @param pmsConf
 	 */
 	public static void loadRendererConfigurations(PmsConfiguration pmsConf) {
-<<<<<<< HEAD
-		pmsConfiguration = pmsConf;
-=======
 		_pmsConfiguration = pmsConf;
->>>>>>> a48e0911
 		enabledRendererConfs = new TreeSet<RendererConfiguration>(rendererLoadingPriorityComparator);
 
 		try {
