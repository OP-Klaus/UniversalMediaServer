/*
 * PS3 Media Server, for streaming any medias to your PS3.
 * Copyright (C) 2008  A.Brochard
 *
 * This program is free software; you can redistribute it and/or
 * modify it under the terms of the GNU General Public License
 * as published by the Free Software Foundation; version 2
 * of the License only.
 *
 * This program is distributed in the hope that it will be useful,
 * but WITHOUT ANY WARRANTY; without even the implied warranty of
 * MERCHANTABILITY or FITNESS FOR A PARTICULAR PURPOSE.  See the
 * GNU General Public License for more details.
 *
 * You should have received a copy of the GNU General Public License
 * along with this program; if not, write to the Free Software
 * Foundation, Inc., 51 Franklin Street, Fifth Floor, Boston, MA  02110-1301, USA.
 */
package net.pms.encoders;

import java.io.IOException;
<<<<<<< HEAD
import java.util.ArrayList;
import java.util.Arrays;
import java.util.List;
=======
import java.util.StringTokenizer;
>>>>>>> 91bc9a6c
import java.util.concurrent.locks.ReentrantReadWriteLock;
import javax.swing.JComponent;
import net.pms.PMS;
import net.pms.configuration.PmsConfiguration;
import net.pms.configuration.RendererConfiguration;
import net.pms.dlna.DLNAMediaInfo;
import net.pms.dlna.DLNAMediaLang;
import net.pms.dlna.DLNAMediaOnDemandSubtitle;
import net.pms.dlna.DLNAResource;
import net.pms.formats.Format;
import net.pms.io.OutputParams;
import net.pms.io.ProcessWrapper;
import org.slf4j.Logger;
import org.slf4j.LoggerFactory;

public abstract class Player {
	private static final Logger LOGGER = LoggerFactory.getLogger(Player.class);

	public static final int VIDEO_SIMPLEFILE_PLAYER = 0;
	public static final int AUDIO_SIMPLEFILE_PLAYER = 1;
	public static final int VIDEO_WEBSTREAM_PLAYER = 2;
	public static final int AUDIO_WEBSTREAM_PLAYER = 3;
	public static final int MISC_PLAYER = 4;
	public static final String NATIVE = "NATIVE";

	public abstract int purpose();
	public abstract JComponent config();
	public abstract String id();
	public abstract String name();
	public abstract int type();
	/**
	 * Must be used to control all access to {@link #available}
	 */
	protected final ReentrantReadWriteLock availableLock = new ReentrantReadWriteLock();
	/**
	 * Used to determine if the player can be used, e.g if the binary is
	 * accessible. All access must be guarded with {@link #availableLock}.
	 */
	boolean available = false;

	/**
	 * Must be used to control all access to {@link #enabled}
	 */
	protected final ReentrantReadWriteLock enabledLock = new ReentrantReadWriteLock();
	/**
	 * All access must be guarded with {@link #enabledLock}.
	 */
	boolean enabled = false;

	// FIXME this is an implementation detail (and not a very good one).
	// it's entirely up to engines how they construct their command lines.
	// need to get rid of this
	public abstract String[] args();

	public abstract String mimeType();
	public abstract String executable();
	protected static final PmsConfiguration _configuration = PMS.getConfiguration();
	protected PmsConfiguration configuration = _configuration;

	public boolean avisynth() {
		return false;
	}

	public boolean excludeFormat(Format extension) {
		return false;
	}

	public boolean isPlayerCompatible(RendererConfiguration renderer) {
		return true;
	}

	public boolean isInternalSubtitlesSupported() {
		return true;
	}

	public boolean isExternalSubtitlesSupported() {
		return true;
	}

	public boolean isTimeSeekable() {
		return false;
	}

	/**
	 * Used to determine if the player can be used, e.g if the binary is
	 * accessible. Threadsafe.
	 */
	public boolean isAvailable() {
		availableLock.readLock().lock();
		try {
			return available == true;
		} finally {
			availableLock.readLock().unlock();
		}
	}

	void setAvailable(boolean available) {
		availableLock.writeLock().lock();
		try {
			this.available = available;
		} finally {
			availableLock.writeLock().unlock();
		}
	}

	/**
	 * Threadsafe.
	 */
	public boolean isEnabled() {
		enabledLock.readLock().lock();
		try {
			return enabled == true;
		} finally {
			enabledLock.readLock().unlock();
		}
	}

	void setEnabled(boolean enabled) {
		enabledLock.writeLock().lock();
		try {
			this.enabled = enabled;
		} finally {
			enabledLock.writeLock().unlock();
		}
		_configuration.setEngineEnabled(id(), enabled);
	}

	public void toggleEnabled() {
		enabledLock.writeLock().lock();
		try {
			enabled = !enabled;
		} finally {
			enabledLock.writeLock().unlock();
		}
		_configuration.setEngineEnabled(id(), enabled);
	}

	/**
	 * Convenience method to check that a player is both available and enabled
	 */
	public boolean isActive() {
		return isAvailable() && isEnabled();
	}

	/**
	 * Each engine capable of video hardware acceleration must override this
	 * method and set
	 * <p>
	 * <code>return true</code>.
	 *
	 * @return false
	 */
	public boolean isGPUAccelerationReady() {
		return false;
	}

	/**
	 * @deprecated Use {@link #launchTranscode(net.pms.dlna.DLNAResource, net.pms.dlna.DLNAMediaInfo, net.pms.io.OutputParams)} instead.
	 */
	@Deprecated
	public final ProcessWrapper launchTranscode(String filename, DLNAResource dlna, DLNAMediaInfo media, OutputParams params) throws IOException {
		return launchTranscode(dlna, media, params);
	}

	public abstract ProcessWrapper launchTranscode(
		DLNAResource dlna,
		DLNAMediaInfo media,
		OutputParams params
	) throws IOException;

	@Override
	public String toString() {
		return name();
	}

	/**
	 * This method populates the supplied {@link OutputParams} object with the
	 * correct audio track (aid) and subtitles (sid) based on resource
	 * information and configuration settings.
	 *
	 * @param resource the {@link DLNAResource} to use.
	 * @param params The {@link OutputParams} to populate.
	 */
	public static void setAudioAndSubs(DLNAResource resource, OutputParams params) {
		if (resource == null || params == null || resource.getMedia() == null) {
			return;
		}
		if (params.aid == null) {
			params.aid = resource.resolveAudioStream(params.mediaRenderer);
		}

		if (params.sid != null && params.sid.getId() == DLNAMediaLang.DUMMY_ID) {
			LOGGER.trace("Don't want subtitles!");
			params.sid = null;
		} else if (params.sid instanceof DLNAMediaOnDemandSubtitle) {
			 // Download/fetch live subtitles
			if (params.sid.getExternalFile() == null) {
				if (!((DLNAMediaOnDemandSubtitle) params.sid).fetch()) {
					LOGGER.error("Failed to fetch on-demand subtitles \"{}\"", params.sid.getName());
				}
				if (params.sid.getExternalFile() == null) {
					params.sid = null;
				}
			}
		} else if (params.sid == null) {
			params.sid = resource.resolveSubtitlesStream(params.mediaRenderer, params.aid == null ? null : params.aid.getLang(), true);
		}
	}

	/**
	 * @see #convertToModX(int, int)
	 */
	@Deprecated
	public int convertToMod4(int number) {
		return convertToModX(number, 4);
	}

	/**
	 * Convert number to be divisible by mod.
	 *
	 * @param number the number to convert
	 * @param mod the number to divide by
	 *
	 * @return the number divisible by mod
	 */
	public static int convertToModX(int number, int mod) {
		if (number % mod != 0) {
			number -= (number % mod);
		}

		return number;
	}

	/**
	 * Returns whether or not the player can handle a given resource.
	 * If the resource is <code>null</code> compatibility cannot be
	 * determined and <code>false</code> will be returned.
	 *
	 * @param resource
	 * The {@link DLNAResource} to be matched.
	 * @return True when the resource can be handled, false otherwise.
	 * @since 1.60.0
	 */
	public abstract boolean isCompatible(DLNAResource resource);

	/**
	 * Returns whether or not another player has the same
	 * name and id as this one.
	 *
	 * @param other
	 * The other player.
	 * @return True if names and ids match, false otherwise.
	 */
	@Override
	public boolean equals(Object other) {
		if (this == other) {
			return true;
		}
		if (other == null) {
			return false;
		}
		if (!(other instanceof Player)) {
			return false;
		}
		Player otherPlayer = (Player) other;
		if (this.name() == null) {
			if (otherPlayer.name() != null) {
				return false;
			}
		} else if (!this.name().equals(otherPlayer.name())) {
			return false;
		}
		if (this.id() == null) {
			if (otherPlayer.id() != null) {
				return false;
			}
		} else if (!this.id().equals(otherPlayer.id())) {
			return false;
		}
		return true;
	}

	@Override
	public int hashCode() {
		final int prime = 31;
		int result = 1;
		result = prime * result + (name() == null ? 0 : name().hashCode());
		result = prime * result + (id() == null ? 0 : id().hashCode());
		return result;
	}
}<|MERGE_RESOLUTION|>--- conflicted
+++ resolved
@@ -19,13 +19,10 @@
 package net.pms.encoders;
 
 import java.io.IOException;
-<<<<<<< HEAD
 import java.util.ArrayList;
 import java.util.Arrays;
 import java.util.List;
-=======
 import java.util.StringTokenizer;
->>>>>>> 91bc9a6c
 import java.util.concurrent.locks.ReentrantReadWriteLock;
 import javax.swing.JComponent;
 import net.pms.PMS;
@@ -206,8 +203,12 @@
 	 * correct audio track (aid) and subtitles (sid) based on resource
 	 * information and configuration settings.
 	 *
-	 * @param resource the {@link DLNAResource} to use.
-	 * @param params The {@link OutputParams} to populate.
+	 * @param fileName
+	 * The file name used to determine the availability of subtitles.
+	 * @param media
+	 * The MediaInfo metadata for the file.
+	 * @param params
+	 * The parameters to populate.
 	 */
 	public static void setAudioAndSubs(DLNAResource resource, OutputParams params) {
 		if (resource == null || params == null || resource.getMedia() == null) {
