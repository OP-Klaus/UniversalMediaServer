/*
 * PS3 Media Server, for streaming any medias to your PS3.
 * Copyright (C) 2008  A.Brochard
 *
 * This program is free software; you can redistribute it and/or
 * modify it under the terms of the GNU General Public License
 * as published by the Free Software Foundation; version 2
 * of the License only.
 *
 * This program is distributed in the hope that it will be useful,
 * but WITHOUT ANY WARRANTY; without even the implied warranty of
 * MERCHANTABILITY or FITNESS FOR A PARTICULAR PURPOSE.  See the
 * GNU General Public License for more details.
 *
 * You should have received a copy of the GNU General Public License
 * along with this program; if not, write to the Free Software
 * Foundation, Inc., 51 Franklin Street, Fifth Floor, Boston, MA  02110-1301, USA.
 */
package net.pms.encoders;

import com.jgoodies.forms.builder.PanelBuilder;
import com.jgoodies.forms.factories.Borders;
import com.jgoodies.forms.layout.CellConstraints;
import com.jgoodies.forms.layout.FormLayout;
import java.awt.Font;
import java.awt.event.ItemEvent;
import java.awt.event.ItemListener;
import java.io.*;
import java.util.ArrayList;
import java.util.Arrays;
import java.util.List;
import java.util.Locale;
import java.util.regex.Matcher;
import java.util.regex.Pattern;
import javax.swing.JCheckBox;
import javax.swing.JComponent;
import net.pms.Messages;
import net.pms.PMS;
import net.pms.configuration.DeviceConfiguration;
import net.pms.configuration.PmsConfiguration;
import net.pms.configuration.RendererConfiguration;
import net.pms.dlna.DLNAMediaInfo;
import net.pms.dlna.DLNAMediaSubtitle;
import net.pms.dlna.DLNAResource;
import net.pms.dlna.FileTranscodeVirtualFolder;
import net.pms.dlna.InputFile;
import net.pms.formats.Format;
import net.pms.formats.v2.SubtitleType;
import net.pms.io.*;
import net.pms.network.HTTPResource;
import net.pms.newgui.GuiUtil;
import net.pms.util.CodecUtil;
import net.pms.util.PlayerUtil;
import net.pms.util.ProcessUtil;
import net.pms.util.StringUtil;
import net.pms.util.SubtitleUtils;
import net.pms.util.UMSUtils;
import org.apache.commons.lang3.StringUtils;
import static org.apache.commons.lang3.StringUtils.isBlank;
import static org.apache.commons.lang3.StringUtils.isNotBlank;
import org.slf4j.Logger;
import org.slf4j.LoggerFactory;

import javax.swing.*;
import javax.swing.event.TreeSelectionEvent;
import javax.swing.event.TreeSelectionListener;
import javax.swing.tree.DefaultMutableTreeNode;
import javax.swing.tree.DefaultTreeModel;
import javax.swing.tree.TreePath;
import javax.swing.tree.TreeSelectionModel;


import net.pms.newgui.components.CustomJButton;
import net.pms.newgui.components.CustomJComboBox;
import net.pms.newgui.components.CustomJTextField;
import net.pms.util.KeyedComboBoxModel;
import net.pms.util.KeyedStringComboBoxModel;

import net.pms.util.FormLayoutUtil;
import java.awt.ComponentOrientation;

/*
 * Pure FFmpeg video player.
 *
 * Design note:
 *
 * Helper methods that return lists of <code>String</code>s representing
 * options are public to facilitate composition e.g. a custom engine (plugin)
 * that uses tsMuxeR for videos without subtitles and FFmpeg otherwise needs to
 * compose and call methods on both players.
 *
 * To avoid API churn, and to provide wiggle room for future functionality, all
 * of these methods take the same arguments as launchTranscode (and the same
 * first four arguments as finalizeTranscoderArgs) even if one or more of the
 * parameters are unused e.g.:
 *
 *     public List<String> getAudioBitrateOptions(
 *         String filename,
 *         DLNAResource dlna,
 *         DLNAMediaInfo media,
 *         OutputParams params
 *     )
 */
public class FFMpegVideo extends Player {
	private static final Logger LOGGER = LoggerFactory.getLogger(FFMpegVideo.class);
	private static final String DEFAULT_QSCALE = "3";

	public FFMpegVideo() {
	}

	@Deprecated
	public FFMpegVideo(PmsConfiguration configuration) {
		this();
	}

	// FIXME we have an id() accessor for this; no need for the field to be public
	@Deprecated
	public static final String ID = "ffmpegvideo";

	/**
	 * Returns a list of strings representing the rescale options for this transcode i.e. the ffmpeg -vf
	 * options used to show subtitles in either SSA/ASS or picture-based format and resize a video that's too wide and/or high for the specified renderer.
	 * If the renderer has no size limits, or there's no media metadata, or the video is within the renderer's
	 * size limits, an empty list is returned.
	 *
	 * @param dlna
	 * @param media metadata for the DLNA resource which is being transcoded
	 * @param params
	 * @return a {@link List} of <code>String</code>s representing the rescale options for this video,
	 * or an empty list if the video doesn't need to be resized.
	 * @throws java.io.IOException
	 */
	public List<String> getVideoFilterOptions(DLNAResource dlna, DLNAMediaInfo media, OutputParams params) throws IOException {
		List<String> videoFilterOptions = new ArrayList<>();
		ArrayList<String> filterChain = new ArrayList<>();
		ArrayList<String> scalePadFilterChain = new ArrayList<>();
		final RendererConfiguration renderer = params.mediaRenderer;

		boolean isMediaValid = media != null && media.isMediaparsed() && media.getHeight() != 0;
		boolean isResolutionTooHighForRenderer = isMediaValid && !params.mediaRenderer.isResolutionCompatibleWithRenderer(media.getWidth(), media.getHeight());

		int scaleWidth = 0;
		int scaleHeight = 0;
		if (media.getWidth() > 0 && media.getHeight() > 0) {
			scaleWidth = media.getWidth();
			scaleHeight = media.getHeight();
		}

		boolean is3D = media.is3d() && !media.stereoscopyIsAnaglyph();

		// Make sure the aspect ratio is 16/9 if the renderer needs it.
		boolean keepAR = (renderer.isKeepAspectRatio() || renderer.isKeepAspectRatioTranscoding()) &&
				!media.is3dFullSbsOrOu() &&
				!"16:9".equals(media.getAspectRatioContainer());

		// Scale and pad the video if necessary
		if (isResolutionTooHighForRenderer || (!renderer.isRescaleByRenderer() && renderer.isMaximumResolutionSpecified() && media.getWidth() < 720)) { // Do not rescale for SD video and higher
			if (media.is3dFullSbsOrOu()) {
				scalePadFilterChain.add(String.format("scale=%1$d:%2$d", renderer.getMaxVideoWidth(), renderer.getMaxVideoHeight()));
			} else {
				scalePadFilterChain.add(String.format("scale=iw*min(%1$d/iw\\,%2$d/ih):ih*min(%1$d/iw\\,%2$d/ih)", renderer.getMaxVideoWidth(), renderer.getMaxVideoHeight()));

				if (keepAR) {
					scalePadFilterChain.add(String.format("pad=%1$d:%2$d:(%1$d-iw)/2:(%2$d-ih)/2", renderer.getMaxVideoWidth(), renderer.getMaxVideoHeight()));
				}
			}
		} else if (keepAR && isMediaValid) {
			if ((media.getWidth() / (double) media.getHeight()) >= (16 / (double) 9)) {
				scalePadFilterChain.add("pad=iw:iw/(16/9):0:(oh-ih)/2");
				scaleHeight = (int) Math.round(scaleWidth / (16 / (double) 9));
			} else {
				scalePadFilterChain.add("pad=ih*(16/9):ih:(ow-iw)/2:0");
				scaleWidth = (int) Math.round(scaleHeight * (16 / (double) 9));
			}

			scaleWidth  = convertToModX(scaleWidth, 4);
			scaleHeight = convertToModX(scaleHeight, 4);

			// Make sure we didn't exceed the renderer's maximum resolution.
			if (
				scaleHeight > renderer.getMaxVideoHeight() ||
				scaleWidth  > renderer.getMaxVideoWidth()
			) {
				scaleHeight = renderer.getMaxVideoHeight();
				scaleWidth  = renderer.getMaxVideoWidth();
			}

			scalePadFilterChain.add("scale=" + scaleWidth + ":" + scaleHeight);
		}

		filterChain.addAll(scalePadFilterChain);

		boolean override = true;
		if (renderer instanceof RendererConfiguration.OutputOverride) {
			RendererConfiguration.OutputOverride or = (RendererConfiguration.OutputOverride)renderer;
			override = or.addSubtitles();
		}

		if (!isDisableSubtitles(params) && override) {
			boolean isSubsManualTiming = true;
			DLNAMediaSubtitle convertedSubs = dlna.getMediaSubtitle();
			StringBuilder subsFilter = new StringBuilder();
			if (params.sid != null && params.sid.getType().isText()) {
				boolean isSubsASS = params.sid.getType() == SubtitleType.ASS;
				String originalSubsFilename = null;
				if (is3D) {
					if (convertedSubs != null && convertedSubs.getConvertedFile() != null) { // subs are already converted to 3D so use them
						originalSubsFilename = convertedSubs.getConvertedFile().getAbsolutePath();
					} else if (!isSubsASS) { // When subs are not converted and they are not in the ASS format and video is 3D then subs need conversion to 3D
						originalSubsFilename = SubtitleUtils.getSubtitles(dlna, media, params, configuration, SubtitleType.ASS).getAbsolutePath();
					} else {
						originalSubsFilename = params.sid.getExternalFile().getAbsolutePath();
					}
				} else if (params.sid.isExternal()) {
					if (params.sid.isStreamable() && renderer.streamSubsForTranscodedVideo()) { // when subs are streamable do not transcode them
						originalSubsFilename = null;
					} else {
						originalSubsFilename = params.sid.getExternalFile().getAbsolutePath();
					}
				} else if (params.sid.isEmbedded()) {
					originalSubsFilename = dlna.getFileName();
				}

				if (originalSubsFilename != null) {
					subsFilter.append("subtitles=").append(StringUtil.ffmpegEscape(originalSubsFilename));
					if (params.sid.isEmbedded()) {
						subsFilter.append(":si=").append(params.sid.getId());
					}

					// Set the input subtitles character encoding if not UTF-8
					if (!params.sid.isSubsUtf8()) {
						if (isNotBlank(configuration.getSubtitlesCodepage())) {
							subsFilter.append(":charenc=").append(configuration.getSubtitlesCodepage());
						} else if (params.sid.getSubCharacterSet() != null) {
							subsFilter.append(":charenc=").append(params.sid.getSubCharacterSet());
						}
					}

					// If the FFmpeg font config is enabled than we need to add settings to the filter. TODO there could be also changed the font type. See http://ffmpeg.org/ffmpeg-filters.html#subtitles-1
					if (configuration.isFFmpegFontConfig() && !is3D && !isSubsASS) { // Do not force style for 3D videos and ASS subtitles
						subsFilter.append(":force_style=");
						subsFilter.append("'");
						String fontName = configuration.getFont();
						if (isNotBlank(fontName)) {
							String font = CodecUtil.isFontRegisteredInOS(fontName);
							if (font != null) {
								subsFilter.append("Fontname=").append(font);
							}
						}

						// XXX (valib) If the font size is not acceptable it could be calculated better taking in to account the original video size. Unfortunately I don't know how to do that.
						subsFilter.append(",Fontsize=").append((int) 15 * Double.parseDouble(configuration.getAssScale()));
						subsFilter.append(",PrimaryColour=").append(configuration.getSubsColor().getASSv4StylesHexValue());
						subsFilter.append(",Outline=").append(configuration.getAssOutline());
						subsFilter.append(",Shadow=").append(configuration.getAssShadow());
						subsFilter.append(",MarginV=").append(configuration.getAssMargin());
						subsFilter.append("'");
					}
				}
			} else if (params.sid.getType().isPicture()) {
				if (params.sid.getId() < 100) {
					// Embedded
					subsFilter.append("[0:v][0:s:").append(media.getSubtitleTracksList().indexOf(params.sid)).append("]overlay");
					isSubsManualTiming = false;
				} else {
					// External
					videoFilterOptions.add("-i");
					videoFilterOptions.add(params.sid.getExternalFile().getAbsolutePath());
					subsFilter.append("[0:v][1:s]overlay"); // this assumes the sub file is single-language
				}
			}
			if (isNotBlank(subsFilter)) {
				if (params.timeseek > 0 && isSubsManualTiming) {
					filterChain.add("setpts=PTS+" + params.timeseek + "/TB"); // based on https://trac.ffmpeg.org/ticket/2067
				}

				filterChain.add(subsFilter.toString());
				if (params.timeseek > 0 && isSubsManualTiming) {
					filterChain.add("setpts=PTS-STARTPTS"); // based on https://trac.ffmpeg.org/ticket/2067
				}
			}
		}

		String overrideVF = renderer.getFFmpegVideoFilterOverride();
		if (StringUtils.isNotEmpty(overrideVF)) {
			filterChain.add(overrideVF);
		}

		// Convert 3D video to the other output 3D format or to 2D using "Output3DFormat = ml" or "Output3DFormat = mr" in the renderer conf
		String stereoLayout = null;
		String renderer3DOutputFormat = null;
		if (media.get3DLayout() != null) {
			stereoLayout = media.get3DLayout().toString().toLowerCase(Locale.ROOT);
			renderer3DOutputFormat = params.mediaRenderer.getOutput3DFormat();
		}
		
		if (
			is3D &&
			stereoLayout != null &&
			isNotBlank(renderer3DOutputFormat) &&
			!stereoLayout.equals(renderer3DOutputFormat)
		) {
			filterChain.add("stereo3d=" + stereoLayout + ":" + renderer3DOutputFormat);
		}

		if (filterChain.size() > 0) {
			videoFilterOptions.add("-filter_complex");
			videoFilterOptions.add(StringUtils.join(filterChain, ","));
		}

		return videoFilterOptions;
	}

	/**
	 * Returns a list of <code>String</code>s representing ffmpeg output
	 * options (i.e. options that define the output file's video codec,
	 * audio codec and container) compatible with the renderer's
	 * <code>TranscodeVideo</code> profile.
	 *
	 * @param dlna
	 * @param media the media metadata for the video being streamed. May contain unset/null values (e.g. for web videos).
	 * @param params output parameters
	 *
	 * @return a {@link List} of <code>String</code>s representing the FFmpeg output parameters for the renderer according
	 * to its <code>TranscodeVideo</code> profile.
	 */
	public synchronized List<String> getVideoTranscodeOptions(DLNAResource dlna, DLNAMediaInfo media, OutputParams params) {
		List<String> transcodeOptions = new ArrayList<>();
		final String filename = dlna.getFileName();
		final RendererConfiguration renderer = params.mediaRenderer;
		String customFFmpegOptions = renderer.getCustomFFmpegOptions();

		if (
			(
				renderer.isTranscodeToWMV() &&
				!renderer.isXbox360()
			) ||
			(
				renderer.isXboxOne() &&
				purpose() == VIDEO_WEBSTREAM_PLAYER
			)
		) { // WMV
			transcodeOptions.add("-c:v");
			transcodeOptions.add("wmv2");

			if (!customFFmpegOptions.contains("-c:a ")) {
				transcodeOptions.add("-c:a");
				transcodeOptions.add("wmav2");
			}

			transcodeOptions.add("-f");
			transcodeOptions.add("asf");
		} else { // MPEGPSMPEG2AC3, MPEGTSMPEG2AC3, MPEGTSH264AC3 or MPEGTSH264AAC
			final boolean isTsMuxeRVideoEngineEnabled = configuration.getEnginesAsList(PMS.get().getRegistry()).contains(TsMuxeRVideo.ID);

			// Output audio codec
			dtsRemux = isTsMuxeRVideoEngineEnabled &&
				configuration.isAudioEmbedDtsInPcm() &&
				params.aid != null &&
				params.aid.isDTS() &&
				!avisynth() &&
				renderer.isDTSPlayable();

			boolean isSubtitlesAndTimeseek = !isDisableSubtitles(params) && params.timeseek > 0;

			if (configuration.isAudioRemuxAC3() && params.aid != null && params.aid.isAC3() && !avisynth() && renderer.isTranscodeToAC3() && !isSubtitlesAndTimeseek) {
				// AC-3 remux
				if (!customFFmpegOptions.contains("-c:a ")) {
					transcodeOptions.add("-c:a");
					transcodeOptions.add("copy");
				}
			} else {
				if (dtsRemux) {
					// Audio is added in a separate process later
					transcodeOptions.add("-an");
				} else if (type() == Format.AUDIO) {
					// Skip
				} else if (!customFFmpegOptions.matches(".*-(c:a|codec:a|acodec).*")) {
					if (renderer.isTranscodeToAAC()) {
						transcodeOptions.add("-c:a");
						transcodeOptions.add("aac");
					} else if (!customFFmpegOptions.contains("-c:a ")) {
						transcodeOptions.add("-c:a");
						transcodeOptions.add("ac3");
					}
				}
			}

			InputFile newInput = null;
			if (filename != null) {
				newInput = new InputFile();
				newInput.setFilename(filename);
				newInput.setPush(params.stdin);
			}

			// Output video codec
			if (renderer.isTranscodeToH264() || renderer.isTranscodeToH265()) {
				if (!customFFmpegOptions.contains("-c:v")) {
					transcodeOptions.add("-c:v");
					if (renderer.isTranscodeToH264()) {
						transcodeOptions.add("libx264");
					} else {
						transcodeOptions.add("libx265");
					}
					transcodeOptions.add("-tune");
					transcodeOptions.add("zerolatency");
				}
				if (!customFFmpegOptions.contains("-preset")) {
					transcodeOptions.add("-preset");
					transcodeOptions.add("ultrafast");
				}
				if (!customFFmpegOptions.contains("-level")) {
					transcodeOptions.add("-level");
					transcodeOptions.add("31");
				}
				transcodeOptions.add("-pix_fmt");
				transcodeOptions.add("yuv420p");
			} else if (!dtsRemux) {
				transcodeOptions.add("-c:v");
				transcodeOptions.add("mpeg2video");
			}

			if (!customFFmpegOptions.contains("-f")) {
				// Output file format
				transcodeOptions.add("-f");
				if (dtsRemux) {
					transcodeOptions.add("mpeg2video");
				} else if (renderer.isTranscodeToMPEGTS()) {
					transcodeOptions.add("mpegts");
				} else {
					transcodeOptions.add("vob");
				}
			}
		}

		return transcodeOptions;
	}

	/**
	 * Returns the video bitrate spec for the current transcode according
	 * to the limits/requirements of the renderer and the user's settings.
	 *
	 * @param dlna
	 * @param media the media metadata for the video being streamed. May contain unset/null values (e.g. for web videos).
	 * @param params
	 * @return a {@link List} of <code>String</code>s representing the video bitrate options for this transcode
	 */
	public List<String> getVideoBitrateOptions(DLNAResource dlna, DLNAMediaInfo media, OutputParams params) {
		List<String> videoBitrateOptions = new ArrayList<>();
		boolean low = false;

		int defaultMaxBitrates[] = getVideoBitrateConfig(configuration.getMaximumBitrate());
		int rendererMaxBitrates[] = new int[2];

		if (StringUtils.isNotEmpty(params.mediaRenderer.getMaxVideoBitrate())) {
			rendererMaxBitrates = getVideoBitrateConfig(params.mediaRenderer.getMaxVideoBitrate());
		}

		// Give priority to the renderer's maximum bitrate setting over the user's setting
		if (rendererMaxBitrates[0] > 0 && rendererMaxBitrates[0] < defaultMaxBitrates[0]) {
			LOGGER.trace(
				"Using video bitrate limit from {} configuration ({} Mb/s) because " +
				"it is lower than the general configuration bitrate limit ({} Mb/s)",
				params.mediaRenderer.getRendererName(),
				rendererMaxBitrates[0],
				defaultMaxBitrates[0]
			);
			defaultMaxBitrates = rendererMaxBitrates;
		} else {
			LOGGER.trace(
				"Using video bitrate limit from the general configuration ({} Mb/s)",
				defaultMaxBitrates[0]
			);
		}

		boolean isXboxOneWebVideo = params.mediaRenderer.isXboxOne() && purpose() == VIDEO_WEBSTREAM_PLAYER;
		int maximumBitrate = defaultMaxBitrates[0];

		if (params.mediaRenderer.getCBRVideoBitrate() == 0 && params.timeend == 0) {
			if (rendererMaxBitrates[0] < 0) {
				// odd special case here
				// this is -1 so we guess that 3000 kbps is good
				defaultMaxBitrates[0] = 3000;
				low = true;
			} else {
				// Convert value from Mb to Kb
				defaultMaxBitrates[0] = 1000 * defaultMaxBitrates[0];
			}

			if (params.mediaRenderer.isHalveBitrate()) {
				defaultMaxBitrates[0] /= 2;
				LOGGER.trace("Halving the video bitrate limit to {} kb/s", defaultMaxBitrates[0]);
			}

			int bufSize = 1835;
			boolean bitrateLevel41Limited = false;

			/**
			 * Although the maximum bitrate for H.264 Level 4.1 is
			 * officially 50,000 kbit/s, some 4.1-capable renderers
			 * like the PS3 stutter when video exceeds roughly 31,250
			 * kbit/s.
			 *
			 * We also apply the correct buffer size in this section.
			 */
			if (!isXboxOneWebVideo && params.mediaRenderer.isTranscodeToH264()) {
				if (
					params.mediaRenderer.isH264Level41Limited() &&
					defaultMaxBitrates[0] > 31250
				) {
					defaultMaxBitrates[0] = 31250;
					bitrateLevel41Limited = true;
					LOGGER.trace("Adjusting the video bitrate limit to the H.264 Level 4.1-safe value of 31250 kb/s");
				}
				bufSize = defaultMaxBitrates[0];
			} else {
				if (media.isHDVideo()) {
					bufSize = defaultMaxBitrates[0] / 3;
				}

				if (bufSize > 7000) {
					bufSize = 7000;
				}

				if (defaultMaxBitrates[1] > 0) {
					bufSize = defaultMaxBitrates[1];
				}

				if (params.mediaRenderer.isDefaultVBVSize() && rendererMaxBitrates[1] == 0) {
					bufSize = 1835;
				}
			}

			if (!bitrateLevel41Limited) {
				// Make room for audio
				if (dtsRemux) {
					defaultMaxBitrates[0] -= 1510;
				} else {
					defaultMaxBitrates[0] -= configuration.getAudioBitrate();
				}

				// Round down to the nearest Mb
				defaultMaxBitrates[0] = defaultMaxBitrates[0] / 1000 * 1000;
				if (low) {
					defaultMaxBitrates[0] = 3000;
				}

				LOGGER.trace(
					"Adjusting the video bitrate limit to {} kb/s to make room for audio",
					defaultMaxBitrates[0]
				);
			}

			videoBitrateOptions.add("-bufsize");
			videoBitrateOptions.add(String.valueOf(bufSize) + "k");

			if (defaultMaxBitrates[0] > 0) {
				videoBitrateOptions.add("-maxrate");
				videoBitrateOptions.add(String.valueOf(defaultMaxBitrates[0]) + "k");
			}
		}

		if (isXboxOneWebVideo || !params.mediaRenderer.isTranscodeToH264()) {
			// Add MPEG-2 quality settings
			String mpeg2Options = configuration.getMPEG2MainSettingsFFmpeg();
			String mpeg2OptionsRenderer = params.mediaRenderer.getCustomFFmpegMPEG2Options();

			// Renderer settings take priority over user settings
			if (isNotBlank(mpeg2OptionsRenderer)) {
				mpeg2Options = mpeg2OptionsRenderer;
			} else if (mpeg2Options.contains("Automatic")) {
				boolean isWireless = mpeg2Options.contains("Wireless");
				mpeg2Options = "-g 5 -q:v 1 -qmin 2 -qmax 3";

				// It has been reported that non-PS3 renderers prefer keyint 5 but prefer it for PS3 because it lowers the average bitrate
				if (params.mediaRenderer.isPS3()) {
					mpeg2Options = "-g 25 -q:v 1 -qmin 2 -qmax 3";
				}

				if (isWireless || maximumBitrate < 70) {
					// Lower quality for 720p+ content
					if (media.getWidth() > 1280) {
						mpeg2Options = "-g 25 -qmax 7 -qmin 2";
					} else if (media.getWidth() > 720) {
						mpeg2Options = "-g 25 -qmax 5 -qmin 2";
					}
				}
			}
			String[] customOptions = StringUtils.split(mpeg2Options);
			videoBitrateOptions.addAll(new ArrayList<>(Arrays.asList(customOptions)));
		} else {
			// Add x264 quality settings
			String x264CRF = configuration.getx264ConstantRateFactor();

			// Remove comment from the value
			if (x264CRF.contains("/*")) {
				x264CRF = x264CRF.substring(x264CRF.indexOf("/*"));
			}

			if (x264CRF.contains("Automatic")) {
				if (x264CRF.contains("Wireless") || maximumBitrate < 70) {
					x264CRF = "19";
					// Lower quality for 720p+ content
					if (media.getWidth() > 1280) {
						x264CRF = "23";
					} else if (media.getWidth() > 720) {
						x264CRF = "22";
					}
				} else {
					x264CRF = "16";

					// Lower quality for 720p+ content
					if (media.getWidth() > 720) {
						x264CRF = "19";
					}
				}
			}
			if (isNotBlank(x264CRF) && !params.mediaRenderer.nox264()) {
				videoBitrateOptions.add("-crf");
				videoBitrateOptions.add(x264CRF);
			}
		}

		return videoBitrateOptions;
	}

	/**
	 * Returns the audio bitrate spec for the current transcode according
	 * to the limits/requirements of the renderer.
	 *
	 * @param dlna
	 * @param media the media metadata for the video being streamed. May contain unset/null values (e.g. for web videos).
	 * @param params
	 * @return a {@link List} of <code>String</code>s representing the audio bitrate options for this transcode
	 */
	public List<String> getAudioBitrateOptions(DLNAResource dlna, DLNAMediaInfo media, OutputParams params) {
		List<String> audioBitrateOptions = new ArrayList<>();

		audioBitrateOptions.add("-q:a");
		audioBitrateOptions.add(DEFAULT_QSCALE);

		audioBitrateOptions.add("-ar");
		audioBitrateOptions.add("" + params.mediaRenderer.getTranscodedVideoAudioSampleRate());

		return audioBitrateOptions;
	}

	protected boolean dtsRemux;
	protected boolean ac3Remux;

	@Override
	public int purpose() {
		return VIDEO_SIMPLEFILE_PLAYER;
	}

	@Override
	// TODO make this static so it can replace ID, instead of having both
	public String id() {
		return ID;
	}

	@Override
	public boolean isTimeSeekable() {
		return true;
	}

	@Override
	public boolean avisynth() {
		return false;
	}

	public String initialString() {
		String threads = " -threads 1";
		if (configuration.isFfmpegMultithreading()) {
			if (Runtime.getRuntime().availableProcessors() == configuration.getNumberOfCpuCores()) {
				threads = "";
			} else {
				threads = " -threads " + configuration.getNumberOfCpuCores();
			}
		}
		return threads;
	}

	@Override
	public String name() {
		return "FFmpeg";
	}

	@Override
	public int type() {
		return Format.VIDEO;
	}

	// unused; return this array for backwards-compatibility
	@Deprecated
	protected String[] getDefaultArgs() {
		List<String> defaultArgsList = new ArrayList<>();

		defaultArgsList.add("-loglevel");
		defaultArgsList.add("warning");

		String[] defaultArgsArray = new String[defaultArgsList.size()];
		defaultArgsList.toArray(defaultArgsArray);

		return defaultArgsArray;
	}

	private int[] getVideoBitrateConfig(String bitrate) {
		int bitrates[] = new int[2];

		if (bitrate.contains("(") && bitrate.contains(")")) {
			bitrates[1] = Integer.parseInt(bitrate.substring(bitrate.indexOf('(') + 1, bitrate.indexOf(')')));
		}

		if (bitrate.contains("(")) {
			bitrate = bitrate.substring(0, bitrate.indexOf('(')).trim();
		}

		if (isBlank(bitrate)) {
			bitrate = "0";
		}

		bitrates[0] = (int) Double.parseDouble(bitrate);

		return bitrates;
	}

	@Override
	@Deprecated
	public String[] args() {
		return getDefaultArgs(); // unused; return this array for for backwards compatibility
	}

	@Override
	public String mimeType() {
		return HTTPResource.VIDEO_TRANSCODE;
	}

	@Override
	public String executable() {
		return configuration.getFfmpegPath();
	}

	@Override
	public boolean isGPUAccelerationReady() {
		return false;
	}

	@Override
	public synchronized ProcessWrapper launchTranscode(
		DLNAResource dlna,
		DLNAMediaInfo media,
		OutputParams params
	) throws IOException {
		final String filename = dlna.getFileName();
		InputFile newInput = new InputFile();
		newInput.setFilename(filename);
		newInput.setPush(params.stdin);
		// Use device-specific pms conf
		PmsConfiguration prev = configuration;
		configuration = (DeviceConfiguration) params.mediaRenderer;
		RendererConfiguration renderer = params.mediaRenderer;

		/*
		 * Check if the video track and the container report different aspect ratios
		 */
		boolean aspectRatiosMatch = true;
		if (
			media.getAspectRatioContainer() != null &&
			media.getAspectRatioVideoTrack() != null &&
			!media.getAspectRatioContainer().equals(media.getAspectRatioVideoTrack())
		) {
			aspectRatiosMatch = false;
		}

		/*
		 * FFmpeg uses multithreading by default, so provided that the
		 * user has not disabled FFmpeg multithreading and has not
		 * chosen to use more or less threads than are available, do not
		 * specify how many cores to use.
		 */
		int nThreads = 1;
		if (configuration.isFfmpegMultithreading()) {
			if (Runtime.getRuntime().availableProcessors() == configuration.getNumberOfCpuCores()) {
				nThreads = 0;
			} else {
				nThreads = configuration.getNumberOfCpuCores();
			}
		}

		List<String> cmdList = new ArrayList<>();
		boolean avisynth = avisynth();
		if (params.timeseek > 0) {
			params.waitbeforestart = 1;
		} else if (renderer.isTranscodeFastStart()){
			params.manageFastStart();
		} else {
			params.waitbeforestart = 2500;
		}

		setAudioAndSubs(filename, media, params);
		dlna.setMediaSubtitle(params.sid);
		cmdList.add(executable());

		// Prevent FFmpeg timeout
		cmdList.add("-y");

		cmdList.add("-loglevel");
		if (LOGGER.isTraceEnabled()) { // Set -loglevel in accordance with LOGGER setting
			cmdList.add("info"); // Could be changed to "verbose" or "debug" if "info" level is not enough
		} else {
			cmdList.add("fatal");
		}

		if (params.timeseek > 0) {
			cmdList.add("-ss");
			cmdList.add(String.valueOf(params.timeseek));
		}

		// Deccoding threads and GPU deccding
		if (nThreads > 0 && !configuration.isGPUAcceleration()) {
				cmdList.add("-threads");
				cmdList.add(String.valueOf(nThreads));
		} else if (configuration.isGPUAcceleration() && !avisynth) {
		
			// GPU deccding method
//			cmdList.add("-hwaccel");
			if (configuration.getFFmpegGPUAccelerationMethod().trim().matches("(auto|cuvid|d3d11va|dxva2|vaapi|vdpau|videotoolbox|qsv)")) {
				cmdList.add("-hwaccel");
				cmdList.add(configuration.getFFmpegGPUAccelerationMethod().trim());
			 } else {
				if (configuration.getFFmpegGPUAccelerationMethod().matches(".*-hwaccel +[a-z]+.*")) {
					cmdList.add(configuration.getFFmpegGPUAccelerationMethod());
				} else {
					cmdList.add("-hwaccel");
					cmdList.add("auto");
			    }
			}

			// GPU deccding threads
			if (configuration.getFFmpegGPUAccelationThreadNumber().trim().matches("^[0-9]+$")) {
				if (Integer.parseInt(configuration.getFFmpegGPUAccelationThreadNumber().trim()) > 0) {
					cmdList.add("-threads");
					cmdList.add(String.valueOf(configuration.getFFmpegGPUAccelationThreadNumber().trim()));
				}
			} else {
				cmdList.add("-threads");
				cmdList.add("1");
			}
		} 

		final boolean isTsMuxeRVideoEngineEnabled = configuration.getEnginesAsList(PMS.get().getRegistry()).contains(TsMuxeRVideo.ID);
		final boolean isXboxOneWebVideo = params.mediaRenderer.isXboxOne() && purpose() == VIDEO_WEBSTREAM_PLAYER;

		ac3Remux = false;
		dtsRemux = false;

		if (
			configuration.isAudioRemuxAC3() &&
			params.aid != null &&
			params.aid.isAC3() &&
			!avisynth() &&
			renderer.isTranscodeToAC3() &&
			!isXboxOneWebVideo &&
			params.aid.getAudioProperties().getNumberOfChannels() <= configuration.getAudioChannelCount()
		) {
			// AC-3 remux takes priority
			ac3Remux = true;
		} else {
			// Now check for DTS remux and LPCM streaming
			dtsRemux = isTsMuxeRVideoEngineEnabled &&
				configuration.isAudioEmbedDtsInPcm() &&
				params.aid != null &&
				params.aid.isDTS() &&
				!avisynth() &&
				params.mediaRenderer.isDTSPlayable();
		}

		String frameRateRatio = media.getValidFps(true);
		String frameRateNumber = media.getValidFps(false);

		// Input filename
		cmdList.add("-i");
		if (avisynth && !filename.toLowerCase().endsWith(".iso")) {
			File avsFile = AviSynthFFmpeg.getAVSScript(filename, params.sid, params.fromFrame, params.toFrame, frameRateRatio, frameRateNumber, configuration);
			cmdList.add(ProcessUtil.getShortFileNameIfWideChars(avsFile.getAbsolutePath()));
		} else {
			if (params.stdin != null) {
				cmdList.add("pipe:");
			} else {
				cmdList.add(filename);
			}
		}

		/**
		 * Defer to MEncoder for subtitles if:
		 * - The setting is enabled
		 * - There are subtitles to transcode
		 * - The file is not being played via the transcode folder
		 */
		if (
			!(renderer instanceof RendererConfiguration.OutputOverride) &&
			params.sid != null &&
			!(
				configuration.isShowTranscodeFolder() &&
				dlna.isNoName() &&
				(dlna.getParent() instanceof FileTranscodeVirtualFolder)
			) &&
			configuration.isFFmpegDeferToMEncoderForProblematicSubtitles() &&
			params.sid.isEmbedded() &&
			(
				(
					params.sid.getType().isText() &&
					params.sid.getType() != SubtitleType.ASS
				) ||
				params.sid.getType() == SubtitleType.VOBSUB
			)
		) {
			LOGGER.trace("Switching from FFmpeg to MEncoder to transcode subtitles because the user setting is enabled.");
			MEncoderVideo mv = new MEncoderVideo();
			return mv.launchTranscode(dlna, media, params);
		}

		// Decide whether to defer to tsMuxeR or continue to use FFmpeg
		if (!(renderer instanceof RendererConfiguration.OutputOverride) && configuration.isFFmpegMuxWithTsMuxerWhenCompatible()) {
			// Decide whether to defer to tsMuxeR or continue to use FFmpeg
			boolean deferToTsmuxer = true;
			String prependTraceReason = "Not muxing the video stream with tsMuxeR via FFmpeg because ";
			if (deferToTsmuxer == true && configuration.isShowTranscodeFolder() && dlna.isNoName() && (dlna.getParent() instanceof FileTranscodeVirtualFolder)) {
				deferToTsmuxer = false;
				LOGGER.trace(prependTraceReason + "the file is being played via a FFmpeg entry in the transcode folder.");
			}
			if (deferToTsmuxer == true && !params.mediaRenderer.isMuxH264MpegTS()) {
				deferToTsmuxer = false;
				LOGGER.trace(prependTraceReason + "the renderer does not support H.264 inside MPEG-TS.");
			}
			if (deferToTsmuxer == true && params.sid != null) {
				deferToTsmuxer = false;
				LOGGER.trace(prependTraceReason + "we need to burn subtitles.");
			}
			if (deferToTsmuxer == true && avisynth()) {
				deferToTsmuxer = false;
				LOGGER.trace(prependTraceReason + "we are using AviSynth.");
			}
			if (deferToTsmuxer == true && params.mediaRenderer.isH264Level41Limited() && !media.isVideoWithinH264LevelLimits(newInput, params.mediaRenderer)) {
				deferToTsmuxer = false;
				LOGGER.trace(prependTraceReason + "the video stream is not within H.264 level limits for this renderer.");
			}
			if (deferToTsmuxer == true && !media.isMuxable(params.mediaRenderer)) {
				deferToTsmuxer = false;
				LOGGER.trace(prependTraceReason + "the video stream is not muxable to this renderer");
			}
			if (deferToTsmuxer == true && !aspectRatiosMatch) {
				deferToTsmuxer = false;
				LOGGER.trace(prependTraceReason + "we need to transcode to apply the correct aspect ratio.");
			}
			if (
				deferToTsmuxer == true &&
				!params.mediaRenderer.isPS3() &&
				media.isWebDl(filename, params)
			) {
				deferToTsmuxer = false;
				LOGGER.trace(prependTraceReason + "the version of tsMuxeR supported by this renderer does not support WEB-DL files.");
			}
			if (deferToTsmuxer == true && "bt.601".equals(media.getMatrixCoefficients())) {
				deferToTsmuxer = false;
				LOGGER.trace(prependTraceReason + "the colorspace probably isn't supported by the renderer.");
			}
			if (deferToTsmuxer == true && (params.mediaRenderer.isKeepAspectRatio() || params.mediaRenderer.isKeepAspectRatioTranscoding()) && !"16:9".equals(media.getAspectRatioContainer())) {
				deferToTsmuxer = false;
				LOGGER.trace(prependTraceReason + "the renderer needs us to add borders so it displays the correct aspect ratio of " + media.getAspectRatioContainer() + ".");
			}
			if (deferToTsmuxer == true && !params.mediaRenderer.isResolutionCompatibleWithRenderer(media.getWidth(), media.getHeight())) {
				deferToTsmuxer = false;
				LOGGER.trace(prependTraceReason + "the resolution is incompatible with the renderer.");
			}
			if (deferToTsmuxer) {
				TsMuxeRVideo tv = new TsMuxeRVideo();
				params.forceFps = media.getValidFps(false);

				if (media.getCodecV() != null) {
					if (media.isH264()) {
						params.forceType = "V_MPEG4/ISO/AVC";
					} else if (media.getCodecV().startsWith("mpeg2")) {
						params.forceType = "V_MPEG-2";
					} else if (media.getCodecV().equals("vc1")) {
						params.forceType = "V_MS/VFW/WVC1";
					}
				}

				return tv.launchTranscode(dlna, media, params);
			}
		}

		// Apply any video filters and associated options. These should go
		// after video input is specified and before output streams are mapped.
		cmdList.addAll(getVideoFilterOptions(dlna, media, params));

		// Map the proper audio stream when there are multiple audio streams.
		// For video the FFMpeg automatically chooses the stream with the highest resolution.
		if (media.getAudioTracksList().size() > 1) {
			/**
			 * Use the first video stream that is not an attached picture, video
			 * thumbnail or cover art.
			 *
			 * @see https://web.archive.org/web/20160609011350/https://ffmpeg.org/ffmpeg.html#Stream-specifiers-1
			 * @todo find a way to automatically select proper stream when media
			 *       includes multiple video streams
			 */
			cmdList.add("-map");
			cmdList.add("0:V");

			cmdList.add("-map");
			cmdList.add("0:a:" + (media.getAudioTracksList().indexOf(params.aid)));
		}

		// Now configure the output streams

		// Encoder threads
		if (nThreads > 0) {
			cmdList.add("-threads");
			cmdList.add(String.valueOf(nThreads));
		}

		if (params.timeend > 0) {
			cmdList.add("-t");
			cmdList.add(String.valueOf(params.timeend));
		}

		// Add the output options (-f, -c:a, -c:v, etc.)

		// Now that inputs and filtering are complete, see if we should
		// give the renderer the final say on the command
		boolean override = false;
		if (renderer instanceof RendererConfiguration.OutputOverride) {
			override = ((RendererConfiguration.OutputOverride)renderer).getOutputOptions(cmdList, dlna, this, params);
		}

		if (!override) {
			cmdList.addAll(getVideoBitrateOptions(dlna, media, params));

			String customFFmpegOptions = renderer.getCustomFFmpegOptions();

			// Audio bitrate
			if (!ac3Remux && !dtsRemux && !(type() == Format.AUDIO)) {
				int channels = 0;
				if (
					(
						renderer.isTranscodeToWMV() &&
						!renderer.isXbox360()
					) ||
					(
						renderer.isXboxOne() &&
						purpose() == VIDEO_WEBSTREAM_PLAYER
					)
				) {
					channels = 2;
				} else if (params.aid != null && params.aid.getAudioProperties().getNumberOfChannels() > configuration.getAudioChannelCount()) {
					channels = configuration.getAudioChannelCount();
				}

				if (!customFFmpegOptions.contains("-ac ") && channels > 0) {
					cmdList.add("-ac");
					cmdList.add(String.valueOf(channels));
				}

				if (!customFFmpegOptions.matches(".* -(-ab|b:a) .*")) {
					cmdList.add("-ab");
					if (renderer.isTranscodeToAAC()) {
						cmdList.add(Math.min(configuration.getAudioBitrate(), 320) + "k");
					} else {
						cmdList.add(String.valueOf(CodecUtil.getAC3Bitrate(configuration, params.aid)) + "k");
					}
				}

				if (!customFFmpegOptions.contains("-ar ") && params.aid.getSampleRate() != params.mediaRenderer.getTranscodedVideoAudioSampleRate()) {
					cmdList.add("-ar");
					cmdList.add("" + params.mediaRenderer.getTranscodedVideoAudioSampleRate());
				}

				// Use high quality resampler
				// The parameters of http://forum.minimserver.com/showthread.php?tid=4181&pid=27185 are used.
				if (
					params.aid.getSampleRate() != params.mediaRenderer.getTranscodedVideoAudioSampleRate() &&
					configuration.isFFmpegSoX() &&
					!customFFmpegOptions.contains("--resampler")
				) {
					cmdList.add("-resampler");
					cmdList.add("soxr");
					cmdList.add("-precision");
					cmdList.add("33");
					cmdList.add("-cheby");
					cmdList.add("1");
				}
			}

			// Add the output options (-f, -c:a, -c:v, etc.)
			cmdList.addAll(getVideoTranscodeOptions(dlna, media, params));

			// Add custom options
			if (StringUtils.isNotEmpty(customFFmpegOptions)) {
				parseOptions(customFFmpegOptions, cmdList);
			}
		}


		// Set up the process
		PipeProcess pipe = null;

		if (!dtsRemux) {
//			cmdList.add("pipe:");

			// basename of the named pipe:
			String fifoName = String.format(
				"ffmpegvideo_%d_%d",
				Thread.currentThread().getId(),
				System.currentTimeMillis()
			);

			// This process wraps the command that creates the named pipe
			pipe = new PipeProcess(fifoName);
			pipe.deleteLater(); // delete the named pipe later; harmless if it isn't created

			params.input_pipes[0] = pipe;

			// Output file
			cmdList.add(pipe.getInputPipe());
		}

		String[] cmdArray = new String[cmdList.size()];
		cmdList.toArray(cmdArray);

		cmdArray = finalizeTranscoderArgs(
			filename,
			dlna,
			media,
			params,
			cmdArray
		);

		ProcessWrapperImpl pw = new ProcessWrapperImpl(cmdArray, params);

		setOutputParsing(dlna, pw, false);

		if (!dtsRemux) {
			ProcessWrapper mkfifo_process = pipe.getPipeProcess();

			/**
			 * It can take a long time for Windows to create a named pipe (and
			 * mkfifo can be slow if /tmp isn't memory-mapped), so run this in
			 * the current thread.
			 */
			mkfifo_process.runInSameThread();
			pw.attachProcess(mkfifo_process); // Clean up the mkfifo process when the transcode ends

			// Give the mkfifo process a little time
			try {
				Thread.sleep(300);
			} catch (InterruptedException e) {
				LOGGER.error("Thread interrupted while waiting for named pipe to be created", e);
			}
		} else {
			pipe = new PipeProcess(System.currentTimeMillis() + "tsmuxerout.ts");

			TsMuxeRVideo ts = new TsMuxeRVideo();
			File f = new File(configuration.getTempFolder(), "pms-tsmuxer.meta");
			String cmd[] = new String[]{ ts.executable(), f.getAbsolutePath(), pipe.getInputPipe() };
			pw = new ProcessWrapperImpl(cmd, params);

			PipeIPCProcess ffVideoPipe = new PipeIPCProcess(System.currentTimeMillis() + "ffmpegvideo", System.currentTimeMillis() + "videoout", false, true);

			cmdList.add(ffVideoPipe.getInputPipe());

			OutputParams ffparams = new OutputParams(configuration);
			ffparams.maxBufferSize = 1;
			ffparams.stdin = params.stdin;

			String[] cmdArrayDts = new String[cmdList.size()];
			cmdList.toArray(cmdArrayDts);

			cmdArrayDts = finalizeTranscoderArgs(
				filename,
				dlna,
				media,
				params,
				cmdArrayDts
			);

			ProcessWrapperImpl ffVideo = new ProcessWrapperImpl(cmdArrayDts, ffparams);

			ProcessWrapper ff_video_pipe_process = ffVideoPipe.getPipeProcess();
			pw.attachProcess(ff_video_pipe_process);
			ff_video_pipe_process.runInNewThread();
			ffVideoPipe.deleteLater();

			pw.attachProcess(ffVideo);
			ffVideo.runInNewThread();

			PipeIPCProcess ffAudioPipe = new PipeIPCProcess(System.currentTimeMillis() + "ffmpegaudio01", System.currentTimeMillis() + "audioout", false, true);
			StreamModifier sm = new StreamModifier();
			sm.setPcm(false);
			sm.setDtsEmbed(dtsRemux);
			sm.setSampleFrequency(48000);
			sm.setBitsPerSample(16);
			sm.setNbChannels(2);

			List<String> cmdListDTS = new ArrayList<>();
			cmdListDTS.add(executable());
			cmdListDTS.add("-y");
			cmdListDTS.add("-ss");

			if (params.timeseek > 0) {
				cmdListDTS.add(String.valueOf(params.timeseek));
			} else {
				cmdListDTS.add("0");
			}

			if (params.stdin == null) {
				cmdListDTS.add("-i");
			} else {
				cmdListDTS.add("-");
			}
			cmdListDTS.add(filename);

			if (params.timeseek > 0) {
				cmdListDTS.add("-copypriorss");
				cmdListDTS.add("0");
				cmdListDTS.add("-avoid_negative_ts");
				cmdListDTS.add("1");
			}

			cmdListDTS.add("-ac");
			cmdListDTS.add("2");

			cmdListDTS.add("-f");
			cmdListDTS.add("dts");

			cmdListDTS.add("-c:a");
			cmdListDTS.add("copy");

			cmdListDTS.add(ffAudioPipe.getInputPipe());

			String[] cmdArrayDTS = new String[cmdListDTS.size()];
			cmdListDTS.toArray(cmdArrayDTS);

			if (!params.mediaRenderer.isMuxDTSToMpeg()) { // No need to use the PCM trick when media renderer supports DTS
				ffAudioPipe.setModifier(sm);
			}

			OutputParams ffaudioparams = new OutputParams(configuration);
			ffaudioparams.maxBufferSize = 1;
			ffaudioparams.stdin = params.stdin;
			ProcessWrapperImpl ffAudio = new ProcessWrapperImpl(cmdArrayDTS, ffaudioparams);

			params.stdin = null;
			try (PrintWriter pwMux = new PrintWriter(f)) {
				pwMux.println("MUXOPT --no-pcr-on-video-pid --no-asyncio --new-audio-pes --vbr --vbv-len=500");
				String videoType = "V_MPEG-2";

				if (renderer.isTranscodeToH264()) {
					videoType = "V_MPEG4/ISO/AVC";
				}

				if (params.no_videoencode && params.forceType != null) {
					videoType = params.forceType;
				}

				StringBuilder fps = new StringBuilder();
				fps.append("");
				if (params.forceFps != null) {
					fps.append("fps=").append(params.forceFps).append(", ");
				}

				String audioType = "A_AC3";
				if (dtsRemux) {
					if (params.mediaRenderer.isMuxDTSToMpeg()) {
						// Renderer can play proper DTS track
						audioType = "A_DTS";
					} else {
						// DTS padded in LPCM trick
						audioType = "A_LPCM";
					}
				}

				pwMux.println(videoType + ", \"" + ffVideoPipe.getOutputPipe() + "\", " + fps + "level=4.1, insertSEI, contSPS, track=1");
				pwMux.println(audioType + ", \"" + ffAudioPipe.getOutputPipe() + "\", track=2");
			}

			ProcessWrapper pipe_process = pipe.getPipeProcess();
			pw.attachProcess(pipe_process);
			pipe_process.runInNewThread();

			try {
				wait(50);
			} catch (InterruptedException e) {
			}

			pipe.deleteLater();
			params.input_pipes[0] = pipe;

			ProcessWrapper ff_pipe_process = ffAudioPipe.getPipeProcess();
			pw.attachProcess(ff_pipe_process);
			ff_pipe_process.runInNewThread();

			try {
				wait(50);
			} catch (InterruptedException e) {
			}

			ffAudioPipe.deleteLater();
			pw.attachProcess(ffAudio);
			ffAudio.runInNewThread();
		}

		// Launch the transcode command...
		pw.runInNewThread();
		// ...and wait briefly to allow it to start
		try {
			Thread.sleep(200);
		} catch (InterruptedException e) {
			LOGGER.error("Thread interrupted while waiting for transcode to start", e.getMessage());
			LOGGER.trace("", e);
		}
		configuration = prev;
		return pw;
	}

	private JCheckBox multithreading;
	private JCheckBox videoRemuxTsMuxer;
	private JCheckBox fc;
	private JCheckBox deferToMEncoderForSubtitles;
<<<<<<< HEAD
	private JComboBox<String> FFmpegGPUAccelationMethod;
	private JComboBox<String> FFmpegGPUAccelationThreadNumber;

=======
	private JCheckBox isFFmpegSoX;
	
>>>>>>> 19a8249d
	@Override
	public JComponent config() {
		return config("NetworkTab.5");
	}

	protected JComponent config(String languageLabel) {
		FormLayout layout = new FormLayout(
			"left:pref, 0:grow",
<<<<<<< HEAD
			"p, 3dlu, p, 3dlu, p, 3dlu, p, 3dlu, p, 3dlu, p, 3dlu, p, 3dlu, p, 3dlu, p"
=======
			"p, 3dlu, p, 3dlu, p, 3dlu, p, 3dlu, p, 3dlu, p"
>>>>>>> 19a8249d
		);
		PanelBuilder builder = new PanelBuilder(layout);
		builder.border(Borders.EMPTY);
		builder.opaque(false);

		CellConstraints cc = new CellConstraints();

		JComponent cmp = builder.addSeparator(Messages.getString(languageLabel), cc.xyw(2, 1, 1));
		cmp = (JComponent) cmp.getComponent(0);
		cmp.setFont(cmp.getFont().deriveFont(Font.BOLD));

		multithreading = new JCheckBox(Messages.getString("MEncoderVideo.35"), configuration.isFfmpegMultithreading());
		multithreading.setContentAreaFilled(false);
		multithreading.addItemListener(new ItemListener() {
			@Override
			public void itemStateChanged(ItemEvent e) {
				configuration.setFfmpegMultithreading(e.getStateChange() == ItemEvent.SELECTED);
			}
		});
		builder.add(GuiUtil.getPreferredSizeComponent(multithreading), cc.xy(2, 3));

		videoRemuxTsMuxer = new JCheckBox(Messages.getString("MEncoderVideo.38"), configuration.isFFmpegMuxWithTsMuxerWhenCompatible());
		videoRemuxTsMuxer.setContentAreaFilled(false);
		videoRemuxTsMuxer.addItemListener(new ItemListener() {
			@Override
			public void itemStateChanged(ItemEvent e) {
				configuration.setFFmpegMuxWithTsMuxerWhenCompatible(e.getStateChange() == ItemEvent.SELECTED);
			}
		});
		builder.add(GuiUtil.getPreferredSizeComponent(videoRemuxTsMuxer), cc.xy(2, 5));

		fc = new JCheckBox(Messages.getString("FFmpeg.3"), configuration.isFFmpegFontConfig());
		fc.setContentAreaFilled(false);
		fc.setToolTipText(Messages.getString("FFmpeg.0"));
		fc.addItemListener(new ItemListener() {
			@Override
			public void itemStateChanged(ItemEvent e) {
				configuration.setFFmpegFontConfig(e.getStateChange() == ItemEvent.SELECTED);
			}
		});
		builder.add(GuiUtil.getPreferredSizeComponent(fc), cc.xy(2, 7));

		deferToMEncoderForSubtitles = new JCheckBox(Messages.getString("FFmpeg.1"), configuration.isFFmpegDeferToMEncoderForProblematicSubtitles());
		deferToMEncoderForSubtitles.setContentAreaFilled(false);
		deferToMEncoderForSubtitles.setToolTipText(Messages.getString("FFmpeg.2"));
		deferToMEncoderForSubtitles.addItemListener(new ItemListener() {
			@Override
			public void itemStateChanged(ItemEvent e) {
				configuration.setFFmpegDeferToMEncoderForProblematicSubtitles(e.getStateChange() == ItemEvent.SELECTED);
			}
		});
		builder.add(GuiUtil.getPreferredSizeComponent(deferToMEncoderForSubtitles), cc.xy(2, 9));

<<<<<<< HEAD
		builder.add(new JLabel(Messages.getString("FFmpeg.4")), cc.xy(2, 11));
		
		String[] keys = configuration.getAvailableGPUAccelerationMethods();

		FFmpegGPUAccelationMethod = new JComboBox<>(keys);
		FFmpegGPUAccelationMethod.setSelectedItem(configuration.getFFmpegGPUAccelerationMethod());
		FFmpegGPUAccelationMethod.setToolTipText(Messages.getString("FFmpeg.5"));
		FFmpegGPUAccelationMethod.addItemListener(new ItemListener() {
			@Override
			public void itemStateChanged(ItemEvent e) {
				if (e.getStateChange() == ItemEvent.SELECTED) {
					configuration.setFFmpegGPUAccelerationMethod((String) e.getItem());
				}
			}
		});
		FFmpegGPUAccelationMethod.setEditable(true);
		builder.add(GuiUtil.getPreferredSizeComponent(FFmpegGPUAccelationMethod), cc.xy(2, 13));

		builder.addLabel(Messages.getString("FFmpeg.6"), cc.xy(2, 15));
		String[] threads = new String[] {"0", "1", "2", "3", "4", "5", "6", "7", "8", "9", "10", "11", "12", "13", "14", "15", "16"};

		FFmpegGPUAccelationThreadNumber = new JComboBox<>(threads);
		FFmpegGPUAccelationThreadNumber.setSelectedItem(configuration.getFFmpegGPUAccelationThreadNumber());
		FFmpegGPUAccelationThreadNumber.setToolTipText(Messages.getString("FFmpeg.7"));

		FFmpegGPUAccelationThreadNumber.addItemListener(new ItemListener() {
			@Override
			public void itemStateChanged(ItemEvent e) {
				configuration.setFFmpegGPUAccelationThreadNumber((String) e.getItem());
			}
		});
		FFmpegGPUAccelationThreadNumber.setEditable(true);
		builder.add(GuiUtil.getPreferredSizeComponent(FFmpegGPUAccelationThreadNumber), cc.xy(2, 17));
=======
		isFFmpegSoX = new JCheckBox(Messages.getString("FFmpeg.Sox"), configuration.isFFmpegSoX());
		isFFmpegSoX.setContentAreaFilled(false);
		isFFmpegSoX.setToolTipText(Messages.getString("FFmpeg.SoxTooltip"));
		isFFmpegSoX.addItemListener(new ItemListener() {
			@Override
			public void itemStateChanged(ItemEvent e) {
				configuration.setFFmpegSoX(e.getStateChange() == ItemEvent.SELECTED);
			}
		});
		builder.add(GuiUtil.getPreferredSizeComponent(isFFmpegSoX), cc.xy(2, 11));
>>>>>>> 19a8249d

		return builder.getPanel();
	}

	/**
	 * A simple arg parser with basic quote comprehension
	 */
	protected static List<String> parseOptions(String str) {
		return str == null ? null : parseOptions(str, new ArrayList<String>());
	}

	protected static List<String> parseOptions(String str, List<String> cmdList) {
		int start, pos = 0, len = str.length();
		while (pos < len) {
			// New arg
			if (str.charAt(pos) == '\"') {
				start = pos + 1;
				// Find next quote. No support for escaped quotes here, and
				// -1 means no matching quote but be lax and accept the fragment anyway
				pos = str.indexOf('"', start);
			} else {
				start = pos;
				// Find next space
				pos = str.indexOf(' ', start);
			}
			if (pos == -1) {
				// We're done
				pos = len;
			}
			// Add the arg, if any
			if (pos - start > 0) {
				cmdList.add(str.substring(start, pos).trim());
			}
			pos++;
			// Advance to next non-space char
			while (pos < len && str.charAt(pos) == ' ') {
				pos++;
			}
		}
		return cmdList;
	}



	/**
	 * Collapse the multiple internal ways of saying "subtitles are disabled" into a single method
	 * which returns true if any of the following are true:
	 *
	 *     1) configuration.isDisableSubtitles()
	 *     2) params.sid == null
	 *     3) avisynth()
	 * @param params
	 * @return
	 */
	public boolean isDisableSubtitles(OutputParams params) {
		return configuration.isDisableSubtitles() || (params.sid == null) || avisynth();
	}

	/**
	 * {@inheritDoc}
	 *
	 * @return
	 */
	@Override
	public boolean isCompatible(DLNAResource resource) {
		if (
			PlayerUtil.isVideo(resource, Format.Identifier.MKV) ||
			PlayerUtil.isVideo(resource, Format.Identifier.MPG) ||
			PlayerUtil.isVideo(resource, Format.Identifier.OGG) ||
			"m3u8".equals(resource.getFormat().getMatchedExtension())
		) {
			return true;
		}

		return false;
	}

	// matches 'Duration: 00:17:17.00' but not 'Duration: N/A'
	static final Matcher reDuration = Pattern.compile("Duration:\\s+([\\d:.]+),").matcher("");

	/**
	 * Set up a filter to parse ffmpeg's stderr output for info
	 * (e.g. duration) if required.
	 */
	public void setOutputParsing(final DLNAResource dlna, ProcessWrapperImpl pw, boolean force) {
		if (configuration.isResumeEnabled() && dlna.getMedia() != null) {
			long duration = force ? 0 : (long) dlna.getMedia().getDurationInSeconds();
			if (duration == 0 || duration == DLNAMediaInfo.TRANS_SIZE) {
				OutputTextLogger ffParser = new OutputTextLogger(null) {
					@Override
					public boolean filter(String line) {
						if (reDuration.reset(line).find()) {
							String d = reDuration.group(1);
							LOGGER.trace("[{}] setting duration: {}", ID, d);
							dlna.getMedia().setDuration(StringUtil.convertStringToTime(d));
							return false; // done, stop filtering
						}
						return true; // keep filtering
					}
				};
				ffParser.setFiltered(true);
				pw.setStderrConsumer(ffParser);
			}
		}
	}
}<|MERGE_RESOLUTION|>--- conflicted
+++ resolved
@@ -1329,14 +1329,10 @@
 	private JCheckBox videoRemuxTsMuxer;
 	private JCheckBox fc;
 	private JCheckBox deferToMEncoderForSubtitles;
-<<<<<<< HEAD
+	private JCheckBox isFFmpegSoX;
 	private JComboBox<String> FFmpegGPUAccelationMethod;
 	private JComboBox<String> FFmpegGPUAccelationThreadNumber;
 
-=======
-	private JCheckBox isFFmpegSoX;
-	
->>>>>>> 19a8249d
 	@Override
 	public JComponent config() {
 		return config("NetworkTab.5");
@@ -1345,11 +1341,7 @@
 	protected JComponent config(String languageLabel) {
 		FormLayout layout = new FormLayout(
 			"left:pref, 0:grow",
-<<<<<<< HEAD
 			"p, 3dlu, p, 3dlu, p, 3dlu, p, 3dlu, p, 3dlu, p, 3dlu, p, 3dlu, p, 3dlu, p"
-=======
-			"p, 3dlu, p, 3dlu, p, 3dlu, p, 3dlu, p, 3dlu, p"
->>>>>>> 19a8249d
 		);
 		PanelBuilder builder = new PanelBuilder(layout);
 		builder.border(Borders.EMPTY);
@@ -1403,41 +1395,6 @@
 		});
 		builder.add(GuiUtil.getPreferredSizeComponent(deferToMEncoderForSubtitles), cc.xy(2, 9));
 
-<<<<<<< HEAD
-		builder.add(new JLabel(Messages.getString("FFmpeg.4")), cc.xy(2, 11));
-		
-		String[] keys = configuration.getAvailableGPUAccelerationMethods();
-
-		FFmpegGPUAccelationMethod = new JComboBox<>(keys);
-		FFmpegGPUAccelationMethod.setSelectedItem(configuration.getFFmpegGPUAccelerationMethod());
-		FFmpegGPUAccelationMethod.setToolTipText(Messages.getString("FFmpeg.5"));
-		FFmpegGPUAccelationMethod.addItemListener(new ItemListener() {
-			@Override
-			public void itemStateChanged(ItemEvent e) {
-				if (e.getStateChange() == ItemEvent.SELECTED) {
-					configuration.setFFmpegGPUAccelerationMethod((String) e.getItem());
-				}
-			}
-		});
-		FFmpegGPUAccelationMethod.setEditable(true);
-		builder.add(GuiUtil.getPreferredSizeComponent(FFmpegGPUAccelationMethod), cc.xy(2, 13));
-
-		builder.addLabel(Messages.getString("FFmpeg.6"), cc.xy(2, 15));
-		String[] threads = new String[] {"0", "1", "2", "3", "4", "5", "6", "7", "8", "9", "10", "11", "12", "13", "14", "15", "16"};
-
-		FFmpegGPUAccelationThreadNumber = new JComboBox<>(threads);
-		FFmpegGPUAccelationThreadNumber.setSelectedItem(configuration.getFFmpegGPUAccelationThreadNumber());
-		FFmpegGPUAccelationThreadNumber.setToolTipText(Messages.getString("FFmpeg.7"));
-
-		FFmpegGPUAccelationThreadNumber.addItemListener(new ItemListener() {
-			@Override
-			public void itemStateChanged(ItemEvent e) {
-				configuration.setFFmpegGPUAccelationThreadNumber((String) e.getItem());
-			}
-		});
-		FFmpegGPUAccelationThreadNumber.setEditable(true);
-		builder.add(GuiUtil.getPreferredSizeComponent(FFmpegGPUAccelationThreadNumber), cc.xy(2, 17));
-=======
 		isFFmpegSoX = new JCheckBox(Messages.getString("FFmpeg.Sox"), configuration.isFFmpegSoX());
 		isFFmpegSoX.setContentAreaFilled(false);
 		isFFmpegSoX.setToolTipText(Messages.getString("FFmpeg.SoxTooltip"));
@@ -1448,7 +1405,40 @@
 			}
 		});
 		builder.add(GuiUtil.getPreferredSizeComponent(isFFmpegSoX), cc.xy(2, 11));
->>>>>>> 19a8249d
+
+		builder.add(new JLabel(Messages.getString("FFmpeg.GPUAccelerationMethod")), cc.xy(2, 11));
+		
+		String[] keys = configuration.getAvailableGPUAccelerationMethods();
+
+		FFmpegGPUAccelationMethod = new JComboBox<>(keys);
+		FFmpegGPUAccelationMethod.setSelectedItem(configuration.getFFmpegGPUAccelerationMethod());
+		FFmpegGPUAccelationMethod.setToolTipText(Messages.getString("FFmpeg.GPUAccelerationMethodTooltip"));
+		FFmpegGPUAccelationMethod.addItemListener(new ItemListener() {
+			@Override
+			public void itemStateChanged(ItemEvent e) {
+				if (e.getStateChange() == ItemEvent.SELECTED) {
+					configuration.setFFmpegGPUAccelerationMethod((String) e.getItem());
+				}
+			}
+		});
+		FFmpegGPUAccelationMethod.setEditable(true);
+		builder.add(GuiUtil.getPreferredSizeComponent(FFmpegGPUAccelationMethod), cc.xy(2, 13));
+
+		builder.addLabel(Messages.getString("FFmpeg.GPUThreadCount"), cc.xy(2, 15));
+		String[] threads = new String[] {"0", "1", "2", "3", "4", "5", "6", "7", "8", "9", "10", "11", "12", "13", "14", "15", "16"};
+
+		FFmpegGPUAccelationThreadNumber = new JComboBox<>(threads);
+		FFmpegGPUAccelationThreadNumber.setSelectedItem(configuration.getFFmpegGPUAccelationThreadNumber());
+		FFmpegGPUAccelationThreadNumber.setToolTipText(Messages.getString("FFmpeg.GPUThreadCountTooltip"));
+
+		FFmpegGPUAccelationThreadNumber.addItemListener(new ItemListener() {
+			@Override
+			public void itemStateChanged(ItemEvent e) {
+				configuration.setFFmpegGPUAccelationThreadNumber((String) e.getItem());
+			}
+		});
+		FFmpegGPUAccelationThreadNumber.setEditable(true);
+		builder.add(GuiUtil.getPreferredSizeComponent(FFmpegGPUAccelationThreadNumber), cc.xy(2, 17));
 
 		return builder.getPanel();
 	}
