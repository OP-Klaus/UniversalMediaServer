--- conflicted
+++ resolved
@@ -295,12 +295,9 @@
 				boolean encodedAudioPassthrough;
 				boolean pcm;
 
-<<<<<<< HEAD
-=======
 				// Disable LPCM transcoding for MP4 container with non-H264 video as workaround for MEncoder's A/V sync bug
 				boolean mp4_with_non_h264 = (media.getContainer().equals("mp4") && !media.isH264());
 
->>>>>>> da14b3d2
 				if (numAudioTracks <= 1) {
 					ffAudioPipe = new PipeIPCProcess[numAudioTracks];
 					ffAudioPipe[0] = new PipeIPCProcess(System.currentTimeMillis() + "ffmpegaudio01", System.currentTimeMillis() + "audioout", false, true);
@@ -555,11 +552,8 @@
 			}
 			pw.println(videoType + ", \"" + ffVideoPipe.getOutputPipe() + "\", " + (fps != null ? ("fps=" + fps + ", ") : "") + (width != -1 ? ("video-width=" + width + ", ") : "") + (height != -1 ? ("video-height=" + height + ", ") : "") + videoparams);
 
-<<<<<<< HEAD
-=======
 			// disable LPCM transcoding for MP4 container with non-H264 video as workaround for mencoder's A/V sync bug
 			boolean mp4_with_non_h264 = (media.getContainer().equals("mp4") && !media.isH264());
->>>>>>> da14b3d2
 			if (ffAudioPipe != null && ffAudioPipe.length == 1) {
 				String timeshift = "";
 				boolean ac3Remux;
