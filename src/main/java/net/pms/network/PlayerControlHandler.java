--- conflicted
+++ resolved
@@ -77,35 +77,6 @@
 		Logical player = uuid != null ? getPlayer(uuid) : null;
 
 		if (player != null) {
-<<<<<<< HEAD
-			if (p[2] == "status") {
-					// limit status updates to one per second
-					UPNPHelper.sleep(1000);
-					log = false;
-			} else if (p[2] == "play") {
-					player.pressPlay(translate(q.get("uri")), q.get("title"));
-			} else if (p[2] == "stop") {
-					player.pressStop();
-			} else if (p[2] == "prev") {
-					player.prev();
-			} else if (p[2] == "next") {
-					player.next();
-			} else if (p[2] == "fwd") {
-					player.forward();
-			} else if (p[2] == "rew") {
-					player.rewind();
-			} else if (p[2] == "mute") {
-					player.mute();
-			} else if (p[2] == "setvolume") {
-					player.setVolume(Integer.valueOf(q.get("vol")));
-			} else if (p[2] == "add") {
-					player.add(-1, translate(q.get("uri")), q.get("title"), null, true);
-			} else if (p[2] == "remove") {
-					player.remove(translate(q.get("uri")));
-			} else if (p[2] == "clear") {
-					player.clear();
-			} else if (p[2] == "seturi") {
-=======
 			if ("status".equals(p[2])) {
 					// limit status updates to one per second
 					UPNPHelper.sleep(1000);
@@ -133,7 +104,6 @@
 			} else if ("clear".equals(p[2])) {
 					player.clear();
 			} else if ("seturi".equals(p[2])) {
->>>>>>> 822e52a2
 					player.setURI(translate(q.get("uri")), q.get("title"));
 			}
 			json.add(getPlayerState(player));
