--- conflicted
+++ resolved
@@ -112,23 +112,10 @@
 
 		public void mark(String uuid, int property, Object value) {
 			for (T i : get(uuid).values()) {
-<<<<<<< HEAD
 				if (property == ACTIVE) {
-						i.active = Boolean.valueOf((String) value);
-						i.alert();
+						i.setActive(Boolean.valueOf((String) value));
 				} else if (property == CONTROLS) {
 						i.controls = Integer.valueOf((String) value);
-=======
-				switch (property) {
-					case ACTIVE:
-						i.setActive((boolean) value);
-						break;
-					case CONTROLS:
-						i.controls = (int) value;
-						break;
-					default:
-						break;
->>>>>>> 7c098500
 				}
 			}
 		}
