/*
 * PS3 Media Server, for streaming any medias to your PS3.
 * Copyright (C) 2008  A.Brochard
 *
 * This program is free software; you can redistribute it and/or
 * modify it under the terms of the GNU General Public License
 * as published by the Free Software Foundation; version 2
 * of the License only.
 *
 * This program is distributed in the hope that it will be useful,
 * but WITHOUT ANY WARRANTY; without even the implied warranty of
 * MERCHANTABILITY or FITNESS FOR A PARTICULAR PURPOSE.  See the
 * GNU General Public License for more details.
 *
 * You should have received a copy of the GNU General Public License
 * along with this program; if not, write to the Free Software
 * Foundation, Inc., 51 Franklin Street, Fifth Floor, Boston, MA  02110-1301, USA.
 */
package net.pms.network;

import java.io.BufferedReader;
import java.io.IOException;
import java.io.InputStreamReader;
import java.io.OutputStream;
import java.net.InetAddress;
import java.net.InetSocketAddress;
import java.net.Socket;
import java.util.ArrayList;
import java.util.StringTokenizer;
import net.pms.PMS;
import net.pms.configuration.RendererConfiguration;
import net.pms.external.StartStopListenerDelegate;
import static net.pms.util.StringUtil.convertStringToTime;
import org.apache.commons.lang3.StringUtils;
import org.slf4j.Logger;
import org.slf4j.LoggerFactory;

public class RequestHandler implements Runnable {
	private static final Logger LOGGER = LoggerFactory.getLogger(RequestHandler.class);
	public final static int SOCKET_BUF_SIZE = 32768;
	private Socket socket;
	private OutputStream output;
	private BufferedReader br;

	// Used to filter out known headers when the renderer is not recognized
	private final static String[] KNOWN_HEADERS = {
		"Accept",
		"Accept-Language",
		"Accept-Encoding",
		"Callback",
		"Connection",
		"Content-Length",
		"Content-Type",
		"Date",
		"Host",
		"Nt",
		"Sid",
		"Timeout",
		"User-Agent"
	};

	public RequestHandler(Socket socket) throws IOException {
		this.socket = socket;
		this.output = socket.getOutputStream();
		this.br = new BufferedReader(new InputStreamReader(socket.getInputStream()));
	}

	@Override
	public void run() {
		Request request = null;
		StartStopListenerDelegate startStopListenerDelegate = new StartStopListenerDelegate(socket.getInetAddress().getHostAddress());

		try {
			int receivedContentLength = -1;
			String userAgentString = null;
			StringBuilder unknownHeaders = new StringBuilder();
			String separator = "";
			RendererConfiguration renderer = null;

			InetSocketAddress remoteAddress = (InetSocketAddress) socket.getRemoteSocketAddress();
			InetAddress ia = remoteAddress.getAddress();

			boolean isSelf = ia.getHostAddress().equals(PMS.get().getServer().getHost());

			// Apply the IP filter
			if (filterIp(ia)) {
				throw new IOException("Access denied for address " + ia + " based on IP filter");
			}

			LOGGER.trace("Opened request handler on socket " + socket);
			PMS.get().getRegistry().disableGoToSleep();

			// The handler makes a couple of attempts to recognize a renderer from its requests.
			// IP address matches from previous requests are preferred, when that fails request
			// header matches are attempted and if those fail as well we're stuck with the
			// default renderer.

			// Attempt 1: try to recognize the renderer by its socket address from previous requests
			renderer = RendererConfiguration.getRendererConfigurationBySocketAddress(ia);
<<<<<<< HEAD
			ArrayList<String> headerLines = new ArrayList<String>();
			RendererConfiguration.SortedHeaderMap sortedHeaders = renderer == null ? new RendererConfiguration.SortedHeaderMap() : null;
=======

			// If the renderer exists but isn't marked as loaded it means it's unrecognized
			// by upnp and we still need to attempt http recognition here.
			boolean unrecognized = renderer == null || (renderer != null && ! renderer.loaded);
			RendererConfiguration.SortedHeaderMap sortedHeaders = unrecognized ? new RendererConfiguration.SortedHeaderMap() : null;
>>>>>>> 51c3275c

			// Gather all the headers
			ArrayList<String> headerLines = new ArrayList<>();
			String line = br.readLine();
			while (line != null && line.length() > 0) {
				headerLines.add(line);
				if (unrecognized) {
					sortedHeaders.put(line);
				}
				line = br.readLine();
			}

			if (unrecognized) {
				// Attempt 2: try to recognize the renderer by matching headers
				renderer = RendererConfiguration.getRendererConfigurationByHeaders(sortedHeaders, ia);
			}

			for (String headerLine : headerLines) {
				LOGGER.trace("Received on socket: " + headerLine);

				// The request object is created inside the while loop.
				if (request != null && request.getMediaRenderer() == null && renderer != null) {
					request.setMediaRenderer(renderer);
				}
				if (headerLine.toUpperCase().startsWith("USER-AGENT")) {
					// FIXME: this would also block an external cling-based client running on the same host
					if (isSelf && headerLine.contains("Cling/")) {
						LOGGER.trace("Ignoring self-originating request from " + ia + ":" + remoteAddress.getPort());
						return;
					}
					userAgentString = headerLine.substring(headerLine.indexOf(':') + 1).trim();
				}

				try {
					StringTokenizer s = new StringTokenizer(headerLine);
					String temp = s.nextToken();
					if (temp.equals("SUBSCRIBE") || temp.equals("GET") || temp.equals("POST") || temp.equals("HEAD")) {
						request = new Request(temp, s.nextToken().substring(1));
						if (s.hasMoreTokens() && s.nextToken().equals("HTTP/1.0")) {
							request.setHttp10(true);
						}
					} else if (request != null && temp.toUpperCase().equals("CALLBACK:")) {
						request.setSoapaction(s.nextToken());
					} else if (request != null && temp.toUpperCase().equals("SOAPACTION:")) {
						request.setSoapaction(s.nextToken());
					} else if (headerLine.toUpperCase().contains("CONTENT-LENGTH:")) {
						receivedContentLength = Integer.parseInt(headerLine.substring(headerLine.toUpperCase().indexOf("CONTENT-LENGTH: ") + 16));
					} else if (headerLine.toUpperCase().contains("RANGE: BYTES=")) {
						String nums = headerLine.substring(headerLine.toUpperCase().indexOf("RANGE: BYTES=") + 13).trim();
						StringTokenizer st = new StringTokenizer(nums, "-");
						if (!nums.startsWith("-")) {
							request.setLowRange(Long.parseLong(st.nextToken()));
						}
						if (!nums.startsWith("-") && !nums.endsWith("-")) {
							request.setHighRange(Long.parseLong(st.nextToken()));
						} else {
							request.setHighRange(-1);
						}
					} else if (headerLine.toLowerCase().contains("transfermode.dlna.org:")) {
						request.setTransferMode(headerLine.substring(headerLine.toLowerCase().indexOf("transfermode.dlna.org:") + 22).trim());
					} else if (headerLine.toLowerCase().contains("getcontentfeatures.dlna.org:")) {
						request.setContentFeatures(headerLine.substring(headerLine.toLowerCase().indexOf("getcontentfeatures.dlna.org:") + 28).trim());
					} else if (headerLine.toUpperCase().contains("TIMESEEKRANGE.DLNA.ORG: NPT=")) { // firmware 2.50+
						String timeseek = headerLine.substring(headerLine.toUpperCase().indexOf("TIMESEEKRANGE.DLNA.ORG: NPT=") + 28);
						if (timeseek.endsWith("-")) {
							timeseek = timeseek.substring(0, timeseek.length() - 1);
						} else if (timeseek.indexOf('-') > -1) {
							timeseek = timeseek.substring(0, timeseek.indexOf('-'));
						}
						request.setTimeseek(convertStringToTime(timeseek));
					} else if (headerLine.toUpperCase().contains("TIMESEEKRANGE.DLNA.ORG : NPT=")) { // firmware 2.40
						String timeseek = headerLine.substring(headerLine.toUpperCase().indexOf("TIMESEEKRANGE.DLNA.ORG : NPT=") + 29);
						if (timeseek.endsWith("-")) {
							timeseek = timeseek.substring(0, timeseek.length() - 1);
						} else if (timeseek.indexOf('-') > -1) {
							timeseek = timeseek.substring(0, timeseek.indexOf('-'));
						}
						request.setTimeseek(convertStringToTime(timeseek));
					} else {
						/*
						 * If we made it to here, none of the previous header checks matched.
						 * Unknown headers make interesting logging info when we cannot recognize
						 * the media renderer, so keep track of the truly unknown ones.
						 */
						boolean isKnown = false;

						// Try to match possible known headers.
						String lowerCaseHeaderLine = headerLine.toLowerCase();
						for (String knownHeaderString : KNOWN_HEADERS) {
							if (lowerCaseHeaderLine.startsWith(knownHeaderString.toLowerCase())) {
								isKnown = true;
								break;
							}
						}

						// It may be unusual but already known
						if (renderer != null) {
							String additionalHeader = renderer.getUserAgentAdditionalHttpHeader();
							if (StringUtils.isNotBlank(additionalHeader) && lowerCaseHeaderLine.startsWith(additionalHeader)) {
								isKnown = true;
							}
						}

						if (!isKnown) {
							// Truly unknown header, therefore interesting. Save for later use.
							unknownHeaders.append(separator).append(headerLine);
							separator = ", ";
						}
					}
				} catch (IllegalArgumentException e) {
					LOGGER.error("Error in parsing HTTP headers", e);
				}
			}

			if (request != null) {
				// Still no media renderer recognized?
				if (request.getMediaRenderer() == null) {
					// Attempt 3: Not really an attempt; all other attempts to recognize
					// the renderer have failed. The only option left is to assume the
					// default renderer.
					request.setMediaRenderer(RendererConfiguration.resolve(ia, null));
					if (request.getMediaRenderer() != null) {
						LOGGER.trace("Using default media renderer: " + request.getMediaRenderer().getRendererName());

						if (userAgentString != null && !userAgentString.equals("FDSSDP")) {
							// We have found an unknown renderer
							LOGGER.info("Media renderer was not recognized. Possible identifying HTTP headers: User-Agent: " + userAgentString +
									("".equals(unknownHeaders.toString()) ? "" : ", " + unknownHeaders.toString()));
						}
					} else {
						// If RendererConfiguration.resolve() didn't return the default renderer
						// it means we know via upnp that it's not really a renderer.
						return;
					}
				} else {
					if (userAgentString != null) {
						LOGGER.debug("HTTP User-Agent: " + userAgentString);
					}
					LOGGER.trace("Recognized media renderer: " + request.getMediaRenderer().getRendererName());
				}
			}

			if (receivedContentLength > 0) {
				char buf[] = new char[receivedContentLength];
				br.read(buf);
				if (request != null) {
					request.setTextContent(new String(buf));
				}
			}

			if (request != null) {
				LOGGER.trace("HTTP: " + request.getArgument() + " / " + request.getLowRange() + "-" + request.getHighRange());
			}

			if (request != null) {
				request.answer(output, startStopListenerDelegate);
			}

			if (request != null && request.getInputStream() != null) {
				request.getInputStream().close();
			}
		} catch (IOException e) {
			LOGGER.trace("Unexpected IO error: " + e.getClass().getName() + ": " + e.getMessage());
			if (request != null && request.getInputStream() != null) {
				try {
					LOGGER.trace("Closing input stream: " + request.getInputStream());
					request.getInputStream().close();
				} catch (IOException e1) {
					LOGGER.error("Error closing input stream", e1);
				}
			}
		} finally {
			try {
				PMS.get().getRegistry().reenableGoToSleep();
				output.close();
				br.close();
				socket.close();
			} catch (IOException e) {
				LOGGER.error("Error closing connection: ", e);
			}

			startStopListenerDelegate.stop();
			LOGGER.trace("Close connection");
		}
	}

	/**
	 * Applies the IP filter to the specified internet address. Returns true
	 * if the address is not allowed and therefore should be filtered out,
	 * false otherwise.
	 *
	 * @param inetAddress The internet address to verify.
	 * @return True when not allowed, false otherwise.
	 */
	private boolean filterIp(InetAddress inetAddress) {
		return !PMS.getConfiguration().getIpFiltering().allowed(inetAddress);
	}
}<|MERGE_RESOLUTION|>--- conflicted
+++ resolved
@@ -97,19 +97,14 @@
 
 			// Attempt 1: try to recognize the renderer by its socket address from previous requests
 			renderer = RendererConfiguration.getRendererConfigurationBySocketAddress(ia);
-<<<<<<< HEAD
-			ArrayList<String> headerLines = new ArrayList<String>();
-			RendererConfiguration.SortedHeaderMap sortedHeaders = renderer == null ? new RendererConfiguration.SortedHeaderMap() : null;
-=======
 
 			// If the renderer exists but isn't marked as loaded it means it's unrecognized
 			// by upnp and we still need to attempt http recognition here.
 			boolean unrecognized = renderer == null || (renderer != null && ! renderer.loaded);
 			RendererConfiguration.SortedHeaderMap sortedHeaders = unrecognized ? new RendererConfiguration.SortedHeaderMap() : null;
->>>>>>> 51c3275c
 
 			// Gather all the headers
-			ArrayList<String> headerLines = new ArrayList<>();
+			ArrayList<String> headerLines = new ArrayList<String>();
 			String line = br.readLine();
 			while (line != null && line.length() > 0) {
 				headerLines.add(line);
