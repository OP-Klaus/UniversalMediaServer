/*
 * PS3 Media Server, for streaming any medias to your PS3.
 * Copyright (C) 2008  A.Brochard
 *
 * This program is free software; you can redistribute it and/or
 * modify it under the terms of the GNU General Public License
 * as published by the Free Software Foundation; version 2
 * of the License only.
 *
 * This program is distributed in the hope that it will be useful,
 * but WITHOUT ANY WARRANTY; without even the implied warranty of
 * MERCHANTABILITY or FITNESS FOR A PARTICULAR PURPOSE.  See the
 * GNU General Public License for more details.
 *
 * You should have received a copy of the GNU General Public License
 * along with this program; if not, write to the Free Software
 * Foundation, Inc., 51 Franklin Street, Fifth Floor, Boston, MA
 * 02110-1301, USA.
 */
package net.pms.network;

import java.awt.event.ActionEvent;
import java.io.IOException;
import java.io.UnsupportedEncodingException;
import java.net.*;
import java.nio.charset.StandardCharsets;
import java.text.SimpleDateFormat;
import java.util.*;
import net.pms.PMS;
import net.pms.configuration.DeviceConfiguration;
import net.pms.configuration.PmsConfiguration;
import net.pms.configuration.RendererConfiguration;
import net.pms.dlna.DLNAResource;
import static net.pms.dlna.DLNAResource.Temp;
import net.pms.util.BasicPlayer;
import net.pms.util.StringUtil;
import org.apache.commons.lang3.StringEscapeUtils;
import org.apache.commons.lang3.StringUtils;
import org.fourthline.cling.model.meta.Device;
import org.slf4j.Logger;
import org.slf4j.LoggerFactory;

/**
 * Helper class to handle the UPnP traffic that makes UMS discoverable by
 * other clients.
 * See http://upnp.org/specs/arch/UPnP-arch-DeviceArchitecture-v1.0.pdf
 * and http://upnp.org/specs/arch/UPnP-arch-DeviceArchitecture-v1.1-AnnexA.pdf
 * for the specifications.
 */
public class UPNPHelper extends UPNPControl {
	// Logger instance to write messages to the logs.
	private static final Logger LOGGER = LoggerFactory.getLogger(UPNPHelper.class);

	// Carriage return and line feed.
	private static final String CRLF = "\r\n";

	// The Constant ALIVE.
	private static final String ALIVE = "ssdp:alive";

	/**
	 * IPv4 Multicast channel reserved for SSDP by Internet Assigned Numbers Authority (IANA).
	 * MUST be 239.255.255.250.
	 */
	private static final String IPV4_UPNP_HOST = "239.255.255.250";

	/**
	 * Multicast channel reserved for SSDP by Internet Assigned Numbers Authority (IANA).
	 * MUST be 1900.
	 */
	private static final int UPNP_PORT = 1900;

	// The Constant BYEBYE.
	private static final String BYEBYE = "ssdp:byebye";

	private static final String[] NT_LIST = {
		"upnp:rootdevice",
		"urn:schemas-upnp-org:device:MediaServer:1",
		"urn:schemas-upnp-org:service:ContentDirectory:1",
		"urn:schemas-upnp-org:service:ConnectionManager:1",
		PMS.get().usn(),
		"urn:microsoft.com:service:X_MS_MediaReceiverRegistrar:1"
	};

<<<<<<< HEAD
=======
	private static final String[] ST_LIST = {
		"urn:schemas-upnp-org:device:MediaRenderer:1",
		"urn:schemas-upnp-org:device:Basic:1"
	};

>>>>>>> 260fce3b
	// The listener.
	private static Thread listenerThread;

	// The alive thread.
	private static Thread aliveThread;

	private static final PmsConfiguration configuration = PMS.getConfiguration();

	private static final UPNPHelper instance = new UPNPHelper();
	private static PlayerControlHandler httpControlHandler;

	/**
	 * This utility class is not meant to be instantiated.
	 */
	private UPNPHelper() {
		rendererMap = new DeviceMap<>(DeviceConfiguration.class);
	}

	public static UPNPHelper getInstance() {
		return instance;
	}

	@Override
	public void init() {
		if (configuration.isUpnpEnabled()) {
			super.init();
		}
		getHttpControlHandler();
	}

	public static PlayerControlHandler getHttpControlHandler() {
		if (
			httpControlHandler == null &&
			PMS.get().getWebServer() != null &&
			!"false".equals(configuration.getBumpAddress().toLowerCase())
		) {
			httpControlHandler = new PlayerControlHandler(PMS.get().getWebInterface());
			LOGGER.debug("Attached http player control handler to web server");
		}
		return httpControlHandler;
	}

	private static String lastSearch = null;

	/**
	 * Send UPnP discovery search message to discover devices of interest on
	 * the network.
	 *
	 * @param host The multicast channel
	 * @param port The multicast port
	 * @param st The search target string
	 * @throws IOException Signals that an I/O exception has occurred.
	 */
	private static void sendDiscover(String host, int port, String st) throws IOException {
		String usn = PMS.get().usn();
		String serverHost = PMS.get().getServer().getHost();
		int serverPort = PMS.get().getServer().getPort();
		SimpleDateFormat sdf = new SimpleDateFormat("EEE, dd MMM yyyy HH:mm:ss", Locale.US);

		sdf.setTimeZone(TimeZone.getTimeZone("GMT"));

		if (st.equals(usn)) {
			usn = "";
		} else {
			usn += "::";
		}

		StringBuilder discovery = new StringBuilder();

		discovery.append("HTTP/1.1 200 OK").append(CRLF);
		discovery.append("CACHE-CONTROL: max-age=1800").append(CRLF);
		discovery.append("DATE: ").append(sdf.format(new Date(System.currentTimeMillis()))).append(" GMT").append(CRLF);
		discovery.append("LOCATION: http://").append(serverHost).append(':').append(serverPort).append("/description/fetch").append(CRLF);
		discovery.append("SERVER: ").append(PMS.get().getServerName()).append(CRLF);
		discovery.append("ST: ").append(st).append(CRLF);
		discovery.append("EXT: ").append(CRLF);
		discovery.append("USN: ").append(usn).append(st).append(CRLF);
		discovery.append("Content-Length: 0").append(CRLF).append(CRLF);

		discovery.append("M-SEARCH * HTTP/1.1").append(CRLF);
		discovery.append("ST: ").append(st).append(CRLF);
		discovery.append("MX: 3").append(CRLF);
		discovery.append("MAN: \"ssdp:discover\"").append(CRLF);
		discovery.append("Content-Length: 0").append(CRLF).append(CRLF);

		String msg = discovery.toString();

		if (LOGGER.isTraceEnabled()) {
			if (st.equals(lastSearch)) {
				LOGGER.trace("Resending last discovery [" + host + ":" + port + "]");
			} else {
				LOGGER.trace("Sending discovery [" + host + ":" + port + "]: " + StringUtils.replace(msg, CRLF, "<CRLF>"));
			}
		}

		sendReply(host, port, msg);

		for (String ST: ST_LIST) {
			discovery = new StringBuilder();
			discovery.append("M-SEARCH * HTTP/1.1").append(CRLF);
			discovery.append("ST: ").append(ST).append(CRLF);
			discovery.append("HOST: ").append(IPV4_UPNP_HOST).append(':').append(UPNP_PORT).append(CRLF);
			discovery.append("MX: 3").append(CRLF);
			discovery.append("MAN: \"ssdp:discover\"").append(CRLF).append(CRLF);
			msg = discovery.toString();
			sendReply(host, port, msg);
		}

		lastSearch = st;
	}

	/**
	 * Send reply.
	 *
	 * @param host the host
	 * @param port the port
	 * @param msg the msg
	 * @throws IOException Signals that an I/O exception has occurred.
	 */
	private static void sendReply(String host, int port, String msg) {
		try (DatagramSocket datagramSocket = new DatagramSocket()) {
			InetAddress inetAddr = InetAddress.getByName(host);
			DatagramPacket dgmPacket = new DatagramPacket(msg.getBytes(), msg.length(), inetAddr, port);
			datagramSocket.send(dgmPacket);
		} catch (Exception e) {
			LOGGER.info(e.getMessage());
			LOGGER.debug("Error sending reply", e);
		}
	}

	/**
	 * Send alive.
	 */
	public static void sendAlive() {
		LOGGER.debug("Sending ALIVE...");
		MulticastSocket multicastSocket = null;

		try {
			multicastSocket = getNewMulticastSocket();
			InetAddress upnpAddress = getUPNPAddress();
			multicastSocket.joinGroup(upnpAddress);

			for (String NT: NT_LIST) {
				sendMessage(multicastSocket, NT, ALIVE);
			}
		} catch (IOException e) {
			LOGGER.debug("Error sending ALIVE message", e);
		} finally {
			if (multicastSocket != null) {
				// Clean up the multicast socket nicely
				try {
					InetAddress upnpAddress = getUPNPAddress();
					multicastSocket.leaveGroup(upnpAddress);
				} catch (IOException e) {
				}

				multicastSocket.disconnect();
				multicastSocket.close();
			}
		}
	}

	static boolean multicastLog = true;

	/**
	 * Gets the new multicast socket.
	 *
	 * @return the new multicast socket
	 * @throws IOException Signals that an I/O exception has occurred.
	 */
	private static MulticastSocket getNewMulticastSocket() throws IOException {
		NetworkInterface networkInterface = NetworkConfiguration.getInstance().getNetworkInterfaceByServerName();

		if (networkInterface == null) {
			try {
				networkInterface = PMS.get().getServer().getNetworkInterface();
			} catch (NullPointerException e) {
				LOGGER.debug("Couldn't get server network interface. Trying again in 5 seconds.");

				try {
					Thread.sleep(5000);
				} catch (InterruptedException e2) { }

				try {
					networkInterface = PMS.get().getServer().getNetworkInterface();
				} catch (NullPointerException e3) {
					LOGGER.debug("Couldn't get server network interface.");
				}
			}
		}

		if (networkInterface == null) {
			throw new IOException("No usable network interface found for UPnP multicast");
		}

		List<InetAddress> usableAddresses = new ArrayList<>();
		List<InetAddress> networkInterfaceAddresses = Collections.list(networkInterface.getInetAddresses());

		for (InetAddress inetAddress : networkInterfaceAddresses) {
			if (inetAddress != null && inetAddress instanceof Inet4Address && !inetAddress.isLoopbackAddress()) {
				usableAddresses.add(inetAddress);
			}
		}

		if (usableAddresses.isEmpty()) {
			throw new IOException("No usable addresses found for UPnP multicast");
		}

		InetSocketAddress localAddress = new InetSocketAddress(usableAddresses.get(0), 0);
		MulticastSocket ssdpSocket = new MulticastSocket(localAddress);
		ssdpSocket.setReuseAddress(true);
		ssdpSocket.setTimeToLive(32);

		if (multicastLog) {
			LOGGER.trace("Sending message from multicast socket on network interface: " + ssdpSocket.getNetworkInterface());
			LOGGER.trace("Multicast socket is on interface: " + ssdpSocket.getInterface());
			LOGGER.trace("Socket Timeout: " + ssdpSocket.getSoTimeout());
			LOGGER.trace("Socket TTL: " + ssdpSocket.getTimeToLive());
			multicastLog = false;
		}
		return ssdpSocket;
	}

	/**
	 * Send the UPnP BYEBYE message.
	 */
	public static void sendByeBye() {
		LOGGER.debug("Sending BYEBYE...");

		MulticastSocket multicastSocket = null;

		try {
			multicastSocket = getNewMulticastSocket();
			InetAddress upnpAddress = getUPNPAddress();
			multicastSocket.joinGroup(upnpAddress);

			for (String NT: NT_LIST) {
<<<<<<< HEAD
				sendMessage(multicastSocket, NT, BYEBYE);
=======
				sendMessage(multicastSocket, NT, BYEBYE, true);
>>>>>>> 260fce3b
			}
		} catch (IOException e) {
			LOGGER.debug("Error sending BYEBYE message", e);
		} finally {
			if (multicastSocket != null) {
				// Clean up the multicast socket nicely
				try {
					InetAddress upnpAddress = getUPNPAddress();
					multicastSocket.leaveGroup(upnpAddress);
				} catch (IOException e) {
				}

				multicastSocket.disconnect();
				multicastSocket.close();
			}
		}
	}

	/**
	 * Utility method to call {@link Thread#sleep(long)} without having to
	 * catch the InterruptedException.
	 *
	 * @param delay the delay
	 */
	public static void sleep(int delay) {
		try {
			Thread.sleep(delay);
		} catch (InterruptedException e) { }
	}

	/**
	 * Send the provided message to the socket three times.
	 *
	 * @see #sendMessage(java.net.DatagramSocket, java.lang.String, java.lang.String, boolean)
	 * @param socket the socket
	 * @param nt the nt
	 * @param message the message
	 * @throws IOException
	 */
	private static void sendMessage(DatagramSocket socket, String nt, String message) throws IOException {
		sendMessage(socket, nt, message, false);
	}

	/**
	 * Send the provided message to the socket.
	 *
	 * @param socket the socket
	 * @param nt the nt
	 * @param message the message
	 * @param sendOnce send the message only once
	 * @throws IOException Signals that an I/O exception has occurred.
	 */
	private static void sendMessage(DatagramSocket socket, String nt, String message, boolean sendOnce) throws IOException {
		String msg = buildMsg(nt, message);
		Random rand = new Random();

		// LOGGER.trace( "Sending this SSDP packet: " + CRLF + StringUtils.replace(msg, CRLF, "<CRLF>")));

		InetAddress upnpAddress = getUPNPAddress();
		DatagramPacket ssdpPacket = new DatagramPacket(msg.getBytes(), msg.length(), upnpAddress, UPNP_PORT);

		/**
		 * Requirement [7.2.4.1]: UPnP endpoints (devices and control points) should
		 * wait a random amount of time, between 0 and 100 milliseconds after acquiring
		 * a new IP address, before sending advertisements or initiating searches on a
		 * new IP interface.
		 */
		sleep(rand.nextInt(101));
		socket.send(ssdpPacket);

		// Send the message three times as recommended by the standard
<<<<<<< HEAD
		sleep(100);
		socket.send(ssdpPacket);
		sleep(100);
		socket.send(ssdpPacket);
=======
		if (!sendOnce) {
			sleep(100);
			socket.send(ssdpPacket);
			sleep(100);
			socket.send(ssdpPacket);
		}
>>>>>>> 260fce3b
	}

	private static int ALIVE_delay = 10000;

	/**
	 * Starts up two threads: one to broadcast UPnP ALIVE messages and another
	 * to listen for responses.
	 *
	 * @throws IOException Signals that an I/O exception has occurred.
	 */
	public static void listen() throws IOException {
		Runnable rAlive = new Runnable() {
			@Override
			public void run() {
				while (true) {
					sleep(ALIVE_delay);
					sendAlive();

					// If getAliveDelay is 0, there is no custom alive delay
					if (configuration.getAliveDelay() == 0) {
						if (PMS.get().getFoundRenderers().size() > 0) {
							ALIVE_delay = 30000;
						} else {
							ALIVE_delay = 10000;
						}
					} else {
						ALIVE_delay = configuration.getAliveDelay();
					}
				}
			}
		};

		aliveThread = new Thread(rAlive, "UPNP-AliveMessageSender");
		aliveThread.start();

		Runnable r = new Runnable() {
			@Override
			public void run() {
				boolean bindErrorReported = false;

				while (true) {
					MulticastSocket multicastSocket = null;

					try {
						// Use configurable source port as per http://code.google.com/p/ps3mediaserver/issues/detail?id=1166
						multicastSocket = new MulticastSocket(configuration.getUpnpPort());

						if (bindErrorReported) {
							LOGGER.warn("Finally, acquiring port " + configuration.getUpnpPort() + " was successful!");
						}

						NetworkInterface ni = NetworkConfiguration.getInstance().getNetworkInterfaceByServerName();

						try {
							/**
							 * Setting the network interface will throw a SocketException on Mac OS X
							 * with Java 1.6.0_45 or higher, but if we don't do it some Windows
							 * configurations will not listen at all.
							 */
							if (ni != null) {
								multicastSocket.setNetworkInterface(ni);
								LOGGER.trace("Setting multicast network interface: {}", ni);
							} else if (PMS.get().getServer().getNetworkInterface() != null) {
								multicastSocket.setNetworkInterface(PMS.get().getServer().getNetworkInterface());
								LOGGER.trace("Setting multicast network interface: {}", PMS.get().getServer().getNetworkInterface());
							}
						} catch (SocketException e) {
							// Not setting the network interface will work just fine on Mac OS X.
						}

						multicastSocket.setTimeToLive(4);
						multicastSocket.setReuseAddress(true);
						InetAddress upnpAddress = getUPNPAddress();
						multicastSocket.joinGroup(upnpAddress);

						final int M_SEARCH = 1;
						final int NOTIFY = 2;
						InetAddress lastAddress = null;
						int lastPacketType = 0;

						while (true) {
							byte[] buf = new byte[1024];
							DatagramPacket receivePacket = new DatagramPacket(buf, buf.length);
							multicastSocket.receive(receivePacket);

							String s = new String(receivePacket.getData(), 0, receivePacket.getLength(), StandardCharsets.UTF_8);

							InetAddress address = receivePacket.getAddress();
							int packetType = s.startsWith("M-SEARCH") ? M_SEARCH : s.startsWith("NOTIFY") ? NOTIFY : 0;

							boolean redundant = address.equals(lastAddress) && packetType == lastPacketType;

							if (packetType == M_SEARCH) {
								if (configuration.getIpFiltering().allowed(address)) {
									String remoteAddr = address.getHostAddress();
									int remotePort = receivePacket.getPort();
									if (!redundant && LOGGER.isTraceEnabled()) {
										LOGGER.trace("Received a M-SEARCH from [" + remoteAddr + ":" + remotePort + "]: " + s);
									}

									if (StringUtils.indexOf(s, "urn:schemas-upnp-org:service:ContentDirectory:1") > 0) {
										sendDiscover(remoteAddr, remotePort, "urn:schemas-upnp-org:service:ContentDirectory:1");
									}

									if (StringUtils.indexOf(s, "upnp:rootdevice") > 0) {
										sendDiscover(remoteAddr, remotePort, "upnp:rootdevice");
									}

									if (
										StringUtils.indexOf(s, "urn:schemas-upnp-org:device:MediaServer:1") > 0 ||
										StringUtils.indexOf(s, "ssdp:all") > 0
									) {
										sendDiscover(remoteAddr, remotePort, "urn:schemas-upnp-org:device:MediaServer:1");
									}

									if (StringUtils.indexOf(s, PMS.get().usn()) > 0) {
										sendDiscover(remoteAddr, remotePort, PMS.get().usn());
									}
								}
							// Don't log redundant notify messages
							} else if (packetType == NOTIFY && !redundant && LOGGER.isTraceEnabled()) {
								LOGGER.trace("Received a NOTIFY from [{}:{}]", address.getHostAddress(), receivePacket.getPort());
							}
							lastAddress = address;
							lastPacketType = packetType;
						}
					} catch (BindException e) {
						if (!bindErrorReported) {
							LOGGER.error("Unable to bind to " + configuration.getUpnpPort()
							+ ", which means that UMS will not automatically appear on your renderer! "
							+ "This usually means that another program occupies the port. Please "
							+ "stop the other program and free up the port. "
							+ "UMS will keep trying to bind to it...[" + e.getMessage() + "]");
						}

						bindErrorReported = true;
						sleep(5000);
					} catch (IOException e) {
						LOGGER.error("UPnP network exception: ", e.getMessage());
						LOGGER.trace("", e);
						sleep(1000);
					} finally {
						if (multicastSocket != null) {
							// Clean up the multicast socket nicely
							try {
								InetAddress upnpAddress = getUPNPAddress();
								multicastSocket.leaveGroup(upnpAddress);
							} catch (IOException e) {
								LOGGER.trace("Final UPnP network exception: ", e.getMessage());
								LOGGER.trace("", e);
							}

							multicastSocket.disconnect();
							multicastSocket.close();
						}
					}
				}
			}
		};

		listenerThread = new Thread(r, "UPNPHelper");
		listenerThread.start();
	}

	/**
	 * Shut down the threads that send ALIVE messages and listen to responses.
	 */
	public static void shutDownListener() {
		instance.shutdown();
		if (listenerThread != null) {
			listenerThread.interrupt();
		}
		if (aliveThread != null) {
			aliveThread.interrupt();
		}
	}

	/**
	 * Builds a UPnP message string based on a message.
	 *
	 * @param nt the nt
	 * @param message the message
	 * @return the string
	 */
	private static String buildMsg(String nt, String message) {
		StringBuilder sb = new StringBuilder();

		sb.append("NOTIFY * HTTP/1.1").append(CRLF);
		sb.append("HOST: ").append(IPV4_UPNP_HOST).append(':').append(UPNP_PORT).append(CRLF);
		sb.append("NT: ").append(nt).append(CRLF);
		sb.append("NTS: ").append(message).append(CRLF);

		if (message.equals(ALIVE)) {
			sb.append("LOCATION: http://").append(PMS.get().getServer().getHost()).append(':').append(PMS.get().getServer().getPort()).append("/description/fetch").append(CRLF);
		}

		sb.append("USN: ").append(PMS.get().usn());

		if (!nt.equals(PMS.get().usn())) {
			sb.append("::").append(nt);
		}

		sb.append(CRLF);

		if (message.equals(ALIVE)) {
			sb.append("CACHE-CONTROL: max-age=1800").append(CRLF);
			sb.append("SERVER: ").append(PMS.get().getServerName()).append(CRLF);
		}

		// Sony devices like PS3 and PS4 need this extra linebreak
		sb.append(CRLF);
		return sb.toString();
	}

	/**
	 * Gets the UPnP address.
	 *
	 * @return the UPnP address
	 * @throws IOException Signals that an I/O exception has occurred.
	 */
	private static InetAddress getUPNPAddress() throws IOException {
		return InetAddress.getByName(IPV4_UPNP_HOST);
	}

	public void addRenderer(DeviceConfiguration d) {
		if (d.uuid != null) {
			rendererMap.put(d.uuid, "0", d);
		}
	}

	public void removeRenderer(RendererConfiguration d) {
		if (d.uuid != null) {
			rendererMap.remove(d.uuid);
		}
	}

	public static boolean activate(String uuid) {
		if (! rendererMap.containsKey(uuid)) {
			LOGGER.debug("Activating upnp service for {}", uuid);
			return getInstance().addRenderer(uuid);
		}
		return true;
	}

	@Override
	protected boolean isBlocked(String uuid) {
		int mode = DeviceConfiguration.getDeviceUpnpMode(uuid, true);
		if (mode != RendererConfiguration.ALLOW) {
			LOGGER.debug("Upnp service is {} for {}", RendererConfiguration.getUpnpModeString(mode), uuid);
			return true;
		}
		return false;
	}

	@Override
	protected Renderer rendererFound(Device d, String uuid) {
		// Create or retrieve an instance
		try {
			InetAddress socket = InetAddress.getByName(getURL(d).getHost());
			DeviceConfiguration r = (DeviceConfiguration) RendererConfiguration.getRendererConfigurationBySocketAddress(socket);
			RendererConfiguration ref = configuration.isRendererForceDefault() ?
				null : RendererConfiguration.getRendererConfigurationByUPNPDetails(getDeviceDetailsString(d));

			if (r != null && ! r.isUpnpAllowed()) {
				LOGGER.debug("Upnp service is {} for \"{}\"", r.getUpnpModeString(), r);
				return null;
			} else if (r == null && ref != null && ! ref.isUpnpAllowed()) {
				LOGGER.debug("Upnp service is {} for {} devices", ref.getUpnpModeString(), ref);
				return null;
			}

			// FIXME: when UpnpDetailsSearch is missing from the conf a upnp-advertising
			// renderer could register twice if the http server sees it first

			boolean distinct = r != null && StringUtils.isNotBlank(r.getUUID()) && ! uuid.equals(r.getUUID());

			if (! distinct && r != null && (r.matchUPNPDetails(getDeviceDetailsString(d)) || ! r.loaded)) {
				// Already seen by the http server
				if (
					ref != null &&
					!ref.getUpnpDetailsString().equals(r.getUpnpDetailsString()) &&
					ref.getLoadingPriority() >= r.getLoadingPriority()
				) {
					// The upnp-matched reference conf is different from the previous
					// http-matched conf and has equal or higher priority, so update.
					LOGGER.debug("Switching to preferred renderer: " + ref);
					r.inherit(ref);
				}

				// Update if we have a custom configuration for this uuid
				r.setUUID(uuid);

				// Make sure it's mapped
				rendererMap.put(uuid, "0", r);
				r.details = getDeviceDetails(d);
				// Update gui
				PMS.get().updateRenderer(r);
				LOGGER.debug("Found upnp service for \"{}\" with dlna details: {}", r, r.details);
			} else {
				// It's brand new
				r = (DeviceConfiguration) rendererMap.get(uuid, "0");
				if (ref != null) {
					r.inherit(ref);
				} else {
					// It's unrecognized: temporarily assign the default renderer but mark it as unloaded
					// so actual recognition can happen later once the http server receives a request.
					// This is to allow initiation of upnp playback before http recognition has occurred.
					r.inherit(r.getDefaultConf());
					r.loaded = false;
					LOGGER.debug("Marking upnp renderer \"{}\" at {} as unrecognized", r, socket);
				}
				if (r.associateIP(socket)) {
					r.details = getDeviceDetails(d);
					PMS.get().setRendererFound(r);
					LOGGER.debug("New renderer found: \"{}\" with dlna details: {}", r, r.details);
				}
			}
			return r;
		} catch (Exception e) {
			LOGGER.debug("Error initializing device " + getFriendlyName(d) + ": " + e);
			e.printStackTrace();
		}
		return null;
	}

	public static InetAddress getAddress(String uuid) {
		try {
			return InetAddress.getByName(getURL(getDevice(uuid)).getHost());
		} catch (Exception e) {
		}
		return null;
	}

	public static boolean hasRenderer(int type) {
		for (Map<String, Renderer> item : (Collection<Map<String, Renderer>>) rendererMap.values()) {
			Renderer r = item.get("0");
			if ((r.controls & type) != 0) {
				return true;
			}
		}
		return false;
	}

	public static List<RendererConfiguration> getRenderers(int type) {
		ArrayList<RendererConfiguration> renderers = new ArrayList<>();
		for (Map<String, Renderer> item : (Collection<Map<String, Renderer>>) rendererMap.values()) {
			Renderer r = item.get("0");
			if (r.active && (r.controls & type) != 0) {
				renderers.add((RendererConfiguration) r);
			}
		}
		return renderers;
	}

	@Override
	protected void rendererReady(String uuid) {
		RendererConfiguration r = RendererConfiguration.getRendererConfigurationByUUID(uuid);
		if(r != null) {
			r.getPlayer();
		}
	}

	public static void play(String uri, String name, DeviceConfiguration r) {
		DLNAResource d = DLNAResource.getValidResource(uri, name, r);
		if (d != null) {
			play(d, r);
		}
	}

	public static void play(DLNAResource d, DeviceConfiguration r) {
		DLNAResource d1 = d.getParent() == null ? Temp.add(d) : d;
		if (d1 != null) {
			Device dev = getDevice(r.getUUID());
			String id = r.getInstanceID();
			setAVTransportURI(dev, id, d1.getURL(""), r.isPushMetadata() ? d1.getDidlString(r) : null);
			play(dev, id);
		}
	}

	// A logical player to manage upnp playback
	public static class Player extends BasicPlayer.Logical {
		protected Device dev;
		protected String uuid;
		protected String instanceID;
		protected Map<String, String> data;
		protected String lasturi;
		private boolean ignoreUpnpDuration;

		public Player(DeviceConfiguration renderer) {
			super(renderer);
			uuid = renderer.getUUID();
			instanceID = renderer.getInstanceID();
			dev = getDevice(uuid);
			data = rendererMap.get(uuid, instanceID).connect(this);
			lasturi = null;
			ignoreUpnpDuration = false;
			LOGGER.debug("Created upnp player for " + renderer.getRendererName());
			refresh();
		}

		@Override
		public void setURI(String uri, String metadata) {
			Playlist.Item item = resolveURI(uri, metadata);
			if (item != null) {
				if (item.name != null) {
					state.name = item.name;
				}
				UPNPControl.setAVTransportURI(dev, instanceID, item.uri, renderer.isPushMetadata() ? item.metadata : null);
			}
		}

		@Override
		public void play() {
			UPNPControl.play(dev, instanceID);
		}

		@Override
		public void pause() {
			UPNPControl.pause(dev, instanceID);
		}

		@Override
		public void stop() {
			UPNPControl.stop(dev, instanceID);
		}

		@Override
		public void forward() {
			UPNPControl.seek(dev, instanceID, REL_TIME, jump(60));
		}

		@Override
		public void rewind() {
			UPNPControl.seek(dev, instanceID, REL_TIME, jump(-60));
		}

		@Override
		public void mute() {
			UPNPControl.setMute(dev, instanceID, !state.mute);
		}

		@Override
		public void setVolume(int volume) {
			UPNPControl.setVolume(dev, instanceID, volume * maxVol / 100);
		}

		@Override
		public void actionPerformed(final ActionEvent e) {
			if (renderer.isUpnpConnected()) {
				refresh();
			} else if (state.playback != STOPPED) {
				reset();
			}
		}

		public void refresh() {
			String s = data.get("TransportState");
			state.playback = "STOPPED".equals(s) ? STOPPED :
				"PLAYING".equals(s) ? PLAYING :
				"PAUSED_PLAYBACK".equals(s) ? PAUSED: -1;
			state.mute = !"0".equals(data.get("Mute"));
			s = data.get("Volume");
			state.volume = s == null ? 0 : (Integer.valueOf(s) * 100 / maxVol);
			state.position = data.get("RelTime");
			if (!ignoreUpnpDuration) {
				state.duration = data.get("CurrentMediaDuration");
			}
			state.uri = data.get("AVTransportURI");
			state.metadata = data.get("AVTransportURIMetaData");

			// update playlist only if uri has changed
			if (!StringUtils.isBlank(state.uri) && !state.uri.equals(lasturi)) {
				playlist.set(state.uri, null, state.metadata);
			}
			lasturi = state.uri;
			alert();
		}

		@Override
		public void start() {
			DLNAResource d = renderer.getPlayingRes();
			state.name = d.getDisplayName();
			if (d.getMedia() != null) {
				String duration = d.getMedia().getDurationString();
				ignoreUpnpDuration = !StringUtil.isZeroTime(duration);
				if (ignoreUpnpDuration) {
					state.duration = StringUtil.shortTime(d.getMedia().getDurationString(), 4);
				}
			}
		}

		@Override
		public void close() {
			rendererMap.get(uuid, instanceID).disconnect(this);
			super.close();
		}

		public String jump(double seconds) {
			double t = StringUtil.convertStringToTime(state.position) + seconds;
			return t > 0 ? StringUtil.convertTimeToString(t, "%02d:%02d:%02.0f") : "00:00:00";
		}
	}

	public static String unescape(String s) throws UnsupportedEncodingException {
		return StringEscapeUtils.unescapeXml(StringEscapeUtils.unescapeHtml4(URLDecoder.decode(s, "UTF-8")));
	}
}<|MERGE_RESOLUTION|>--- conflicted
+++ resolved
@@ -81,14 +81,11 @@
 		"urn:microsoft.com:service:X_MS_MediaReceiverRegistrar:1"
 	};
 
-<<<<<<< HEAD
-=======
 	private static final String[] ST_LIST = {
 		"urn:schemas-upnp-org:device:MediaRenderer:1",
 		"urn:schemas-upnp-org:device:Basic:1"
 	};
 
->>>>>>> 260fce3b
 	// The listener.
 	private static Thread listenerThread;
 
@@ -326,11 +323,7 @@
 			multicastSocket.joinGroup(upnpAddress);
 
 			for (String NT: NT_LIST) {
-<<<<<<< HEAD
-				sendMessage(multicastSocket, NT, BYEBYE);
-=======
 				sendMessage(multicastSocket, NT, BYEBYE, true);
->>>>>>> 260fce3b
 			}
 		} catch (IOException e) {
 			LOGGER.debug("Error sending BYEBYE message", e);
@@ -402,19 +395,12 @@
 		socket.send(ssdpPacket);
 
 		// Send the message three times as recommended by the standard
-<<<<<<< HEAD
-		sleep(100);
-		socket.send(ssdpPacket);
-		sleep(100);
-		socket.send(ssdpPacket);
-=======
 		if (!sendOnce) {
 			sleep(100);
 			socket.send(ssdpPacket);
 			sleep(100);
 			socket.send(ssdpPacket);
 		}
->>>>>>> 260fce3b
 	}
 
 	private static int ALIVE_delay = 10000;
