--- conflicted
+++ resolved
@@ -85,15 +85,6 @@
 	private void checkPermissions(boolean checkRead, boolean checkWrite, boolean checkExecute) {
 
 		if (read == null && checkRead) {
-<<<<<<< HEAD
-			read = Files.isReadable(path);
-		}
-		if (write == null && checkWrite) {
-			write = Files.isWritable(path);
-		}
-		if (execute == null && checkExecute) {
-			execute = Files.isExecutable(path) || (Platform.isLinux() && FileUtil.isAdmin());
-=======
 			try {
 				path.getFileSystem().provider().checkAccess(path, AccessMode.READ);
 				read = true;
@@ -162,7 +153,6 @@
 					execute = false;
 				}
 			}
->>>>>>> 05eff773
 		}
 	}
 
