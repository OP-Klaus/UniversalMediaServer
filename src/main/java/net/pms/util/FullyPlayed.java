--- conflicted
+++ resolved
@@ -36,7 +36,6 @@
 import net.pms.dlna.MediaMonitor;
 import net.pms.dlna.RealFile;
 import net.pms.image.ImageIOTools;
-import net.pms.image.ImagesUtil;
 import org.slf4j.Logger;
 import org.slf4j.LoggerFactory;
 
@@ -48,23 +47,6 @@
 	private static final int BLANK_IMAGE_RESOLUTION = 256;
 	public static final BufferedImage thumbnailOverlayImage;
 
-<<<<<<< HEAD
-	/**
-	 * This lock is responsible for all audio class variables.
-	 */
-	private static ReadWriteLock audioThumbnailsLock = new ReentrantReadWriteLock();
-	private static boolean audioThumbnailsInitialized = false;
-	/**
-	 * This lock is responsible for all image class variables.
-	 */
-	private static ReadWriteLock imageThumbnailsLock = new ReentrantReadWriteLock();
-	private static boolean imageThumbnailsInitialized = false;
-	/**
-	 * This lock is responsible for all video class variables.
-	 */
-	private static ReadWriteLock videoThumbnailsLock = new ReentrantReadWriteLock();
-	private static boolean videoThumbnailsInitialized = false;
-=======
 	static {
 		BufferedImage tmpThumbnailOverlayImage = null;
 		try {
@@ -75,7 +57,6 @@
 		}
 		thumbnailOverlayImage = tmpThumbnailOverlayImage;
 	}
->>>>>>> 6e9bd2c6
 
 	// Hide the constructor
 	private FullyPlayed() {
