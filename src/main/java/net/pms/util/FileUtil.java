--- conflicted
+++ resolved
@@ -2178,7 +2178,6 @@
 	}
 
 	/**
-<<<<<<< HEAD
 	 * This reduces the incoming title to a lowercase, alphanumeric string
 	 * for searching in order to prevent titles like "Word of the Word" and
 	 * "Word Of The Word!" from being seen as different shows.
@@ -2192,7 +2191,9 @@
 		}
 
 		return title.toLowerCase().replaceAll("[^a-z0-9]", "");
-=======
+	}
+
+	/**
 	 * Check if the provided {@code filename} string can be a directory
 	 * by checking if the string contains extension. 
 	 *
@@ -2202,6 +2203,5 @@
 	 */
 	public static boolean isDirectory(String filename) {
 		return FileUtil.getExtension(filename) == null;
->>>>>>> be087ff9
 	}
 }