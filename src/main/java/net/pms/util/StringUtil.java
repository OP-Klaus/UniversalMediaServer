/*
 * Universal Media Server, for streaming any media to DLNA
 * compatible renderers based on the http://www.ps3mediaserver.org.
 * Copyright (C) 2012 UMS developers.
 *
 * This program is a free software; you can redistribute it and/or
 * modify it under the terms of the GNU General Public License
 * as published by the Free Software Foundation; version 2
 * of the License only.
 *
 * This program is distributed in the hope that it will be useful,
 * but WITHOUT ANY WARRANTY; without even the implied warranty of
 * MERCHANTABILITY or FITNESS FOR A PARTICULAR PURPOSE.  See the
 * GNU General Public License for more details.
 *
 * You should have received a copy of the GNU General Public License
 * along with this program; if not, write to the Free Software
 * Foundation, Inc., 51 Franklin Street, Fifth Floor, Boston, MA  02110-1301, USA.
 */

package net.pms.util;

import java.io.ByteArrayInputStream;
import java.io.IOException;
import java.io.StringWriter;
import java.io.Writer;
import java.nio.charset.Charset;
import java.nio.charset.StandardCharsets;
import java.util.Collection;
import java.util.Formatter;
import java.util.Locale;
import java.util.regex.Matcher;
import java.util.regex.Pattern;
import javax.swing.JEditorPane;
import javax.swing.JTextPane;
import javax.swing.text.html.HTMLEditorKit;
import javax.xml.parsers.ParserConfigurationException;
import javax.xml.transform.OutputKeys;
import javax.xml.transform.Transformer;
import javax.xml.transform.TransformerException;
import javax.xml.transform.TransformerFactory;
import javax.xml.transform.dom.DOMSource;
import javax.xml.transform.stream.StreamResult;
import javax.xml.xpath.XPath;
import javax.xml.xpath.XPathConstants;
import javax.xml.xpath.XPathExpressionException;
import javax.xml.xpath.XPathFactory;
import static org.apache.commons.lang3.StringUtils.isBlank;
import org.apache.commons.lang3.text.translate.UnicodeUnescaper;
import edu.umd.cs.findbugs.annotations.SuppressFBWarnings;
import org.slf4j.Logger;
import org.slf4j.LoggerFactory;
import org.w3c.dom.Document;
import org.w3c.dom.Node;
import org.w3c.dom.NodeList;
import org.xml.sax.InputSource;
import org.xml.sax.SAXException;

public class StringUtil {
	private static final Logger LOGGER = LoggerFactory.getLogger(StringUtil.class);
	private static final int[] MULTIPLIER = new int[] {3600, 60, 1};
	public static final String SEC_TIME_FORMAT = "%02d:%02d:%02.0f";
	public static final String DURATION_TIME_FORMAT = "%02d:%02d:%05.2f";
	public static final String DLNA_DURATION_FORMAT = "%01d:%02d:%06.3f";
	public static final String NEWLINE_CHARACTER = System.getProperty("line.separator");
	public static final long KIBI = 1L << 10;
	public static final long MEBI = 1L << 20;
	public static final long GIBI = 1L << 30;
	public static final long TEBI = 1L << 40;
	public static final long PEBI = 1L << 50;
	public static final long EXBI = 1L << 60;
	public static final long KILO = 1000L;
	public static final long MEGA = 1000000L;
	public static final long GIGA = 1000000000L;
	public static final long TERA = 1000000000000L;
	public static final long PETA = 1000000000000000L;
	public static final long EXA  = 1000000000000000000L;

	/**
	 * Appends "&lt;<u>tag</u> " to the StringBuilder. This is a typical HTML/DIDL/XML tag opening.
	 *
	 * @param sb String to append the tag beginning to.
	 * @param tag String that represents the tag
	 */
	public static void openTag(StringBuilder sb, String tag) {
		sb.append("&lt;");
		sb.append(tag);
	}

	/**
	 * Appends the closing symbol &gt; to the StringBuilder. This is a typical HTML/DIDL/XML tag closing.
	 *
	 * @param sb String to append the ending character of a tag.
	 */
	public static void endTag(StringBuilder sb) {
		sb.append("&gt;");
	}

	/**
	 * Appends "&lt;/<u>tag</u>&gt;" to the StringBuilder. This is a typical closing HTML/DIDL/XML tag.
	 *
	 * @param sb
	 * @param tag
	 */
	public static void closeTag(StringBuilder sb, String tag) {
		sb.append("&lt;/");
		sb.append(tag);
		sb.append("&gt;");
	}

	public static void addAttribute(StringBuilder sb, String attribute, Object value) {
		sb.append(' ');
		sb.append(attribute);
		sb.append("=\"");
		sb.append(value);
		sb.append("\"");
	}

	public static void addXMLTagAndAttribute(StringBuilder sb, String tag, Object value) {
		sb.append("&lt;");
		sb.append(tag);
		sb.append("&gt;");
		sb.append(value);
		sb.append("&lt;/");
		sb.append(tag);
		sb.append("&gt;");
	}

	/**
	 * Does double transformations between &<> characters and their XML representation with ampersands.
	 *
	 * @param s String to be encoded
	 * @return Encoded String
	 */
	public static String encodeXML(String s) {
		s = s.replace("&", "&amp;");
		s = s.replace("<", "&lt;");
		s = s.replace(">", "&gt;");
		/* Skip encoding/escaping ' and " for compatibility with some renderers
		 * This might need to be made into a renderer option if some renderers require them to be encoded
		 * s = s.replace("\"", "&quot;");
		 * s = s.replace("'", "&apos;");
		 */

		// The second encoding/escaping of & is not a bug, it's what effectively adds the second layer of encoding/escaping
		s = s.replace("&", "&amp;");
		return s;
	}

	/**
	 * Removes xml character representations.
	 *
	 * @param s String to be cleaned
	 * @return Encoded String
	 */
	public static String unEncodeXML(String s) {
		// Note: ampersand substitution must be first in order to undo double transformations
		// TODO: support ' and " if/when required, see encodeXML() above
		return s.replace("&amp;", "&").replace("&lt;", "<").replace("&gt;", ">");
	}

	/**
	 * Converts a URL string to a more canonical form
	 *
	 * @param url String to be converted
	 * @return Converted String.
	 */
	public static String convertURLToFileName(String url) {
		url = url.replace('/', '\u00b5');
		url = url.replace('\\', '\u00b5');
		url = url.replace(':', '\u00b5');
		url = url.replace('?', '\u00b5');
		url = url.replace('*', '\u00b5');
		url = url.replace('|', '\u00b5');
		url = url.replace('<', '\u00b5');
		url = url.replace('>', '\u00b5');
		return url;
	}

	/**
	 * Parse as double, or if it's not just one number, handles {hour}:{minute}:{seconds}
	 *
	 * @param time
	 * @return
	 */
	public static double convertStringToTime(String time) throws IllegalArgumentException {
		if (isBlank(time)) {
			throw new IllegalArgumentException("time String should not be blank.");
		}

		try {
			return Double.parseDouble(time);
		} catch (NumberFormatException e) {
			String[] arguments = time.split(":");
			double sum = 0;
			int i = 0;
			for (String argument : arguments) {
				sum += Double.parseDouble(argument.replace(",", ".")) * MULTIPLIER[i];
				i++;
			}

			return sum;
		}
	}

	/**
	 * Converts time to string.
	 *
	 * @param d the time in seconds.
	 * @param timeFormat Format string e.g. "%02d:%02d:%02f" or use the
	 *            predefined constants {@link #SEC_TIME_FORMAT},
	 *            {@link #DURATION_TIME_FORMAT}.
	 *
	 * @return The converted {@link String}.
	 */
	public static String convertTimeToString(double d, String timeFormat) {
		StringBuilder sb = new StringBuilder();
		try (Formatter formatter = new Formatter(sb, Locale.US)) {
			double s = d % 60;
			int h = (int) (d / 3600);
			int m = ((int) (d / 60)) % 60;
			formatter.format(timeFormat, h, m, s);
		}

		return sb.toString();
	}

	/**
	 * Converts a duration in seconds to the DIDL-Lite specified duration
	 * format.
	 *
	 * @param duration the duration in seconds.
	 * @return The formatted duration.
	 */
	public static String formatDLNADuration(double duration) {
		double seconds;
		int hours;
		int minutes;
		if (duration < 0) {
			seconds = 0.0;
			hours = 0;
			minutes = 0;
		} else {
			seconds = duration % 60;
			hours = (int) (duration / 3600);
			minutes = ((int) (duration / 60)) % 60;
		}
		if (hours > 99999) {
			// As per DLNA standard
			hours = 99999;
		}
		StringBuilder sb = new StringBuilder();
		try (Formatter formatter = new Formatter(sb, Locale.ROOT)) {
			formatter.format(DLNA_DURATION_FORMAT, hours, minutes, seconds);
		}
		return sb.toString();
	}

	/**
	 * Removes leading zeros up to the nth char of an hh:mm:ss time string,
	 * normalizing it first if necessary.
	 *
	 * @param t time string.
	 * @param n position to stop checking
	 *
	 * @return the Shortened String.
	 */
	public static String shortTime(String t, int n) {
		n = n < 8 ? n : 8;
		if (!isBlank(t)) {
			if (t.startsWith("NOT_IMPLEMENTED")) {
				return t.length() > 15 ? t.substring(15) : " ";
			}
			int i = t.indexOf('.');
			// Throw out the decimal portion, if any
			if (i > -1) {
				t = t.substring(0, i);
			}
			int l = t.length();
			// Normalize if necessary
			if (l < 8) {
				t = "00:00:00".substring(0, 8 - l) + t;
			} else if (l > 8) {
				t = t.substring(l - 8);
			}
			for (i = 0; i < n; i++) {
				if (t.charAt(i) != "00:00:00".charAt(i)) {
					break;
				}
			}
			return t.substring(i);
		}
		return "00:00:00".substring(n);
	}

	public static boolean isZeroTime(String t) {
		return isBlank(t) || "00:00:00.000".contains(t);
	}

	/**
	 * Returns the first four digit number that can look like a year from the
	 * specified {@link CharSequence}.
	 *
	 * @param date the {@link CharSequence} from which to extract the year.
	 * @return The extracted year or {@code -1} if no valid year is found.
	 */
	public static int getYear(CharSequence date) {
		if (isBlank(date)) {
			return -1;
		}
		Pattern pattern = Pattern.compile("\\b\\d{4}\\b");
		Matcher matcher = pattern.matcher(date);
		while (matcher.find()) {
			int result = Integer.parseInt(matcher.group());
			if (result > 1600 && result < 2100) {
				return result;
			}
		}
		return -1;
	}

	/**
	 * Extracts the first four digit number that can look like a year from both
	 * {@link CharSequence}s and compares them.
	 *
	 * @param firstDate the first {@link CharSequence} containing a year.
	 * @param secondDate the second {@link CharSequence} containing a year.
	 * @return {@code true} if a year can be extracted from both
	 *         {@link CharSequence}s and they have the same numerical value,
	 *         {@code false} otherwise.
	 */
	public static boolean isSameYear(CharSequence firstDate, CharSequence secondDate) {
		int first = getYear(firstDate);
		if (first < 0) {
			return false;
		}
		int second = getYear(secondDate);
		if (second < 0) {
			return false;
		}
		return first == second;
	}

	/**
	 * Compares the specified {@link String}s for equality. Either
	 * {@link String} can be {@code null}, and they are considered equal if both
	 * are {@code null}.
	 *
	 * @param first the first {@link String} to compare.
	 * @param second the second {@link String} to compare.
	 * @return {@code true} if the two {@link String}s are equal, {@code false}
	 *         otherwise.
	 * @throws IllegalArgumentException if an invalid combination of parameters
	 *             is specified.
	 * @throws IndexOutOfBoundsException if {@code fromIdx} or {@code toIdx} is
	 *             positive and outside the bounds of {@code first} or
	 *             {@code second}.
	 */
	public static boolean isEqual(
		String first,
		String second
	) {
		return isEqual(first, second, false, false, false, null, false, 0, -1, -1);
	}

	/**
	 * Compares the specified {@link String}s for equality. Either
	 * {@link String} can be {@code null}, and they are considered equal if both
	 * are {@code null}.
	 *
	 * @param first the first {@link String} to compare.
	 * @param second the second {@link String} to compare.
	 * @param blankIsNull if {@code true} a blank {@link String} will be equal
	 *            to any other blank {@link String} or {@code null}.
	 * @return {@code true} if the two {@link String}s are equal according to
	 *         the rules set by the parameters, {@code false} otherwise.
	 * @throws IllegalArgumentException if an invalid combination of parameters
	 *             is specified.
	 * @throws IndexOutOfBoundsException if {@code fromIdx} or {@code toIdx} is
	 *             positive and outside the bounds of {@code first} or
	 *             {@code second}.
	 */
	public static boolean isEqual(
		String first,
		String second,
		boolean blankIsNull
	) {
		return isEqual(first, second, blankIsNull, false, false, null, false, 0, -1, -1);
	}

	/**
	 * Compares the specified {@link String}s for equality according to the
	 * rules set by the parameters. Either {@link String} can be {@code null},
	 * and they are considered equal if both are {@code null}.
	 *
	 * @param first the first {@link String} to compare.
	 * @param second the second {@link String} to compare.
	 * @param blankIsNull if {@code true} a blank {@link String} will be equal
	 *            to any other blank {@link String} or {@code null}.
	 * @param trim {@code true} to {@link String#trim()} both {@link String}s
	 *            before comparison, {@code false} otherwise.
	 * @param ignoreCase {@code true} to convert both {@link String}s to
	 *            lower-case using the specified {@link Locale} before
	 *            comparison, {@code false} otherwise.
	 * @param locale the {@link Locale} to use when converting both
	 *            {@link String}s to lower-case if {@code ignoreCase} is
	 *            {@code true}. Ignored if {@code ignoreCase} is {@code false}.
	 *            If {@code null}, {@link Locale#ROOT} will be used.
	 * @return {@code true} if the two {@link String}s are equal according to
	 *         the rules set by the parameters, {@code false} otherwise.
	 */
	public static boolean isEqual(
		String first,
		String second,
		boolean blankIsNull,
		boolean trim,
		boolean ignoreCase,
		Locale locale
	) {
		return isEqual(first, second, blankIsNull, trim, ignoreCase, locale, false, 0, -1, -1);
	}

	/**
	 * Compares the specified {@link String}s for equality according to the
	 * rules set by the parameters. Either {@link String} can be {@code null},
	 * and they are considered equal if both are {@code null}.
	 *
	 * @param first the first {@link String} to compare.
	 * @param second the second {@link String} to compare.
	 * @param blankIsNull if {@code true} a blank {@link String} will be equal
	 *            to any other blank {@link String} or {@code null}.
	 * @param trim {@code true} to {@link String#trim()} both {@link String}s
	 *            before comparison, {@code false} otherwise.
	 * @param ignoreCase {@code true} to convert both {@link String}s to
	 *            lower-case using the specified {@link Locale} before
	 *            comparison, {@code false} otherwise.
	 * @param locale the {@link Locale} to use when converting both
	 *            {@link String}s to lower-case if {@code ignoreCase} is
	 *            {@code true}. Ignored if {@code ignoreCase} is {@code false}.
	 *            If {@code null}, {@link Locale#ROOT} will be used.
	 * @param shortest {@code true} to only compare the length of the shortest
	 *            of the two {@link String}s.
	 * @param minLength the minimum length to compare if {@code shortest} is
	 *            true. If this is zero, an empty {@link String} will equal any
	 *            {@link String}.
	 * @return {@code true} if the two {@link String}s are equal according to
	 *         the rules set by the parameters, {@code false} otherwise.
	 */
	public static boolean isEqual(
		String first,
		String second,
		boolean blankIsNull,
		boolean trim,
		boolean ignoreCase,
		Locale locale,
		boolean shortest,
		int minLength
	) {
		return isEqual(first, second, blankIsNull, trim, ignoreCase, locale, shortest, minLength, -1, -1);
	}

	/**
	 * Compares the specified {@link String}s for equality according to the
	 * rules set by the parameters. Either {@link String} can be {@code null},
	 * and they are considered equal if both are {@code null}.
	 *
	 * @param first the first {@link String} to compare.
	 * @param second the second {@link String} to compare.
	 * @param blankIsNull if {@code true} a blank {@link String} will be equal
	 *            to any other blank {@link String} or {@code null}.
	 * @param ignoreCase {@code true} to convert both {@link String}s to
	 *            lower-case using the specified {@link Locale} before
	 *            comparison, {@code false} otherwise.
	 * @param locale the {@link Locale} to use when converting both
	 *            {@link String}s to lower-case if {@code ignoreCase} is
	 *            {@code true}. Ignored if {@code ignoreCase} is {@code false}.
	 *            If {@code null}, {@link Locale#ROOT} will be used.
	 * @param fromIdx compare only from the character of this index.
	 * @return {@code true} if the two {@link String}s are equal according to
	 *         the rules set by the parameters, {@code false} otherwise.
	 * @throws IllegalArgumentException {@code toIdx} is positive and is smaller
	 *             than {@code fromIdx}.
	 * @throws IndexOutOfBoundsException if {@code fromIdx} or {@code toIdx} is
	 *             positive and outside the bounds of {@code first} or
	 *             {@code second}.
	 */
	public static boolean isEqualFrom(
		String first,
		String second,
		boolean blankIsNull,
		boolean ignoreCase,
		Locale locale,
		int fromIdx
	) {
		return isEqual(first, second, blankIsNull, false, ignoreCase, locale, false, 0, fromIdx, -1);
	}

	/**
	 * Compares the specified {@link String}s for equality according to the
	 * rules set by the parameters. Either {@link String} can be {@code null},
	 * and they are considered equal if both are {@code null}.
	 *
	 * @param first the first {@link String} to compare.
	 * @param second the second {@link String} to compare.
	 * @param blankIsNull if {@code true} a blank {@link String} will be equal
	 *            to any other blank {@link String} or {@code null}.
	 * @param ignoreCase {@code true} to convert both {@link String}s to
	 *            lower-case using the specified {@link Locale} before
	 *            comparison, {@code false} otherwise.
	 * @param locale the {@link Locale} to use when converting both
	 *            {@link String}s to lower-case if {@code ignoreCase} is
	 *            {@code true}. Ignored if {@code ignoreCase} is {@code false}.
	 *            If {@code null}, {@link Locale#ROOT} will be used.
	 * @param toIdx compare only to (not including) the character of this index.
	 *            To compare to the end of the {@link String}, use {@code -1} or
	 *            the index position after the last character (the same as the
	 *            length).
	 * @return {@code true} if the two {@link String}s are equal according to
	 *         the rules set by the parameters, {@code false} otherwise.
	 * @throws IllegalArgumentException {@code toIdx} is positive and is smaller
	 *             than {@code fromIdx}.
	 * @throws IndexOutOfBoundsException if {@code fromIdx} or {@code toIdx} is
	 *             positive and outside the bounds of {@code first} or
	 *             {@code second}.
	 */
	public static boolean isEqualTo(
		String first,
		String second,
		boolean blankIsNull,
		boolean ignoreCase,
		Locale locale,
		int toIdx
	) {
		return isEqual(first, second, blankIsNull, false, ignoreCase, locale, false, 0, -1, toIdx);
	}


	/**
	 * Compares the specified {@link String}s for equality according to the
	 * rules set by the parameters. Either {@link String} can be {@code null},
	 * and they are considered equal if both are {@code null}.
	 *
	 * @param first the first {@link String} to compare.
	 * @param second the second {@link String} to compare.
	 * @param blankIsNull if {@code true} a blank {@link String} will be equal
	 *            to any other blank {@link String} or {@code null}.
	 * @param ignoreCase {@code true} to convert both {@link String}s to
	 *            lower-case using the specified {@link Locale} before
	 *            comparison, {@code false} otherwise.
	 * @param locale the {@link Locale} to use when converting both
	 *            {@link String}s to lower-case if {@code ignoreCase} is
	 *            {@code true}. Ignored if {@code ignoreCase} is {@code false}.
	 *            If {@code null}, {@link Locale#ROOT} will be used.
	 * @param fromIdx compare only from the character of this index.
	 * @param toIdx compare only to (not including) the character of this index.
	 *            To compare to the end of the {@link String}, use {@code -1} or
	 *            the index position after the last character (the same as the
	 *            length).
	 * @return {@code true} if the two {@link String}s are equal according to
	 *         the rules set by the parameters, {@code false} otherwise.
	 * @throws IllegalArgumentException {@code toIdx} is positive and is smaller
	 *             than {@code fromIdx}.
	 * @throws IndexOutOfBoundsException if {@code fromIdx} or {@code toIdx} is
	 *             positive and outside the bounds of {@code first} or
	 *             {@code second}.
	 */
	public static boolean isEqual(
		String first,
		String second,
		boolean blankIsNull,
		boolean ignoreCase,
		Locale locale,
		int fromIdx,
		int toIdx
	) {
		return isEqual(first, second, blankIsNull, false, ignoreCase, locale, false, 0, fromIdx, toIdx);
	}

	/**
	 * Compares the specified {@link String}s for equality according to the
	 * rules set by the parameters. Either {@link String} can be {@code null},
	 * and they are considered equal if both are {@code null}.
	 *
	 * @param first the first {@link String} to compare.
	 * @param second the second {@link String} to compare.
	 * @param blankIsNull if {@code true} a blank {@link String} will be equal
	 *            to any other blank {@link String} or {@code null}.
	 * @param trim {@code true} to {@link String#trim()} both {@link String}s
	 *            before comparison, {@code false} otherwise. Cannot be used
	 *            together with {@code fromIdx} or {@code toIdx}.
	 * @param ignoreCase {@code true} to convert both {@link String}s to
	 *            lower-case using the specified {@link Locale} before
	 *            comparison, {@code false} otherwise.
	 * @param locale the {@link Locale} to use when converting both
	 *            {@link String}s to lower-case if {@code ignoreCase} is
	 *            {@code true}. Ignored if {@code ignoreCase} is {@code false}.
	 *            If {@code null}, {@link Locale#ROOT} will be used.
	 * @param shortest {@code true} to only compare the length of the shortest
	 *            of the two {@link String}s. Cannot be used together with
	 *            {@code fromIdx} or {@code toIdx}.
	 * @param minLength the minimum length to compare if {@code shortest} is
	 *            true. If this is zero, an empty {@link String} will equal any
	 *            {@link String}.
	 * @param fromIdx compare only from the character of this index. Cannot be
	 *            used together with {@code trim} or {@code shortest}.
	 * @param toIdx compare only to (not including) the character of this index.
	 *            To compare to the end of the {@link String}, use {@code -1} or
	 *            the index position after the last character (the same as the
	 *            length). Cannot be used together with {@code trim} or
	 *            {@code shortest}.
	 * @return {@code true} if the two {@link String}s are equal according to
	 *         the rules set by the parameters, {@code false} otherwise.
	 * @throws IllegalArgumentException if an invalid combination of parameters
	 *             is specified.
	 * @throws IndexOutOfBoundsException if {@code fromIdx} or {@code toIdx} is
	 *             positive and outside the bounds of {@code first} or
	 *             {@code second}.
	 */
	protected static boolean isEqual(
		String first,
		String second,
		boolean blankIsNull,
		boolean trim,
		boolean ignoreCase,
		Locale locale,
		boolean shortest,
		int minLength,
		int fromIdx,
		int toIdx
	) {
		if ((trim || shortest) && (fromIdx >= 0 || toIdx >= 0)) {
			throw new IllegalArgumentException("trim or shortest and index range can't be used together");
		}
		if (blankIsNull) {
			if (first == null) {
				first = "";
			}
			if (second == null) {
				second = "";
			}
		} else {
			if (first == null || second == null) {
				return first == null && second == null;
			}
		}
		// No null after this point

		if (trim) {
			first = first.trim();
			second = second.trim();
		}

		if (ignoreCase) {
			if (locale == null) {
				locale = Locale.ROOT;
			}
			first = first.toLowerCase(locale);
			second = second.toLowerCase(locale);
		}

		if (shortest) {
			if (first.length() != second.length()) {
				int shortestIdx = Math.max(Math.min(first.length(), second.length()), minLength);
				first = first.substring(0, Math.min(shortestIdx, first.length()));
				second = second.substring(0, Math.min(shortestIdx, second.length()));
			}
		} else if (fromIdx >= 0 || toIdx >= 0) {
			if (fromIdx == toIdx) {
				return true;
			}
			if (fromIdx > toIdx && toIdx >= 0) {
				throw new IllegalArgumentException("fromIdx (" + fromIdx + ") > toIdx (" + toIdx + ")");
			}
			if (fromIdx >= first.length() || fromIdx >= second.length()) {
				throw new IndexOutOfBoundsException(
					"fromIdx=" + fromIdx + ", first length=" + first.length() + ", second length=" + second.length()
				);
			}
			if (toIdx > first.length() || toIdx > second.length()) {
				throw new IndexOutOfBoundsException(
					"toIdx=" + fromIdx + ", first length=" + first.length() + ", second length=" + second.length()
				);
			}
			if (fromIdx < 0) {
				fromIdx = 0;
			}
			if (toIdx < 0) {
				first = first.substring(fromIdx);
				second = second.substring(fromIdx);
			} else {
				first = first.substring(fromIdx, toIdx);
				second = second.substring(fromIdx, toIdx);
			}
		}

		if (blankIsNull && (isBlank(first) || isBlank(second))) {
			return isBlank(first) && isBlank(second);
		}

		return first.equals(second);
	}

	/**
	 * A unicode unescaper that translates unicode escapes, e.g. '\u005c', while leaving
	 * intact any  sequences that can't be interpreted as escaped unicode.
	 */
	public static class LaxUnicodeUnescaper extends UnicodeUnescaper {
		@Override
		public int translate(CharSequence input, int index, Writer out) throws IOException {
			try {
				return super.translate(input, index, out);
			} catch (IllegalArgumentException e) {
				// Leave it alone and continue
			}
			return 0;
		}
	}

	/**
	 * Returns the argument string surrounded with quotes if it contains a space,
	 * otherwise returns the string as is.
	 *
	 * @param arg The argument string
	 * @return The string, optionally in quotes.
	 */
	public static String quoteArg(String arg) {
		if (arg != null && arg.indexOf(' ') > -1) {
			return "\"" + arg + "\"";
		}

		return arg;
	}

	/**
	 * Fill a string in a unicode safe way.
	 *
	 * @param subString The <code>String</code> to be filled with
	 * @param count The number of times to repeat the <code>String</code>
	 * @return The filled string
	 */
	public static String fillString(String subString, int count) {
		StringBuilder sb = new StringBuilder(subString.length() * count);
		for (int i = 0; i < count; i++) {
			sb.append(subString);
		}
		return sb.toString();
	}

	/**
	 * Fill a string in a unicode safe way provided that the char array contains
	 * a valid unicode sequence.
	 *
	 * @param chars The <code>char[]</code> to be filled with
	 * @param count The number of times to repeat the <code>char[]</code>
	 * @return The filled string
	 */
	public static String fillString(char[] chars, int count) {
		StringBuilder sb = new StringBuilder(chars.length * count);
		for (int i = 0; i < count; i++) {
			sb.append(chars);
		}
		return sb.toString();
	}

	/**
	 * Fill a string in a unicode safe way. 8 bit (&lt; 256) code points
	 * equals ISO 8859-1 codes.
	 *
	 * @param codePoint The unicode code point to be filled with
	 * @param count The number of times to repeat the unicode code point
	 * @return The filled string
	 */
	public static String fillString(int codePoint, int count) {
		return fillString(Character.toChars(codePoint), count);
	}

	/**
	 * Returns the <code>body</code> of a HTML {@link String} formatted by
	 * {@link HTMLEditorKit} as typically used by {@link JEditorPane} and
	 * {@link JTextPane} stripped for tags, newline, indentation and with
	 * <code>&lt;br&gt;</code> tags converted to newline.<br>
	 * <br>
	 * <strong>Note: This is not a universal or sophisticated HTML stripping
	 * method, but is purpose built for these circumstances.</strong>
	 *
	 * @param html the HTML formatted text as described above
	 * @return The "deHTMLified" text
	 */
	public static String stripHTML(String html) {
		Pattern pattern = Pattern.compile("<body>(.*)</body>", Pattern.CASE_INSENSITIVE + Pattern.DOTALL);
		Matcher matcher = pattern.matcher(html);
		if (matcher.find()) {
			return matcher.group(1).replaceAll("\n    ", "").trim().replaceAll("(?i)<br>", "\n").replaceAll("<.*?>", "");
		}
		throw new IllegalArgumentException("HTML text not as expected, must have <body> section");
	}

	/**
	 * Convenience method to check if a {@link String} is not <code>null</code>
	 * and contains anything other than whitespace.
	 *
	 * @param s the {@link String} to evaluate
	 * @return The verdict
	 */
	public static boolean hasValue(String s) {
		return s != null && !s.trim().isEmpty();
	}

	/**
	 * Escapes {@link org.apache.lucene} special characters with backslash.
	 *
	 * @param s the {@link String} to evaluate.
	 * @return The converted String.
	 */
	@SuppressFBWarnings("SF_SWITCH_NO_DEFAULT")
	public static String luceneEscape(final String s) {
		StringBuilder sb = new StringBuilder();
		for (int i = 0; i < s.length(); i++) {
			char ch = s.charAt(i);
			switch (ch) {
				case '+':
				case '-':
				case '&':
				case '|':
				case '!':
				case '(':
				case ')':
				case '{':
				case '}':
				case '[':
				case ']':
				case '^':
				case '\"':
				case '~':
				case '*':
				case '?':
				case ':':
				case '\\':
				case '/':
					sb.append("\\");
				default:
					sb.append(ch);
			}
		}

		return sb.toString();
	}

	/**
	 * Escapes special characters with backslashes for FFmpeg subtitles.
	 *
	 * @param s the {@link String} to evaluate.
	 * @return The converted String.
	 */
	public static String ffmpegEscape(String s) {
		StringBuilder sb = new StringBuilder();
		for (int i = 0; i < s.length(); i++) {
			char ch = s.charAt(i);
			switch (ch) {
				case '\'':
					sb.append("\\\\\\'");
					break;
				case ':':
					sb.append("\\\\:");
					break;
				case '\\':
					sb.append("/");
					break;
				case ']':
				case '[':
				case ',':
				case ';':
					sb.append("\\");
				default:
					sb.append(ch);
			}
		}

		return sb.toString();
	}

	/**
	 * Formats a XML string to be easier to read with newlines and indentations.
	 *
	 * @param xml the {@link String} to "prettify".
	 * @param charset the {@link Charset} to use when reading {@code xml} or
	 *            {@code null} for {@link StandardCharsets#UTF_8}.
	 * @param indentWidth the width of one indentation in number of characters.
	 * @return The "prettified" {@link String}.
	 * @throws SAXException If a parsing error occurs.
	 * @throws ParserConfigurationException If a parsing error occurs.
	 * @throws XPathExpressionException If a parsing error occurs.
	 * @throws TransformerException If a parsing error occurs.
	 */
	public static String prettifyXML(
		String xml,
		Charset charset,
		int indentWidth
	) throws SAXException, ParserConfigurationException, XPathExpressionException, TransformerException {
		if (isBlank(xml)) {
			return "";
		}
		if (charset == null) {
			charset = StandardCharsets.UTF_8;
		}
		// Turn XML string into a document
		try {
<<<<<<< HEAD
			Document xmlDocument =
				DocumentBuilderFactory.newInstance()
				.newDocumentBuilder()
				.parse(new InputSource(new ByteArrayInputStream(xml.getBytes(charset))));
			return prettifyXML(xmlDocument, indentWidth);
		} catch (IOException e) {
			LOGGER.warn("Failed to read XML document, returning the source document: {}", e.getMessage());
			LOGGER.trace("", e);
			return xml;
		}
	}
=======
			// Turn XML string into a document
			Document xmlDocument = XmlUtils.xxeDisabledDocumentBuilderFactory().newDocumentBuilder()
				.parse(new InputSource(new ByteArrayInputStream(xml.getBytes("utf-8"))));
>>>>>>> 91c9a05e

	/**
	 * Formats a XML string to be easier to read with newlines and indentations.
	 *
	 * @param xmlDocument the {@link Document} to "prettify".
	 * @param indentWidth the width of one indentation in number of characters.
	 * @return The "prettified" {@link String}.
	 * @throws SAXException If a parsing error occurs.
	 * @throws ParserConfigurationException If a parsing error occurs.
	 * @throws XPathExpressionException If a parsing error occurs.
	 * @throws TransformerException If a parsing error occurs.
	 */
	public static String prettifyXML(
		Document xmlDocument,
		int indentWidth
	) throws SAXException, ParserConfigurationException, XPathExpressionException, TransformerException {
			// Remove whitespaces outside tags
			xmlDocument.normalize();
			XPath xPath = XPathFactory.newInstance().newXPath();
			NodeList nodeList = (NodeList) xPath.evaluate(
				"//text()[normalize-space()='']",
				xmlDocument,
				XPathConstants.NODESET
			);

			for (int i = 0; i < nodeList.getLength(); ++i) {
				Node node = nodeList.item(i);
				node.getParentNode().removeChild(node);
			}

			// Setup pretty print options
			TransformerFactory transformerFactory = XmlUtils.xxeDisabledTransformerFactory();
			transformerFactory.setAttribute("indent-number", indentWidth);
			Transformer transformer = transformerFactory.newTransformer();
			transformer.setOutputProperty(OutputKeys.ENCODING, "UTF-8");
			transformer.setOutputProperty(OutputKeys.OMIT_XML_DECLARATION, "yes");
			transformer.setOutputProperty(OutputKeys.INDENT, "yes");

			// Return pretty print XML string
			StringWriter stringWriter = new StringWriter();
			transformer.transform(new DOMSource(xmlDocument), new StreamResult(stringWriter));
			return stringWriter.toString();
	}

	/**
	 * Creates a "readable" string by combining the strings in {@code strings}
	 * while inserting "{@code ,}" and "{@code and}" as appropriate. The
	 * resulting {@link String} is in the form
	 * "{@code element 1, element2 and element3}".
	 *
	 * @param strings the {@link Collection} of {@link String} to combine.
	 * @return The combined "readable" {@link String}.
	 */
	public static String createReadableCombinedString(Collection<String> strings) {
		return createReadableCombinedString(strings, false, null, null);
	}

	/**
	 * Creates a "readable" string by combining the strings in {@code strings}
	 * while inserting "{@code ,}" and "{@code and}" as appropriate. The
	 * resulting {@link String} is in the form
	 * "{@code element 1, element2 and element3}".
	 *
	 * @param strings the {@link Collection} of {@link String} to combine.
	 * @param quote if {@code true}, all elements will be quoted in
	 *            double-quotes.
	 * @return The combined "readable" {@link String}.
	 */
	public static String createReadableCombinedString(Collection<String> strings, boolean quote) {
		return createReadableCombinedString(strings, quote, null, null);
	}

	/**
	 * Creates a "readable" string by combining the strings in {@code strings}
	 * while inserting {@code separator} and {@code lastSeparator} as
	 * appropriate. The resulting {@link String} is in the form "
	 * {@code element 1<separator> element2 <lastSeparator> element3}".
	 *
	 * @param strings the {@link Collection} of {@link String} to combine.
	 * @param separator the "normal" separator used everywhere except between
	 *            the last two elements.
	 * @param lastSeparator the separator used between the last two elements.
	 * @return The combined "readable" {@link String}.
	 */
	public static String createReadableCombinedString(Collection<String> strings, String separator, String lastSeparator) {
		if (strings == null || strings.isEmpty()) {
			return "";
		}
		return createReadableCombinedString(strings.toArray(new String[strings.size()]), false, separator, lastSeparator);
	}

	/**
	 * Creates a "readable" string by combining the strings in {@code strings}
	 * while inserting {@code separator} and {@code lastSeparator} as
	 * appropriate. The resulting {@link String} is in the form "
	 * {@code element 1<separator> element2 <lastSeparator> element3}".
	 *
	 * @param strings the {@link Collection} of {@link String} to combine.
	 * @param quote if {@code true}, all elements will be quoted in
	 *            double-quotes.
	 * @param separator the "normal" separator used everywhere except between
	 *            the last two elements.
	 * @param lastSeparator the separator used between the last two elements.
	 * @return The combined "readable" {@link String}.
	 */
	public static String createReadableCombinedString(
		Collection<String> strings,
		boolean quote,
		String separator,
		String lastSeparator
	) {
		if (strings == null || strings.isEmpty()) {
			return "";
		}
		return createReadableCombinedString(strings.toArray(new String[strings.size()]), quote, separator, lastSeparator);
	}

	/**
	 * Creates a "readable" string by combining the strings in {@code strings}
	 * while inserting "{@code ,}" and "{@code and}" as appropriate. The
	 * resulting {@link String} is in the form
	 * "{@code element 1, element2 and element3}".
	 *
	 * @param strings the array of {@link String} to combine.
	 * @return The combined "readable" {@link String}.
	 */
	public static String createReadableCombinedString(String[] strings) {
		return createReadableCombinedString(strings, false, null, null);
	}

	/**
	 * Creates a "readable" string by combining the strings in {@code strings}
	 * while inserting "{@code ,}" and "{@code and}" as appropriate. The
	 * resulting {@link String} is in the form "
	 * {@code element 1, element2 and element3}".
	 *
	 * @param strings the array of {@link String} to combine.
	 * @param quote if {@code true}, all elements will be quoted in
	 *            double-quotes.
	 * @return The combined "readable" {@link String}.
	 */
	public static String createReadableCombinedString(String[] strings, boolean quote) {
		return createReadableCombinedString(strings, quote, null, null);
	}

	/**
	 * Creates a "readable" string by combining the strings in {@code strings}
	 * while inserting {@code separator} and {@code lastSeparator} as
	 * appropriate. The resulting {@link String} is in the form
	 * "{@code element 1<separator> element2 <lastSeparator> element3}".
	 *
	 * @param strings the array of {@link String} to combine.
	 * @param separator the "normal" separator used everywhere except between
	 *            the last two elements.
	 * @param lastSeparator the separator used between the last two elements.
	 * @return The combined "readable" {@link String}.
	 */
	public static String createReadableCombinedString(String[] strings, String separator, String lastSeparator) {
		return createReadableCombinedString(strings, false, separator, lastSeparator);
	}

	/**
	 * Creates a "readable" string by combining the strings in {@code strings}
	 * while inserting {@code separator} and {@code lastSeparator} as
	 * appropriate. The resulting {@link String} is in the form
	 * "{@code element 1<separator> element2 <lastSeparator> element3}".
	 *
	 * @param strings the array of {@link String} to combine.
	 * @param quote if {@code true}, all elements will be quoted in
	 *            double-quotes.
	 * @param separator the "normal" separator used everywhere except between
	 *            the last two elements.
	 * @param lastSeparator the separator used between the last two elements.
	 * @return The combined "readable" {@link String}.
	 */
	public static String createReadableCombinedString(
		String[] strings,
		boolean quote,
		String separator,
		String lastSeparator
	) {
		if (strings == null || strings.length == 0) {
			return "";
		}
		if (separator == null) {
			separator = ", ";
		} else {
			separator += " ";
		}
		if (isBlank(lastSeparator)) {
			lastSeparator = " and ";
		} else {
			if (!lastSeparator.substring(0, 1).equals(" ")) {
				lastSeparator = " " + lastSeparator;
			}
			if (!lastSeparator.substring(lastSeparator.length() - 1).equals(" ")) {
				lastSeparator += " ";
			}
		}
		StringBuilder sb = new StringBuilder();
		for (int i = 0; i < strings.length; i++) {
			if (i > 0) {
				if (i == strings.length - 1) {
					sb.append(lastSeparator);
				} else {
					sb.append(separator);
				}
			}
			if (quote) {
				sb.append("\"").append(strings[i]).append("\"");
			} else {
				sb.append(strings[i]);
			}
		}
		return sb.toString();
	}

	/**
	 * Formats bytes into a rounded {@link String} representation in either
	 * binary/power of 2 or SI notation using {@link Locale#ROOT}.
	 *
	 * @param bytes the value to format.
	 * @param binary whether the representation should be binary/power of 2 or
	 *            SI/metric.
	 * @return The formatted byte value and unit.
	 */
	public static String formatBytes(long bytes, boolean binary) {
		return formatBytes(bytes, binary, Locale.ROOT);
	}

	/**
	 * Formats bytes into a rounded {@link String} representation in either
	 * binary/power of 2 or SI notation.
	 *
	 * @param bytes the value to format.
	 * @param binary whether the representation should be binary/power of 2 or
	 *            SI/metric.
	 * @param locale the {@link Locale} to use when formatting.
	 * @return The formatted byte value and unit.
	 */
	public static String formatBytes(long bytes, boolean binary, Locale locale) {
		if ((binary && bytes < 1L << 10) || bytes < KILO) {
			return String.format("%d %s", bytes, bytes == 1L ? "byte" : "bytes");
		}

		long divisor;
		String unit;
		if ((binary && bytes < MEBI) || bytes < MEGA) { // kibi/kilo
			divisor = binary ? KIBI : KILO;
			unit = binary ? "KiB" : "kB";
		} else if ((binary && bytes < GIBI) || bytes < GIGA) { // mebi/mega
			divisor = binary ? MEBI : MEGA;
			unit = binary ? "MiB" : "MB";
		} else if ((binary && bytes < TEBI) || bytes < TERA) { // gibi/giga
			divisor = binary ? GIBI : GIGA;
			unit = binary ? "GiB" : "GB";
		} else if ((binary && bytes < PEBI) || bytes < PETA) { // tebi/tera
			divisor = binary ? TEBI : TERA;
			unit = binary ? "TiB" : "TB";
		} else if ((binary && bytes < EXBI) || bytes < EXA) { // pebi/peta
			divisor = binary ? PEBI : PETA;
			unit = binary ? "PiB" : "PB";
		} else { // exbi/exa
			divisor = binary ? EXBI : EXA;
			unit = binary ? "EiB" : "EB";
		}
		if (bytes % divisor == 0) {
			return String.format(locale, "%d %s", bytes / divisor, unit);
		}
		return String.format(locale, "%.1f %s", (double) bytes / divisor, unit);
	}

	/**
	 * Parses the specified {@code float} to a {@code boolean} value.
	 * <p>
	 * The following in considered {@code false}: {@code 0}<br>
	 * The following in considered {@code true}: {@code 1}<br>
	 *
	 * @param value the value to parse to a {@code boolean}.
	 * @param unknownTrue if {@code true} all values that isn't defined as
	 *            either {@code true} or {@code false} are considered to be
	 *            {@code true}, otherwise they are considered to be
	 *            {@code false}.
	 * @return The parsed {@code boolean} value.
	 */
	public static boolean parseBoolean(float value, boolean unknownTrue) {
		return unknownTrue ? Float.compare(value, 0f) != 0 : Float.compare(value, 1f) == 0;
	}

	/**
	 * Parses the specified {@code double} to a {@code boolean} value.
	 * <p>
	 * The following in considered {@code false}: {@code 0}<br>
	 * The following in considered {@code true}: {@code 1}<br>
	 *
	 * @param value the value to parse to a {@code boolean}.
	 * @param unknownTrue if {@code true} all values that isn't defined as
	 *            either {@code true} or {@code false} are considered to be
	 *            {@code true}, otherwise they are considered to be
	 *            {@code false}.
	 * @return The parsed {@code boolean} value.
	 */
	public static boolean parseBoolean(double value, boolean unknownTrue) {
		return unknownTrue ? Double.compare(value, 0d) != 0 : Double.compare(value, 1d) == 0;
	}

	/**
	 * Parses the specified {@code long} to a {@code boolean} value.
	 * <p>
	 * The following in considered {@code false}: {@code 0}<br>
	 * The following in considered {@code true}: {@code 1}<br>
	 *
	 * @param value the value to parse to a {@code boolean}.
	 * @param unknownTrue if {@code true} all values that isn't defined as
	 *            either {@code true} or {@code false} are considered to be
	 *            {@code true}, otherwise they are considered to be
	 *            {@code false}.
	 * @return The parsed {@code boolean} value.
	 */
	public static boolean parseBoolean(long value, boolean unknownTrue) {
		return unknownTrue ? value != 0 : value == 1;
	}

	/**
	 * Parses the specified {@code int} to a {@code boolean} value.
	 * <p>
	 * The following in considered {@code false}: {@code 0}<br>
	 * The following in considered {@code true}: {@code 1}<br>
	 *
	 * @param value the value to parse to a {@code boolean}.
	 * @param unknownTrue if {@code true} all values that isn't defined as
	 *            either {@code true} or {@code false} are considered to be
	 *            {@code true}, otherwise they are considered to be
	 *            {@code false}.
	 * @return The parsed {@code boolean} value.
	 */
	public static boolean parseBoolean(int value, boolean unknownTrue) {
		return unknownTrue ? value != 0 : value == 1;
	}

	/**
	 * Parses the specified {@code short} to a {@code boolean} value.
	 * <p>
	 * The following in considered {@code false}: {@code 0}<br>
	 * The following in considered {@code true}: {@code 1}<br>
	 *
	 * @param value the value to parse to a {@code boolean}.
	 * @param unknownTrue if {@code true} all values that isn't defined as
	 *            either {@code true} or {@code false} are considered to be
	 *            {@code true}, otherwise they are considered to be
	 *            {@code false}.
	 * @return The parsed {@code boolean} value.
	 */
	public static boolean parseBoolean(short value, boolean unknownTrue) {
		return unknownTrue ? value != (short) 0 : value == (short) 1;
	}

	/**
	 * Parses the specified {@code byte} to a {@code boolean} value.
	 * <p>
	 * The following in considered {@code false}: {@code 0}<br>
	 * The following in considered {@code true}: {@code 1}<br>
	 *
	 * @param value the value to parse to a {@code boolean}.
	 * @param unknownTrue if {@code true} all values that isn't defined as
	 *            either {@code true} or {@code false} are considered to be
	 *            {@code true}, otherwise they are considered to be
	 *            {@code false}.
	 * @return The parsed {@code boolean} value.
	 */
	public static boolean parseBoolean(byte value, boolean unknownTrue) {
		return unknownTrue ? value != (byte) 0 : value == (byte) 1;
	}

	/**
	 * Parses the specified {@link Object} to a {@code boolean} value.
	 * <p>
	 * The following in considered {@code false}: {@code null}, {@code 0}, an
	 * empty string, {@code "0"}, {@code "false"} and {@code "no"}<br>
	 * The following in considered {@code true}: {@code 1}, {@code "1"},
	 * {@code "true"} and {@code "yes"}<br>
	 * <p>
	 * If {@code value} isn't a {@link Boolean} or a {@link Number}, the
	 * {@link String} representation of {@code value} is used for evaluation.
	 * The evaluation is case-insensitive.
	 *
	 * @param value the value to parse to a {@code boolean}.
	 * @param unknownTrue if {@code true} all values that isn't defined as
	 *            either {@code true} or {@code false} are considered to be
	 *            {@code true}, otherwise they are considered to be
	 *            {@code false}.
	 * @return The parsed {@code boolean} value.
	 */
	public static boolean parseBoolean(Object value, boolean unknownTrue) {
		if (value == null) {
			return false;
		}
		if (value instanceof Boolean) {
			return ((Boolean) value).booleanValue();
		}
		if (value instanceof Number) {
			return unknownTrue ? ((Number) value).intValue() != 0 : ((Number) value).intValue() == 1;
		}
		String stringValue = value.toString();
		if (isBlank(stringValue)) {
			return false;
		}
		stringValue = stringValue.trim().toLowerCase(Locale.ROOT);
		switch (stringValue) {
			case "0":
			case "false":
			case "no":
				return false;
			case "1":
			case "true":
			case "yes":
				return true;
			default:
				return unknownTrue;
		}
	}

	/**
	 * An {@code enum} representing letter cases.
	 */
	public static enum LetterCase {

		/** Upper-case, uppercase, capital or majuscule */
		UPPER,

		/** Lower-case, lowercase or minuscule */
		LOWER
	}
}<|MERGE_RESOLUTION|>--- conflicted
+++ resolved
@@ -905,11 +905,9 @@
 		}
 		// Turn XML string into a document
 		try {
-<<<<<<< HEAD
-			Document xmlDocument =
-				DocumentBuilderFactory.newInstance()
+			Document xmlDocument = XmlUtils.xxeDisabledDocumentBuilderFactory()
 				.newDocumentBuilder()
-				.parse(new InputSource(new ByteArrayInputStream(xml.getBytes(charset))));
+				.parse(new InputSource(new ByteArrayInputStream(xml.getBytes("utf-8"))));
 			return prettifyXML(xmlDocument, indentWidth);
 		} catch (IOException e) {
 			LOGGER.warn("Failed to read XML document, returning the source document: {}", e.getMessage());
@@ -917,11 +915,7 @@
 			return xml;
 		}
 	}
-=======
-			// Turn XML string into a document
-			Document xmlDocument = XmlUtils.xxeDisabledDocumentBuilderFactory().newDocumentBuilder()
-				.parse(new InputSource(new ByteArrayInputStream(xml.getBytes("utf-8"))));
->>>>>>> 91c9a05e
+
 
 	/**
 	 * Formats a XML string to be easier to read with newlines and indentations.
