/*
 * Universal Media Server, for streaming any media to DLNA
 * compatible renderers based on the http://www.ps3mediaserver.org.
 * Copyright (C) 2012 UMS developers.
 *
 * This program is a free software; you can redistribute it and/or
 * modify it under the terms of the GNU General Public License
 * as published by the Free Software Foundation; version 2
 * of the License only.
 *
 * This program is distributed in the hope that it will be useful,
 * but WITHOUT ANY WARRANTY; without even the implied warranty of
 * MERCHANTABILITY or FITNESS FOR A PARTICULAR PURPOSE.  See the
 * GNU General Public License for more details.
 *
 * You should have received a copy of the GNU General Public License
 * along with this program; if not, write to the Free Software
 * Foundation, Inc., 51 Franklin Street, Fifth Floor, Boston, MA  02110-1301, USA.
 */

package net.pms.util;

import java.io.ByteArrayInputStream;
import java.io.IOException;
import java.io.StringWriter;
import java.io.Writer;
import java.util.Formatter;
import java.util.Locale;
import java.util.regex.Matcher;
import java.util.regex.Pattern;
import javax.swing.JEditorPane;
import javax.swing.JTextPane;
import javax.swing.text.html.HTMLEditorKit;
<<<<<<< HEAD
import static org.apache.commons.lang3.StringUtils.getJaroWinklerDistance;
=======
import javax.xml.parsers.DocumentBuilderFactory;
import javax.xml.parsers.ParserConfigurationException;
import javax.xml.transform.OutputKeys;
import javax.xml.transform.Transformer;
import javax.xml.transform.TransformerException;
import javax.xml.transform.TransformerFactory;
import javax.xml.transform.dom.DOMSource;
import javax.xml.transform.stream.StreamResult;
import javax.xml.xpath.XPath;
import javax.xml.xpath.XPathConstants;
import javax.xml.xpath.XPathExpressionException;
import javax.xml.xpath.XPathFactory;
>>>>>>> 6e9bd2c6
import static org.apache.commons.lang3.StringUtils.isBlank;
import org.apache.commons.lang3.text.translate.UnicodeUnescaper;
import edu.umd.cs.findbugs.annotations.SuppressFBWarnings;
import org.slf4j.Logger;
import org.slf4j.LoggerFactory;
import org.w3c.dom.Document;
import org.w3c.dom.Node;
import org.w3c.dom.NodeList;
import org.xml.sax.InputSource;
import org.xml.sax.SAXException;

public class StringUtil {
	private static final Logger LOGGER = LoggerFactory.getLogger(StringUtil.class);
	private static final int[] MULTIPLIER = new int[] {3600, 60, 1};
	public static final String SEC_TIME_FORMAT = "%02d:%02d:%02.0f";
	public static final String DURATION_TIME_FORMAT = "%02d:%02d:%05.2f";
	public static final String NEWLINE_CHARACTER = System.getProperty("line.separator");

	/**
	 * Appends "&lt;<u>tag</u> " to the StringBuilder. This is a typical HTML/DIDL/XML tag opening.
	 *
	 * @param sb String to append the tag beginning to.
	 * @param tag String that represents the tag
	 */
	public static void openTag(StringBuilder sb, String tag) {
		sb.append("&lt;");
		sb.append(tag);
	}

	/**
	 * Appends the closing symbol &gt; to the StringBuilder. This is a typical HTML/DIDL/XML tag closing.
	 *
	 * @param sb String to append the ending character of a tag.
	 */
	public static void endTag(StringBuilder sb) {
		sb.append("&gt;");
	}

	/**
	 * Appends "&lt;/<u>tag</u>&gt;" to the StringBuilder. This is a typical closing HTML/DIDL/XML tag.
	 *
	 * @param sb
	 * @param tag
	 */
	public static void closeTag(StringBuilder sb, String tag) {
		sb.append("&lt;/");
		sb.append(tag);
		sb.append("&gt;");
	}

	public static void addAttribute(StringBuilder sb, String attribute, Object value) {
		sb.append(' ');
		sb.append(attribute);
		sb.append("=\"");
		sb.append(value);
		sb.append("\"");
	}

	public static void addXMLTagAndAttribute(StringBuilder sb, String tag, Object value) {
		sb.append("&lt;");
		sb.append(tag);
		sb.append("&gt;");
		sb.append(value);
		sb.append("&lt;/");
		sb.append(tag);
		sb.append("&gt;");
	}

	/**
	 * Does double transformations between &<> characters and their XML representation with ampersands.
	 *
	 * @param s String to be encoded
	 * @return Encoded String
	 */
	public static String encodeXML(String s) {
		s = s.replace("&", "&amp;");
		s = s.replace("<", "&lt;");
		s = s.replace(">", "&gt;");
		/* Skip encoding/escaping ' and " for compatibility with some renderers
		 * This might need to be made into a renderer option if some renderers require them to be encoded
		 * s = s.replace("\"", "&quot;");
		 * s = s.replace("'", "&apos;");
		 */

		// The second encoding/escaping of & is not a bug, it's what effectively adds the second layer of encoding/escaping
		s = s.replace("&", "&amp;");
		return s;
	}

	/**
	 * Removes xml character representations.
	 *
	 * @param s String to be cleaned
	 * @return Encoded String
	 */
	public static String unEncodeXML(String s) {
		// Note: ampersand substitution must be first in order to undo double transformations
		// TODO: support ' and " if/when required, see encodeXML() above
		return s.replace("&amp;", "&").replace("&lt;", "<").replace("&gt;", ">");
	}

	/**
	 * Converts a URL string to a more canonical form
	 *
	 * @param url String to be converted
	 * @return Converted String.
	 */
	public static String convertURLToFileName(String url) {
		url = url.replace('/', '\u00b5');
		url = url.replace('\\', '\u00b5');
		url = url.replace(':', '\u00b5');
		url = url.replace('?', '\u00b5');
		url = url.replace('*', '\u00b5');
		url = url.replace('|', '\u00b5');
		url = url.replace('<', '\u00b5');
		url = url.replace('>', '\u00b5');
		return url;
	}

	/**
	 * Parse as double, or if it's not just one number, handles {hour}:{minute}:{seconds}
	 *
	 * @param time
	 * @return
	 */
	public static double convertStringToTime(String time) throws IllegalArgumentException {
		if (isBlank(time)) {
			throw new IllegalArgumentException("time String should not be blank.");
		}

		try {
			return Double.parseDouble(time);
		} catch (NumberFormatException e) {
			String[] arguments = time.split(":");
			double sum = 0;
			int i = 0;
			for (String argument : arguments) {
				sum += Double.parseDouble(argument.replace(",", ".")) * MULTIPLIER[i];
				i++;
			}

			return sum;
		}
	}

	/**
	 * Converts time to string.
	 *
	 * @param d time in double.
	 * @param timeFormat Format string e.g. "%02d:%02d:%02f" or use predefined constants
	 * SEC_TIME_FORMAT, DURATION_TIME_FORMAT.
	 *
	 * @return Converted String.
	 */
	public static String convertTimeToString(double d, String timeFormat) {
		StringBuilder sb = new StringBuilder();
		try (Formatter formatter = new Formatter(sb, Locale.US)) {
			double s = d % 60;
			int h = (int) (d / 3600);
			int m = ((int) (d / 60)) % 60;
			formatter.format(timeFormat, h, m, s);
		}

		return sb.toString();
	}

	/**
	 * Removes leading zeros up to the nth char of an hh:mm:ss time string,
	 * normalizing it first if necessary.
	 *
	 * @param t time string.
	 * @param n position to stop checking
	 *
	 * @return the Shortened String.
	 */
	public static String shortTime(String t, int n) {
		n = n < 8 ? n : 8;
		if (!isBlank(t)) {
			if (t.startsWith("NOT_IMPLEMENTED")) {
				return t.length() > 15 ? t.substring(15) : " ";
			}
			int i = t.indexOf('.');
			// Throw out the decimal portion, if any
			if (i > -1) {
				t = t.substring(0, i);
			}
			int l = t.length();
			// Normalize if necessary
			if (l < 8) {
				t = "00:00:00".substring(0, 8 - l) + t;
			} else if (l > 8) {
				t = t.substring(l - 8);
			}
			for (i = 0; i < n; i++) {
				if (t.charAt(i) != "00:00:00".charAt(i)) {
					break;
				}
			}
			return t.substring(i);
		}
		return "00:00:00".substring(n);
	}

	public static boolean isZeroTime(String t) {
		return isBlank(t) || "00:00:00.000".contains(t);
	}

	/**
	 * A unicode unescaper that translates unicode escapes, e.g. '\u005c', while leaving
	 * intact any  sequences that can't be interpreted as escaped unicode.
	 */
	public static class LaxUnicodeUnescaper extends UnicodeUnescaper {
		@Override
		public int translate(CharSequence input, int index, Writer out) throws IOException {
			try {
				return super.translate(input, index, out);
			} catch (IllegalArgumentException e) {
				// Leave it alone and continue
			}
			return 0;
		}
	}

	/**
	 * Returns the argument string surrounded with quotes if it contains a space,
	 * otherwise returns the string as is.
	 *
	 * @param arg The argument string
	 * @return The string, optionally in quotes.
	 */
	public static String quoteArg(String arg) {
		if (arg != null && arg.indexOf(' ') > -1) {
			return "\"" + arg + "\"";
		}

		return arg;
	}

	/**
	 * Fill a string in a unicode safe way.
	 *
	 * @param subString The <code>String</code> to be filled with
	 * @param count The number of times to repeat the <code>String</code>
	 * @return The filled string
	 */
	public static String fillString(String subString, int count) {
		StringBuilder sb = new StringBuilder(subString.length() * count);
		for (int i = 0; i < count; i++) {
			sb.append(subString);
		}
		return sb.toString();
	}

	/**
	 * Fill a string in a unicode safe way provided that the char array contains
	 * a valid unicode sequence.
	 *
	 * @param chars The <code>char[]</code> to be filled with
	 * @param count The number of times to repeat the <code>char[]</code>
	 * @return The filled string
	 */
	public static String fillString(char[] chars, int count) {
		StringBuilder sb = new StringBuilder(chars.length * count);
		for (int i = 0; i < count; i++) {
			sb.append(chars);
		}
		return sb.toString();
	}

	/**
	 * Fill a string in a unicode safe way. 8 bit (&lt; 256) code points
	 * equals ISO 8859-1 codes.
	 *
	 * @param codePoint The unicode code point to be filled with
	 * @param count The number of times to repeat the unicode code point
	 * @return The filled string
	 */
	public static String fillString(int codePoint, int count) {
		return fillString(Character.toChars(codePoint), count);
	}

	/**
	 * Returns the <code>body</code> of a HTML {@link String} formatted by
	 * {@link HTMLEditorKit} as typically used by {@link JEditorPane} and
	 * {@link JTextPane} stripped for tags, newline, indentation and with
	 * <code>&lt;br&gt;</code> tags converted to newline.<br>
	 * <br>
	 * <strong>Note: This is not a universal or sophisticated HTML stripping
	 * method, but is purpose built for these circumstances.</strong>
	 *
	 * @param html the HTML formatted text as described above
	 * @return The "deHTMLified" text
	 */
	public static String stripHTML(String html) {
		Pattern pattern = Pattern.compile("<body>(.*)</body>", Pattern.CASE_INSENSITIVE + Pattern.DOTALL);
		Matcher matcher = pattern.matcher(html);
		if (matcher.find()) {
			return matcher.group(1).replaceAll("\n    ", "").trim().replaceAll("(?i)<br>", "\n").replaceAll("<.*?>","");
		} else {
			throw new IllegalArgumentException("HTML text not as expected, must have <body> section");
		}
	}

	/**
	 * Convenience method to check if a {@link String} is not <code>null</code>
	 * and contains anything other than whitespace.
	 *
	 * @param s the {@link String} to evaluate
	 * @return The verdict
	 */
	public static boolean hasValue(String s) {
		return s != null && !s.trim().isEmpty();
	}

	/**
	 * Escapes {@link org.apache.lucene} special characters with backslash
	 *
	 * @param s the {@link String} to evaluate
	 * @return The converted String
	 */
	@SuppressFBWarnings("SF_SWITCH_NO_DEFAULT")
	public static String luceneEscape(final String s) {
		StringBuilder sb = new StringBuilder();
		for (int i = 0; i < s.length(); i++) {
			char ch = s.charAt(i);
			switch (ch) {
				case '+':
				case '-':
				case '&':
				case '|':
				case '!':
				case '(':
				case ')':
				case '{':
				case '}':
				case '[':
				case ']':
				case '^':
				case '\"':
				case '~':
				case '*':
				case '?':
				case ':':
				case '\\':
				case '/':
					sb.append("\\");
				default:
					sb.append(ch);
			}
		}

		return sb.toString();
	}

	/**
	 * Escapes special characters with backslashes for FFmpeg subtitles
	 *
	 * @param s the {@link String} to evaluate
	 * @return The converted String
	 */
	public static String ffmpegEscape(String s) {
		StringBuilder sb = new StringBuilder();
		for (int i = 0; i < s.length(); i++) {
			char ch = s.charAt(i);
			switch (ch) {
				case '\'':
					sb.append("\\\\\\'");
					break;
				case ':':
					sb.append("\\\\:");
					break;
				case '\\':
					sb.append("/");
					break;
				case ']':
				case '[':
				case ',':
				case ';':
					sb.append("\\");
				default:
					sb.append(ch);
			}
		}

		return sb.toString();
	}

<<<<<<< HEAD
	/**
	 * Whether the strings are over 91% similar based on the Jaro Winkler
	 * similarity algorithm.
	 *
	 * @param value1
	 * @param value2
	 * @return 
	 */
	public static boolean isSimilarEnough(String value1, String value2) {
		double similarity = getJaroWinklerDistance(value1, value2);
		LOGGER.trace("The similarity between '" + value1 + "' and '" + value2 + "' is " + similarity);
		return similarity > 0.91;
=======
	public static String prettifyXML(String xml, int indentWidth) {
		try {
			// Turn XML string into a document
			Document xmlDocument =
				DocumentBuilderFactory.newInstance().
				newDocumentBuilder().
				parse(new InputSource(new ByteArrayInputStream(xml.getBytes("utf-8"))));

			// Remove whitespaces outside tags
			xmlDocument.normalize();
			XPath xPath = XPathFactory.newInstance().newXPath();
			NodeList nodeList = (NodeList) xPath.evaluate(
				"//text()[normalize-space()='']",
				xmlDocument,
				XPathConstants.NODESET
			);

			for (int i = 0; i < nodeList.getLength(); ++i) {
				Node node = nodeList.item(i);
				node.getParentNode().removeChild(node);
			}

			// Setup pretty print options
			TransformerFactory transformerFactory = TransformerFactory.newInstance();
			transformerFactory.setAttribute("indent-number", indentWidth);
			Transformer transformer = transformerFactory.newTransformer();
			transformer.setOutputProperty(OutputKeys.ENCODING, "UTF-8");
			transformer.setOutputProperty(OutputKeys.OMIT_XML_DECLARATION, "yes");
			transformer.setOutputProperty(OutputKeys.INDENT, "yes");

			// Return pretty print XML string
			StringWriter stringWriter = new StringWriter();
			transformer.transform(new DOMSource(xmlDocument), new StreamResult(stringWriter));
			return stringWriter.toString();
		} catch (SAXException | IOException | ParserConfigurationException | XPathExpressionException | TransformerException e) {
			LOGGER.warn("Failed to prettify XML document, returning the source document: {}", e.getMessage());
			LOGGER.trace("", e);
			return xml;
		}
>>>>>>> 6e9bd2c6
	}
}<|MERGE_RESOLUTION|>--- conflicted
+++ resolved
@@ -31,9 +31,6 @@
 import javax.swing.JEditorPane;
 import javax.swing.JTextPane;
 import javax.swing.text.html.HTMLEditorKit;
-<<<<<<< HEAD
-import static org.apache.commons.lang3.StringUtils.getJaroWinklerDistance;
-=======
 import javax.xml.parsers.DocumentBuilderFactory;
 import javax.xml.parsers.ParserConfigurationException;
 import javax.xml.transform.OutputKeys;
@@ -46,7 +43,7 @@
 import javax.xml.xpath.XPathConstants;
 import javax.xml.xpath.XPathExpressionException;
 import javax.xml.xpath.XPathFactory;
->>>>>>> 6e9bd2c6
+import static org.apache.commons.lang3.StringUtils.getJaroWinklerDistance;
 import static org.apache.commons.lang3.StringUtils.isBlank;
 import org.apache.commons.lang3.text.translate.UnicodeUnescaper;
 import edu.umd.cs.findbugs.annotations.SuppressFBWarnings;
@@ -434,20 +431,6 @@
 		return sb.toString();
 	}
 
-<<<<<<< HEAD
-	/**
-	 * Whether the strings are over 91% similar based on the Jaro Winkler
-	 * similarity algorithm.
-	 *
-	 * @param value1
-	 * @param value2
-	 * @return 
-	 */
-	public static boolean isSimilarEnough(String value1, String value2) {
-		double similarity = getJaroWinklerDistance(value1, value2);
-		LOGGER.trace("The similarity between '" + value1 + "' and '" + value2 + "' is " + similarity);
-		return similarity > 0.91;
-=======
 	public static String prettifyXML(String xml, int indentWidth) {
 		try {
 			// Turn XML string into a document
@@ -487,6 +470,19 @@
 			LOGGER.trace("", e);
 			return xml;
 		}
->>>>>>> 6e9bd2c6
+	}
+
+	/**
+	 * Whether the strings are over 91% similar based on the Jaro Winkler
+	 * similarity algorithm.
+	 *
+	 * @param value1
+	 * @param value2
+	 * @return 
+	 */
+	public static boolean isSimilarEnough(String value1, String value2) {
+		double similarity = getJaroWinklerDistance(value1, value2);
+		LOGGER.trace("The similarity between '" + value1 + "' and '" + value2 + "' is " + similarity);
+		return similarity > 0.91;
 	}
 }