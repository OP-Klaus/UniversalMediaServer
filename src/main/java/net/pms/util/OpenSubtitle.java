/*
 * Universal Media Server, for streaming any media to DLNA
 * compatible renderers based on the http://www.ps3mediaserver.org.
 * Copyright (C) 2012 UMS developers.
 *
 * This program is a free software; you can redistribute it and/or
 * modify it under the terms of the GNU General Public License
 * as published by the Free Software Foundation; version 2
 * of the License only.
 *
 * This program is distributed in the hope that it will be useful,
 * but WITHOUT ANY WARRANTY; without even the implied warranty of
 * MERCHANTABILITY or FITNESS FOR A PARTICULAR PURPOSE.  See the
 * GNU General Public License for more details.
 *
 * You should have received a copy of the GNU General Public License
 * along with this program; if not, write to the Free Software
 * Foundation, Inc., 51 Franklin Street, Fifth Floor, Boston, MA  02110-1301, USA.
 */

package net.pms.util;

import static net.pms.util.XMLRPCUtil.*;
import static org.apache.commons.lang3.StringUtils.isBlank;
import static org.apache.commons.lang3.StringUtils.isNotBlank;
import java.io.BufferedReader;
import java.io.DataOutputStream;
import java.io.File;
import java.io.IOException;
import java.io.InputStream;
import java.io.InputStreamReader;
import java.io.OutputStream;
import java.net.HttpURLConnection;
import java.net.MalformedURLException;
import java.net.URI;
import java.net.URISyntaxException;
import java.net.URL;
import java.net.URLConnection;
import java.nio.ByteBuffer;
import java.nio.ByteOrder;
import java.nio.LongBuffer;
import java.nio.channels.FileChannel;
import java.nio.channels.FileChannel.MapMode;
import java.nio.charset.StandardCharsets;
import java.nio.file.Files;
import java.nio.file.Path;
import java.nio.file.Paths;
import java.sql.SQLException;
import java.text.SimpleDateFormat;
import java.util.ArrayList;
import java.util.Arrays;
import java.util.Collection;
import java.util.Collections;
import java.util.Date;
import java.util.HashMap;
import java.util.List;
import java.util.Locale;
import java.util.Map;
import java.util.Map.Entry;
import java.util.concurrent.LinkedBlockingQueue;
import java.util.concurrent.ThreadFactory;
import java.util.concurrent.ThreadPoolExecutor;
import java.util.concurrent.TimeUnit;
import java.util.concurrent.atomic.AtomicInteger;
import java.util.concurrent.locks.ReentrantReadWriteLock;
import java.util.regex.Matcher;
import java.util.regex.Pattern;
import java.util.zip.GZIPInputStream;
import javax.annotation.Nullable;
import javax.xml.parsers.ParserConfigurationException;
import javax.xml.stream.FactoryConfigurationError;
import javax.xml.stream.XMLStreamException;
import javax.xml.stream.XMLStreamReader;
import javax.xml.stream.XMLStreamWriter;
import javax.xml.transform.TransformerException;
import javax.xml.xpath.XPathExpressionException;
import org.apache.commons.codec.digest.DigestUtils;
import org.apache.commons.lang3.StringUtils;
import org.slf4j.Logger;
import org.slf4j.LoggerFactory;
import org.xml.sax.SAXException;
import net.pms.PMS;
import net.pms.configuration.RendererConfiguration;
import net.pms.dlna.DLNAMediaInfo;
import net.pms.dlna.DLNAMediaLang;
import net.pms.dlna.DLNAResource;
import net.pms.dlna.RealFile;
import net.pms.dlna.VideoClassification;
import net.pms.dlna.protocolinfo.MimeType;
import net.pms.formats.v2.SubtitleType;
import org.apache.commons.text.StringEscapeUtils;
import org.apache.commons.text.similarity.JaroWinklerDistance;

public class OpenSubtitle {
	private static final Logger LOGGER = LoggerFactory.getLogger(OpenSubtitle.class);
	private static final String SUB_DIR = "subs";
	private static final String UA = "Universal Media Server v1";
	private static final long TOKEN_EXPIRATION_TIME = 10 * 60 * 1000; // 10 minutes

	/** The minimum Jaro–Winkler title distance for IMDB guesses to be valid */
	private static final double MIN_IMDB_GUESS_JW_DISTANCE = 0.65;

	/** The {@link Path} where downloaded OpenSubtitles subtitles are stored */
	public static final Path SUBTITLES_FOLDER = Paths.get(PMS.getConfiguration().getDataFile(SUB_DIR));

	/**
	 * Size of the chunks that will be hashed in bytes (64 KB)
	 */
	private static final int HASH_CHUNK_SIZE = 64 * 1024;

	private static final String OPENSUBS_URL = "http://api.opensubtitles.org/xml-rpc";
	private static final ReentrantReadWriteLock TOKEN_LOCK = new ReentrantReadWriteLock();
	private static Token token = null;

	private static final ThreadPoolExecutor backgroundExecutor = new ThreadPoolExecutor(
		0, // Minimum number of threads in pool
		5, // Maximum number of threads in pool
		30, // Number of seconds before an idle thread is terminated
		TimeUnit.SECONDS,
		new LinkedBlockingQueue<Runnable>(), // The queue holding the tasks waiting to be processed
		new OpenSubtitlesBackgroundWorkerThreadFactory() // The ThreadFactory
	);

	static {
		Runtime.getRuntime().addShutdownHook(new Thread("OpenSubtitles Executor Shutdown Hook") {
			@Override
			public void run() {
				backgroundExecutor.shutdownNow();
			}
		});
	}

	// Do not instantiate
	private OpenSubtitle() {
	}

	/**
	 * Gets the <a href=
	 * "http://trac.opensubtitles.org/projects/opensubtitles/wiki/HashSourceCodes"
	 * >OpenSubtitles hash</a> for the specified {@link Path} by first trying to
	 * extract it from the filename and if that doesn't work calculate it with
	 * {@link #computeHash(Path)}.
	 *
	 * @param file the {@link Path} for which to get the hash.
	 * @return The OpenSubtitles hash or {@code null}.
	 * @throws IOException If an I/O error occurs during the operation.
	 */
	public static String getHash(Path file) throws IOException {
		String hash = ImdbUtil.extractOSHash(file);
		if (isBlank(hash)) {
			hash = computeHash(file);
		}
		LOGGER.debug("OpenSubtitles hash for \"{}\" is {}", file.getFileName(), hash);
		return hash;
	}

	/**
	 * Calculates the <a href=
	 * "http://trac.opensubtitles.org/projects/opensubtitles/wiki/HashSourceCodes"
	 * >OpenSubtitles hash</a> for the specified {@link Path}.
	 *
	 * @param file the {@link Path} for which to calculate the hash.
	 * @return The calculated OpenSubtitles hash or {@code null}.
	 * @throws IOException If an I/O error occurs during the operation.
	 */
	public static String computeHash(Path file) throws IOException {
		if (!Files.isRegularFile(file)) {
			return null;
		}

		long size = Files.size(file);
		long chunkSizeForFile = Math.min(HASH_CHUNK_SIZE, size);

		try (FileChannel fileChannel = FileChannel.open(file)) {
			long head = computeHashForChunk(fileChannel.map(MapMode.READ_ONLY, 0, chunkSizeForFile));
			long tail = computeHashForChunk(fileChannel.map(MapMode.READ_ONLY, Math.max(size - HASH_CHUNK_SIZE, 0), chunkSizeForFile));

			return String.format("%016x", size + head + tail);
		}
	}

	private static long computeHashForChunk(ByteBuffer buffer) {
		LongBuffer longBuffer = buffer.order(ByteOrder.LITTLE_ENDIAN).asLongBuffer();
		long hash = 0;

		while (longBuffer.hasRemaining()) {
			hash += longBuffer.get();
		}

		return hash;
	}

	private static String postPage(URLConnection connection, String query) throws IOException {
		connection.setDoOutput(true);
		connection.setDoInput(true);
		connection.setUseCaches(false);
		connection.setDefaultUseCaches(false);
		connection.setRequestProperty("Content-Type", "text/xml");
		connection.setRequestProperty("Content-Length", "" + query.length());
		connection.setConnectTimeout(5000);
		((HttpURLConnection) connection).setRequestMethod("POST");
		//LOGGER.debug("opensub query "+query);
		// open up the output stream of the connection
		if (!StringUtils.isEmpty(query)) {
			try (DataOutputStream output = new DataOutputStream(connection.getOutputStream())) {
				output.writeBytes(query);
				output.flush();
			}
		}

		StringBuilder page;
		try (BufferedReader in = new BufferedReader(new InputStreamReader(connection.getInputStream(), StandardCharsets.UTF_8))) {
			page = new StringBuilder();
			String str;
			while ((str = in.readLine()) != null) {
				page.append(str.trim()).append("\n");
			}
		}

		//LOGGER.debug("opensubs result page "+page.toString());
		return page.toString();
	}

	/**
	 * Completes the exchange of the specified {@link HttpURLConnection} and
	 * returns the response as an {@link InputStream}. This also handles the
	 * HTTP response code and throws an {@link OpenSubtitlesException} if the
	 * response isn't OK. In the event of a
	 * {@link HTTPResponseCode#SERVICE_UNAVAILABLE} response code, 3 retries
	 * with a 500 millisecond pause between them will be tried before giving up.
	 *
	 * @param connection the {@link HttpURLConnection} to complete the exchange
	 *            for.
	 * @return The {@link InputStream} with the response.
	 * @throws IOException If an error occurs during the operation.
	 */
	private static InputStream sendXMLStream(HttpURLConnection connection) throws IOException {
		return sendXMLStream(connection, 3, 500);
	}

	/**
	 * Completes the exchange of the specified {@link HttpURLConnection} and
	 * returns the response as an {@link InputStream}. This also handles the
	 * HTTP response code and throws an {@link OpenSubtitlesException} if the
	 * response isn't OK.
	 *
	 * @param connection the {@link HttpURLConnection} to complete the exchange
	 *            for.
	 * @param retries the number of times to retry if the response code is
	 *            {@link HTTPResponseCode#SERVICE_UNAVAILABLE} before giving up.
	 * @param retrySleepMS the number of milliseconds to wait between each
	 *            retry.
	 * @return The {@link InputStream} with the response.
	 * @throws IOException If an error occurs during the operation.
	 */
	private static InputStream sendXMLStream(
		HttpURLConnection connection,
		int retries,
		long retrySleepMS
	) throws IOException {
		int remaining = retries;
		HTTPResponseCode responseCode = HTTPResponseCode.typeOf(connection.getResponseCode());
		do {
			if (responseCode == null) {
				throw new OpenSubtitlesException(
					"OpenSubtitles replied with an unknown response code: " +
					connection.getResponseCode() + " " +
					connection.getResponseMessage()
				);
			}
			if (
				responseCode == HTTPResponseCode.SERVICE_UNAVAILABLE ||
				responseCode == HTTPResponseCode.ORIGIN_ERROR
			) {
				remaining--;
				try {
					Thread.sleep(retrySleepMS);
				} catch (InterruptedException e) {
					LOGGER.debug(
						"OpenSubtitles was interrupted while waiting to retry a request to {}",
						connection.getURL().getHost()
					);
					throw new OpenSubtitlesException("Interrupted while waiting to retry", e);
				}
			} else {
				HTTPResponseCode.handleResponseCode(responseCode);
			}
		} while (
			remaining >= 0 &&
			(
				responseCode == HTTPResponseCode.SERVICE_UNAVAILABLE ||
				responseCode == HTTPResponseCode.ORIGIN_ERROR
			)
		);
		if (
			responseCode == HTTPResponseCode.SERVICE_UNAVAILABLE ||
			responseCode == HTTPResponseCode.ORIGIN_ERROR
		) {
			throw new OpenSubtitlesException(
				"OpenSubtitles gave up getting a response from " +
				connection.getURL().getHost() + " after " +
				retries + " attempts (Response code " + responseCode + ")");
		}
		return connection.getInputStream();
	}

	/**
	 * Logs in to OpenSubtitles and stores the result in {@link #token}. Some
	 * users might get a different API address in response, which will be
	 * reflected in the {@link URL} returned by this method.
	 * <p>
	 * <b>All access to {@link #token} must be protected by {@link #TOKEN_LOCK}</b>.
	 *
	 * @param url The API {@link URL} to use for login.
	 * @return The URL to use if the login was a success, {@code null} otherwise.
	 */
	private static URL login() {
		TOKEN_LOCK.writeLock().lock();
		try {
			if (token != null && token.isYoung()) {
				return token.isValid() ? token.getURL() : null;
			}
			LOGGER.debug("Trying to log in to OpenSubtitles");

			CredMgr.Credential credentials = PMS.getCred("opensubtitles");
			String pword = "";
			String username = "";
			if (credentials != null) {
				// if we got credentials use them
				if (isNotBlank(credentials.password)) {
					pword = DigestUtils.md5Hex(credentials.password);
				}
				username = credentials.username;
			}

			// Setup connection
			URL url;
			try {
				url = new URL(OPENSUBS_URL);
			} catch (MalformedURLException e) {
				throw new AssertionError("OpenSubtitles URL \"" + OPENSUBS_URL + "\" is invalid");
			}

			URLConnection urlConnection = url.openConnection();
			if (!(urlConnection instanceof HttpURLConnection)) {
				throw new OpenSubtitlesException("Invalid URL: " + OPENSUBS_URL);
			}
			HttpURLConnection connection = (HttpURLConnection) urlConnection;
			connection.setDoInput(true);
			connection.setDoOutput(true);
			connection.setRequestProperty("Content-Type", "text/xml;charset=UTF-8");
			connection.setRequestMethod("POST");
			connection.setConnectTimeout(2000);

			// Create request
			Params params = new Params();
			params.add(new ValueString(username));
			params.add(new ValueString(pword));
			params.add(new ValueString(null));
			params.add(new ValueString(UA));

			// Send request
			try (OutputStream out = LOGGER.isTraceEnabled() ?
				new LoggableOutputStream(connection.getOutputStream(), StandardCharsets.UTF_8) :
				connection.getOutputStream()
			) {
				XMLStreamWriter writer = createWriter(out);
				writeMethod(writer, "LogIn", params);
				writer.flush();
				if (out instanceof LoggableOutputStream) {
					LOGGER.trace("Sending OpenSubtitles login request:\n{}", toLogString((LoggableOutputStream) out));
				}
			} catch (XMLStreamException | FactoryConfigurationError e) {
				LOGGER.error("An error occurred while generating OpenSubtitles login request: {}", e.getMessage());
				LOGGER.trace("", e);
			}

			// Parse reply
			params = null;
			try (InputStream reply = LOGGER.isTraceEnabled() ?
				new LoggableInputStream(sendXMLStream(connection, 5, 500), StandardCharsets.UTF_8) :
				sendXMLStream(connection, 5, 500)
			) {
				LOGGER.trace("Parsing OpenSubtitles login response");
				XMLStreamReader reader = null;
				try {
					reader = createReader(reply);
					params = readMethodResponse(reader);
				} finally {
					if (reader != null) {
						reader.close();
					}
				}
				if (reply instanceof LoggableInputStream) {
					LOGGER.trace("Received OpenSubtitles login response:\n{}", toLogString((LoggableInputStream) reply));
				}
			}

			if (params == null) {
				LOGGER.error("Failed to parse Opensubtitles login response, aborting");
				token = Token.createInvalidToken();
				return null;
			}
			if (
				params.size() != 1 ||
				!(params.get(0).getValue() instanceof Struct)
			) {
				LOGGER.error("Unexpected reply from OpenSubtitles:\n{}", params);
				token = Token.createInvalidToken();
				return null;
			}

			// Handle status code
			if (!checkStatus(params)) {
				token = Token.createInvalidToken();
				LOGGER.error("OpenSubtitles login was aborted");
				return null;
			}

			Struct members = (Struct) params.get(0).getValue();

			// Check token
			String tokenString;
			Member<?, ?> member = members.get("token");
			if (!(member instanceof MemberString) || isBlank(((MemberString) member).getValue())) {
				LOGGER.error("Failed to parse OpenSubtitles login token: {}", member);
				token = Token.createInvalidToken();
				return null;
			}
			tokenString = ((MemberString) member).getValue();

			// Parse user
			User tokenUser = null;
			member = members.get("data");
			if (member != null) {
				tokenUser = User.createFromStruct((Struct) member.getValue());
			}

			// Create Token
			token = new Token(tokenString, tokenUser, url);
			if (!token.isValid()) {
				LOGGER.error("Failed to log in to OpenSubtitles");
				return null;
			}
			if (LOGGER.isDebugEnabled()) {
				if (token.getUser() != null) {
					//XXX If log anonymization is ever implemented, hide the nickname.
					LOGGER.debug("Successfully logged in to OpenSubtitles as {}", token.getUser().getUserNickName());
				} else {
					LOGGER.debug("Successfully logged in to OpenSubtitles anonymously");
				}
			}
			return token.getURL();
		} catch (XMLStreamException | IOException e) {
			LOGGER.error("An error occurred during OpenSubtitles login: {}", e.getMessage());
			LOGGER.trace("", e);
			token = Token.createInvalidToken();
			return null;
		} finally {
			TOKEN_LOCK.writeLock().unlock();
		}
	}

	private static boolean checkStatus(Params params) {
		if (
			params == null ||
			params.isEmpty() ||
			!(params.get(0).getValue() instanceof Struct) ||
			((Struct) params.get(0).getValue()).get("status") == null
		) {
			LOGGER.error("OpenSubtitles response has no status, aborting");
			return false;
		}

		Member<?, ?> status = ((Struct) params.get(0).getValue()).get("status");
		if (status.getValue() == null) {
			LOGGER.error("OpenSubtitles response has no status, aborting");
			return false;
		}

		StatusCode statusCode = StatusCode.typeOf(status.getValue().toString());
		try {
			StatusCode.handleStatusCode(statusCode);
		} catch (OpenSubtitlesException e) {
			LOGGER.error("OpenSubtitles replied with an error, aborting: {}", statusCode);
			LOGGER.trace("", e);
			return false;
		}

		return true;
	}

	private static ArrayList<SubtitleItem> parseSubtitles(
		Array dataArray,
		FileNamePrettifier prettifier,
		DLNAMediaInfo media
	) throws OpenSubtitlesException {
		ArrayList<SubtitleItem> result = new ArrayList<>();
		if (dataArray == null) {
			return result;
		}

		for (Value<?> value : dataArray) {
			if (!(value.getValue() instanceof Struct)) {
				throw new OpenSubtitlesException("Unexpected data in OpenSubtitles response array: " + value);
			}
			Struct struct = (Struct) value.getValue();
			SubtitleItem item = SubtitleItem.createFromStruct(struct, prettifier, media);
			if (item != null) {
				result.add(item);
			}
		}
		return result;
	}

	private static Map<String, MovieGuess> parseMovieGuesses(Struct dataStruct) throws OpenSubtitlesException {
		if (dataStruct == null || dataStruct.isEmpty()) {
			return null;
		}
		Map<String, MovieGuess> result = new HashMap<>();
		for (Member<?, ?> member : dataStruct.values()) {
			if (!(member.getValue() instanceof Struct)) {
				throw new OpenSubtitlesException("Received an unexpected MovieGuess entry from OpenSubtitles: " + member);
			}
			result.put(member.getName(), MovieGuess.createFromStruct(((Struct) member.getValue())));
		}
		return result;
	}

	private static Map<String, List<CheckMovieHashItem>> parseCheckMovieHash(Struct dataStruct) throws OpenSubtitlesException {
		HashMap<String, List<CheckMovieHashItem>> result = new HashMap<>();
		if (dataStruct == null) {
			return result;
		}

		for (Entry<String, Member<? extends Value<?>, ?>> entry : dataStruct.entrySet()) {
			if (entry.getValue() == null) {
				continue;
			}
			if (!(entry.getValue().getValue() instanceof Array)) {
				throw new OpenSubtitlesException("Unexpected data in CheckMovieHash/CheckMovieHash2 response: " + entry);
			}
			Array array = (Array) entry.getValue().getValue();
			if (array.isEmpty()) {
				continue;
			}
			ArrayList<CheckMovieHashItem> items = new ArrayList<>();
			for (Value<?> value : array) {
				if (value == null || !(value.getValue() instanceof Struct)) {
					continue;
				}
				Struct struct = (Struct) value.getValue();
				if (struct.isEmpty()) {
					continue;
				}
				CheckMovieHashItem item = new CheckMovieHashItem(
					Member.getString(struct, "MovieKind"),
					Member.getInt(struct, "SubCount"),
					Member.getInt(struct, "SeenCount"),
					Member.getString(struct, "MovieImdbID"),
					Member.getString(struct, "MovieYear"),
					Member.getString(struct, "MovieHash"),
					Member.getInt(struct, "SeriesEpisode"),
					Member.getString(struct, "MovieName"),
					Member.getInt(struct, "SeriesSeason")
				);
				items.add(item);
			}
			if (!items.isEmpty()) {
				result.put(entry.getKey(), items);
			}
		}
		return result;
	}

	/**
	 * Tries to find relevant OpenSubtitles subtitles for the specified
	 * {@link DLNAResource} for the specified renderer.
	 *
	 * @param resource the {@link DLNAResource} for which to find OpenSubtitles
	 *            subtitles.
	 * @param renderer the {@link RendererConfiguration} or {@code null}.
	 * @return The {@link List} of found {@link SubtitleItem}. If none are
	 *         found, an empty {@link List} is returned.
	 */
	public static ArrayList<SubtitleItem> findSubtitles(DLNAResource resource, RendererConfiguration renderer) {
		ArrayList<SubtitleItem> result = new ArrayList<>();
		if (resource == null) {
			return new ArrayList<>();
		}
		URL url = login();
		if (url == null) {
			LOGGER.error(
				"Couldn't find any live subtitles for {} since OpenSubtitles login failed",
				resource.getName()
			);
			return new ArrayList<>();
		}

		String languageCodes = getLanguageCodes(renderer);
		String primaryLanguageCode = getPrimaryLanguageCode(languageCodes);
		String imdbId = null;
		FileNamePrettifier prettifier = new FileNamePrettifier(resource);
		boolean satisfactory = false;
		if (resource instanceof RealFile) {
			Path file = ((RealFile) resource).getFile().toPath();
			LOGGER.info("Looking for OpenSubtitles subtitles for \"{}\"", file);

			// Query by hash
			long fileSize;
			try {
				fileSize = Files.size(file);
			} catch (IOException e) {
				LOGGER.error(
					"Can't read the size of \"{}\", please check that it exists and that read permission is granted",
					file.toAbsolutePath()
				);
				LOGGER.trace("", e);
				fileSize = 0L;
			}
			String fileHash;
			try {
				fileHash = getHash(file);
			} catch (IOException e) {
				LOGGER.error("Couldn't calculate OpenSubtitles hash for \"{}\": {}", file.getFileName(), e.getMessage());
				LOGGER.trace("", e);
				fileHash = null;
			}

			if (isNotBlank(fileHash) && fileSize > 0L) {
				result.addAll(findSubtitlesByFileHash(resource, fileHash, fileSize, languageCodes, prettifier));
				satisfactory = isSubtitlesSatisfactory(result, primaryLanguageCode);
			}

			if (!satisfactory && isBlank(imdbId)) {
				imdbId = ImdbUtil.extractImdbId(file, true);
				if (isBlank(imdbId)) {
					imdbId = findImdbIdByFileHash(resource, fileHash, fileSize, prettifier);
				}
			}
		}

		if (!satisfactory) {
			if (isBlank(imdbId)) {
				imdbId = guessImdbIdByFileName(resource, prettifier);
			}
			if (isNotBlank(imdbId)) {
				// Query by IMDB id
				result.addAll(findSubtitlesByImdbId(resource, imdbId, languageCodes, prettifier));
				satisfactory = isSubtitlesSatisfactory(result, primaryLanguageCode);
			}
		}

		if (!satisfactory) {
			// Query by name
			result.addAll(findSubtitlesByName(resource, languageCodes, prettifier));
		}

		if (result.size() > 0) {
			if (LOGGER.isTraceEnabled()) {
				LOGGER.trace(
					"Found {} OpenSubtitles subtitles ({}) for \"{}\":\n{}",
					result.size(),
					satisfactory ? "satisfied" : "unsatisfied",
					resource.getName(),
					toLogString(result, 2)
				);
			} else {
				LOGGER.info(
					"Found {} OpenSubtitles subtitles for \"{}\"",
					result.size(),
					resource.getName()
				);
			}
		} else {
			LOGGER.info("Couldn't find any OpenSubtitles subtitles for \"{}\"", resource.getName());
		}

		return result;
	}

	/**
	 * Queries OpenSubtitles for subtitles matching a file with the specified
	 * hash and size.
	 *
	 * @param resource the {@link DLNAResource} for which subtitles are to be
	 *            searched.
	 * @param fileHash the file hash.
	 * @param fileSize the file size in bytes.
	 * @param languageCodes the comma separated list of subtitle language codes.
	 * @param prettifier the {@link FileNamePrettifier} to use.
	 * @return A {@link List} with the found {@link SubtitleItem}s (might be
	 *         empty).
	 */
	protected static ArrayList<SubtitleItem> findSubtitlesByFileHash(
		DLNAResource resource,
		String fileHash,
		long fileSize,
		String languageCodes,
		FileNamePrettifier prettifier
	) {
		if (resource == null || isBlank(fileHash)) {
			return new ArrayList<>();
		}

		Struct queryStruct = new Struct();
		queryStruct.put(new MemberString("moviehash", fileHash));
		queryStruct.put(new MemberString("moviebytesize", Long.toString(fileSize)));
		if (isNotBlank(languageCodes)) {
			queryStruct.put(new MemberString("sublanguageid", languageCodes));
		}
		if (prettifier != null && prettifier.getSeason() > 0 && prettifier.getEpisode() > 0) {
			queryStruct.put(new MemberInt("season", prettifier.getSeason()));
			queryStruct.put(new MemberInt("episode", prettifier.getEpisode()));
		}
		Array queryArray = new Array();
		queryArray.add(new ValueStruct(queryStruct));

		return searchSubtitles(queryArray, resource, prettifier, "file hash", fileHash, -1);
	}

	/**
	 * Queries OpenSubtitles for subtitles matching a file with the specified
	 * IMDB ID.
	 *
	 * @param resource the {@link DLNAResource} for which subtitles are to be
	 *            searched.
	 * @param imdbId the IMDB ID.
	 * @param languageCodes the comma separated list of subtitle language codes.
	 * @param prettifier the {@link FileNamePrettifier} to use.
	 * @return A {@link List} with the found {@link SubtitleItem}s (might be
	 *         empty).
	 */
	protected static ArrayList<SubtitleItem> findSubtitlesByImdbId(
		DLNAResource resource,
		String imdbId,
		String languageCodes,
		FileNamePrettifier prettifier
	) {
		if (resource == null || isBlank(imdbId)) {
			return new ArrayList<>();
		}

		Struct queryStruct = new Struct();
		queryStruct.put(new MemberString("imdbid", imdbId));
		if (isNotBlank(languageCodes)) {
			queryStruct.put(new MemberString("sublanguageid", languageCodes));
		}
		if (prettifier != null && prettifier.getSeason() > 0 && prettifier.getEpisode() > 0) {
			queryStruct.put(new MemberInt("season", prettifier.getSeason()));
			queryStruct.put(new MemberInt("episode", prettifier.getEpisode()));
		}
		Array queryArray = new Array();
		queryArray.add(new ValueStruct(queryStruct));

		return searchSubtitles(queryArray, resource, prettifier, "IMDB ID", imdbId, -1);
	}

	/**
	 * Queries OpenSubtitles for subtitles using the specified query
	 * {@link Array}.
	 *
	 * @param queryArray the {@link Array} containing the query to send.
	 * @param resource the {@link DLNAResource} for which subtitles are searched
	 *            for.
	 * @param prettifier the {@link FileNamePrettifier} to use.
	 * @param logDescription a {@link String} describing the type of search,
	 *            i.e. {@code "file hash"} or {@code "IMDB ID"}.
	 * @param logSearchTerm a {@link String} with the "main" search term, for
	 *            example the file hash, the IMDB ID or the filename.
	 * @param limit the maximum number of returned {@link SubtitleItem}s or
	 *            {@code -1} for no limit.
	 * @return A {@link List} with the found {@link SubtitleItem}s (might be
	 *         empty).
	 */
	protected static ArrayList<SubtitleItem> searchSubtitles(
		Array queryArray,
		DLNAResource resource,
		FileNamePrettifier prettifier,
		String logDescription,
		String logSearchTerm,
		int limit
	) {
		if (resource == null || queryArray == null || queryArray.isEmpty()) {
			return new ArrayList<>();
		}
		URL url = login();
		if (url == null) {
			return new ArrayList<>();
		}

		URLConnection urlConnection;
		try {
			urlConnection = url.openConnection();
			if (!(urlConnection instanceof HttpURLConnection)) {
				throw new OpenSubtitlesException("Invalid URL: " + OPENSUBS_URL);
			}

			HttpURLConnection connection = (HttpURLConnection) urlConnection;
			connection.setDoInput(true);
			connection.setDoOutput(true);
			connection.setRequestProperty("Content-Type", "text/xml;charset=UTF-8");
			connection.setRequestMethod("POST");
			connection.setConnectTimeout(3000);

			// Create request
			Params params = new Params();
			TOKEN_LOCK.readLock().lock();
			try {
				if (token.isValid()) {
					params.add(new ValueString(token.getValue()));
				}
			} finally {
				TOKEN_LOCK.readLock().unlock();
			}
			params.add(new ValueArray(queryArray));
			if (limit > 0) {
				Struct struct = new Struct();
				struct.put(new MemberInt("limit", 2));
				params.add(new ValueStruct(struct));
			}

			// Send request
			try (OutputStream out = LOGGER.isTraceEnabled() ?
				new LoggableOutputStream(connection.getOutputStream(), StandardCharsets.UTF_8) :
				connection.getOutputStream()
			) {
				XMLStreamWriter writer = createWriter(out);
				writeMethod(writer, "SearchSubtitles", params);
				writer.flush();
				if (out instanceof LoggableOutputStream) {
					LOGGER.trace(
						"Querying OpenSubtitles for subtitles for \"{}\" using {}:\n{}",
						resource.getName(),
						logDescription,
						toLogString((LoggableOutputStream) out));
				} else if (LOGGER.isDebugEnabled()) {
					LOGGER.debug(
						"Querying OpenSubtitles for subtitles for \"{}\" using {} \"{}\"",
						resource.getName(),
						logDescription,
						logSearchTerm
					);
				}
			} catch (XMLStreamException | FactoryConfigurationError e) {
				LOGGER.error(
					"An error occurred while generating OpenSubtitles search by {} request: {}",
					logDescription,
					e.getMessage()
				);
				LOGGER.trace("", e);
			}

			// Parse reply
			params = null;
			try (InputStream reply = LOGGER.isTraceEnabled() ?
				new LoggableInputStream(sendXMLStream(connection), StandardCharsets.UTF_8) :
				sendXMLStream(connection)
			) {
				LOGGER.trace("Parsing OpenSubtitles search by {} response", logDescription);
				XMLStreamReader reader = null;
				try {
					reader = createReader(reply);
					params = readMethodResponse(reader);
				} finally {
					if (reader != null) {
						reader.close();
					}
				}
				if (reply instanceof LoggableInputStream) {
					LOGGER.trace(
						"Received OpenSubtitles search by {} response:\n{}",
						logDescription,
						toLogString((LoggableInputStream) reply)
					);
				}
			}

			// Handle status code
			if (!checkStatus(params)) {
				LOGGER.error(
					"OpenSubtitles search using {} \"{}\" was aborted because of an error",
					logDescription,
					logSearchTerm
				);
				return new ArrayList<>();
			}

			// Parse subtitles
			Member<?, ?> dataMember = ((Struct) params.get(0).getValue()).get("data");
			if (
				dataMember == null ||
				!(dataMember.getValue() instanceof Array)
			) {
				// No data
				return new ArrayList<>();
			}
			ArrayList<SubtitleItem> results = parseSubtitles((Array) dataMember.getValue(), prettifier, resource.getMedia());

			if (LOGGER.isDebugEnabled()) {
				if (results.isEmpty()) {
					LOGGER.debug(
						"OpenSubtitles search for subtitles for \"{}\" using {} \"{}\" gave no results",
						resource.getName(),
						logDescription,
						logSearchTerm
					);
				} else if (LOGGER.isTraceEnabled()) {
					LOGGER.trace(
						"Found {} OpenSubtitles subtitles for \"{}\" using {} \"{}\":\n{}",
						results.size(),
						resource.getName(),
						logDescription,
						logSearchTerm,
						toLogString(results, 2)
					);
				} else {
					LOGGER.debug(
						"Found {} OpenSubtitles subtitles for \"{}\" using {} \"{}\"",
						results.size(),
						resource.getName(),
						logDescription,
						logSearchTerm
					);
				}
			}
			return results;
		} catch (XMLStreamException | IOException e) {
			LOGGER.error("An error occurred while performing OpenSubtitles search by {}: {}", logDescription, e.getMessage());
			LOGGER.trace("", e);
			return new ArrayList<>();
		}
	}

	/**
	 * Attempts to find an {@code IMDB ID} corresponding to a video file using
	 * {@code SearchSubtitles} and {@code CheckMovieHash2} queries.
	 *
	 * @param resource the {@link DLNAResource} whose IMDB ID to find.
	 * @param fileHash the file hash for the video file.
	 * @param fileSize the file size for the video file.
	 * @param prettifier the {@link FileNamePrettifier} to use.
	 * @return The {@code IMDB ID} if one can be determined, {@code null}
	 *         otherwise.
	 */
	protected static String findImdbIdByFileHash(
		DLNAResource resource,
		String fileHash,
		long fileSize,
		FileNamePrettifier prettifier
	) {
		if (resource == null || isBlank(fileHash)) {
			return null;
		}
		LOGGER.trace(
			"Querying OpenSubtitles for IMDB ID for \"{}\" using file hash \"{}\".",
			resource.getName(),
			fileHash
		);
		String result;

		// Try first using searchSubtitles because we can use file size for better accuracy
		Struct queryStruct = new Struct();
		queryStruct.put(new MemberString("moviehash", fileHash));
		queryStruct.put(new MemberString("moviebytesize", Long.toString(fileSize)));
		if (prettifier != null && prettifier.getSeason() > 0 && prettifier.getEpisode() > 0) {
			queryStruct.put(new MemberInt("season", prettifier.getSeason()));
			queryStruct.put(new MemberInt("episode", prettifier.getEpisode()));
		}
		Array queryArray = new Array();
		queryArray.add(new ValueStruct(queryStruct));

		List<SubtitleItem> subtitles = searchSubtitles(queryArray, resource, prettifier, "file hash", fileHash, 1);
		if (!subtitles.isEmpty()) {
			result = subtitles.get(0).getIdMovieImdb();
			if (isNotBlank(result)) {
				LOGGER.debug(
					"OpenSubtitles SearchSubtitles returned IMDB ID {} for \"{}\" using file hash \"{}\"",
					result,
					resource.getName(),
					fileHash
				);
				return result;
			}
		}

		// Use the less accurate checkMovieHash2 if no subtitles are registered for the file hash
		Map<String, List<CheckMovieHashItem>> results = checkMovieHash2(fileHash);
		List<CheckMovieHashItem> items = results.isEmpty() ? null : results.get(fileHash);
		if (items == null || items.isEmpty()) {
			LOGGER.debug(
				"OpenSubtitles CheckMovieHash2 returned no IMDB ID for \"{}\" using file hash \"{}\"",
				resource.getName(),
				fileHash
			);
			return null;
		}
		if (prettifier == null) {
			LOGGER.warn(
				"OpenSubtitles CheckMovieHash returned {} result{} which can't be verified because the prettifier is null",
				items.size(),
				items.size() > 1 ? "s" : ""
			);
			return null;
		}
		ArrayList<GuessCandidate> candidates = new ArrayList<>();
		addGuesses(candidates, items, prettifier, prettifier.getClassification(), PMS.getLocale());
		if (candidates.isEmpty()) {
			LOGGER.debug(
				"OpenSubtitles CheckMovieHash2 returned no usable IMDB ID for \"{}\" using file hash \"{}\"",
				resource.getName(),
				fileHash
			);
			return null;
		}
		if (candidates.size() == 1) {
			result = candidates.get(0).getGuessItem().getImdbId();
			LOGGER.debug(
				"OpenSubtitles CheckMovieHash2 returned IMDB ID {} for \"{}\" using file hash \"{}\"",
				result,
				resource.getName(),
				fileHash
			);
			return result;
		}
		Collections.sort(candidates);
		if (LOGGER.isTraceEnabled()) {
			StringBuilder sb = new StringBuilder();
			for (GuessCandidate candidate : candidates) {
				sb.append("  ").append(candidate).append("\n");
			}
			LOGGER.trace(
				"OpenSubtitles: findImdbIdByHash() candidates for \"{}\":\n{}",
				resource.getName(),
				sb.toString()
			);
		}
		result = candidates.get(0).getGuessItem().getImdbId();
		LOGGER.debug(
			"OpenSubtitles: Picked IMDB ID {} as the best match for \"{}\" using file hash \"{}\" with CheckMovieHash2",
			result,
			resource.getName(),
			fileHash
		);

		return result;
	}

	/**
	 * Queries OpenSubtitles for titles matching the specified file hashes.
	 *
	 * @param fileHashes the file hashes to look up.
	 * @return A {@link Map} of the matching [file hash, {@link List} of
	 *         {@link CheckMovieHashItem}s] pairs. If nothing is found, an empty
	 *         {@link Map} is returned.
	 */
	protected static Map<String, List<CheckMovieHashItem>> checkMovieHash2(String... fileHashes) {
		if (fileHashes == null || fileHashes.length == 0) {
			return new HashMap<>();
		}
		URL url = login();
		if (url == null) {
			return new HashMap<>();
		}

		URLConnection urlConnection;
		try {
			urlConnection = url.openConnection();
			if (!(urlConnection instanceof HttpURLConnection)) {
				throw new OpenSubtitlesException("Invalid URL: " + OPENSUBS_URL);
			}

			HttpURLConnection connection = (HttpURLConnection) urlConnection;
			connection.setDoInput(true);
			connection.setDoOutput(true);
			connection.setRequestProperty("Content-Type", "text/xml;charset=UTF-8");
			connection.setRequestMethod("POST");
			connection.setConnectTimeout(3000);

			// Create request
			Params params = new Params();
			TOKEN_LOCK.readLock().lock();
			try {
				if (token.isValid()) {
					params.add(new ValueString(token.getValue()));
				}
			} finally {
				TOKEN_LOCK.readLock().unlock();
			}
			Array queryArray = new Array();
			for (String fileHash : fileHashes) {
				queryArray.add(new ValueString(fileHash));
			}
			params.add(new ValueArray(queryArray));

			// Send request
			try (OutputStream out = LOGGER.isTraceEnabled() ?
				new LoggableOutputStream(connection.getOutputStream(), StandardCharsets.UTF_8) :
				connection.getOutputStream()
			) {
				XMLStreamWriter writer = createWriter(out);
				writeMethod(writer, "CheckMovieHash2", params);
				writer.flush();
				if (out instanceof LoggableOutputStream) {
					LOGGER.trace(
						"Querying OpenSubtitles for titles using file hash{}:\n{}",
						fileHashes.length > 1 ? "es" : "",
						toLogString((LoggableOutputStream) out)
					);
				} else if (LOGGER.isDebugEnabled()) {
					LOGGER.debug(
						"Querying OpenSubtitles for titles with file hash{} {}",
						fileHashes.length > 1 ? "es" : "",
						StringUtil.createReadableCombinedString(fileHashes, true)
					);
				}
			} catch (XMLStreamException | FactoryConfigurationError e) {
				LOGGER.error(
					"An error occurred while generating OpenSubtitles CheckMovieHash2 request for {}: {}",
					StringUtil.createReadableCombinedString(fileHashes, true),
					e.getMessage()
				);
				LOGGER.trace("", e);
			}

			// Parse reply
			params = null;
			try (InputStream reply = LOGGER.isTraceEnabled() ?
				new LoggableInputStream(sendXMLStream(connection), StandardCharsets.UTF_8) :
				sendXMLStream(connection)
			) {
				LOGGER.trace("Parsing OpenSubtitles CheckMovieHash2 response");
				XMLStreamReader reader = null;
				try {
					reader = createReader(reply);
					params = readMethodResponse(reader);
				} finally {
					if (reader != null) {
						reader.close();
					}
				}
				if (reply instanceof LoggableInputStream) {
					LOGGER.trace(
						"Received OpenSubtitles CheckMovieHash2 response:\n{}",
						toLogString((LoggableInputStream) reply)
					);
				}
			}

			// Handle status code
			if (!checkStatus(params)) {
				LOGGER.error("OpenSubtitles CheckMovieHash2 was aborted because of an error");
				return new HashMap<>();
			}

			// Parse subtitles
			Member<?, ?> dataMember = ((Struct) params.get(0).getValue()).get("data");
			if (
				dataMember == null ||
				!(dataMember.getValue() instanceof Struct)
			) {
				// No data
				return new HashMap<>();
			}
			Map<String, List<CheckMovieHashItem>> results = parseCheckMovieHash((Struct) dataMember.getValue());

			if (LOGGER.isDebugEnabled()) {
				if (results.isEmpty()) {
					LOGGER.debug(
						"OpenSubtitles CheckMovieHash2 for {} gave no results",
						StringUtil.createReadableCombinedString(fileHashes, true)
					);
				} else {
					int num = 0;
					for (List<CheckMovieHashItem> items : results.values()) {
						if (items != null) {
							num += items.size();
						}
					}
					if (LOGGER.isTraceEnabled()) {
						LOGGER.trace(
							"Found {} OpenSubtitles titles for {} using CheckMovieHash2:\n{}",
							num,
							StringUtil.createReadableCombinedString(fileHashes, true),
							toLogString(results, 2)
						);
					} else {
						LOGGER.debug(
							"Found {} OpenSubtitles titles for {} using CheckMovieHash2",
							num,
							StringUtil.createReadableCombinedString(fileHashes, true)
						);
					}
				}
			}
			return results;
		} catch (XMLStreamException | IOException e) {
			LOGGER.error(
				"An error occurred during OpenSubtitles CheckMovieHash2 for {}: {}",
				StringUtil.createReadableCombinedString(fileHashes, true),
				e.getMessage()
			);
			LOGGER.trace("", e);
			return new HashMap<>();
		}
	}

	/**
	 * Queries OpenSubtitles for subtitles matching a file with the specified
	 * name.
	 *
	 * @param resource the {@link DLNAResource} for which subtitles are to be
	 *            searched.
	 * @param languageCodes the comma separated list of subtitle language codes.
	 * @param prettifier the {@link FileNamePrettifier} to use.
	 * @return A {@link List} with the found {@link SubtitleItem}s (might be
	 *         empty).
	 */
	protected static ArrayList<SubtitleItem> findSubtitlesByName(
		DLNAResource resource,
		String languageCodes,
		FileNamePrettifier prettifier
	) {
		if (resource == null) {
			return new ArrayList<>();
		}
		String fileName = null;
		if (resource instanceof RealFile) {
			File file = ((RealFile) resource).getFile();
			if (file != null) {
				fileName = file.getName();
			}
		}
		if (fileName == null) {
			fileName = resource.getSystemName();
		}

		Array queryArray = new Array();
		if (isNotBlank(fileName)) {
			Struct queryStruct = new Struct();
			queryStruct.put(new MemberString("tag", fileName));
			if (isNotBlank(languageCodes)) {
				queryStruct.put(new MemberString("sublanguageid", languageCodes));
			}
			if (prettifier != null && prettifier.getSeason() > 0 && prettifier.getEpisode() > 0) {
				queryStruct.put(new MemberInt("season", prettifier.getSeason()));
				queryStruct.put(new MemberInt("episode", prettifier.getEpisode()));
			}
			queryArray.add(new ValueStruct(queryStruct));
		}
		if (prettifier != null && isNotBlank(prettifier.getName())) {
			Struct queryStruct = new Struct();
			queryStruct.put(new MemberString("query", prettifier.getName()));
			if (isNotBlank(languageCodes)) {
				queryStruct.put(new MemberString("sublanguageid", languageCodes));
			}
			if (prettifier.getSeason() > 0 && prettifier.getEpisode() > 0) {
				queryStruct.put(new MemberInt("season", prettifier.getSeason()));
				queryStruct.put(new MemberInt("episode", prettifier.getEpisode()));
			}
			queryArray.add(new ValueStruct(queryStruct));
		}

		return searchSubtitles(queryArray, resource, prettifier, "filename", fileName, -1);
	}

	private static void addGuesses(
		List<GuessCandidate> candidates,
		Collection<? extends GuessItem> guesses,
		FileNamePrettifier prettifier,
		VideoClassification classification,
		Locale locale
	) {
		// The score calculation isn't extensively tested and might need to be tweaked
		for (GuessItem guess : guesses) { //TODO: (Nad) Guess Scoring
			double score = 0.0;
			if (isBlank(prettifier.getName()) || isBlank(guess.getTitle())) {
				continue;
			}
			score += new JaroWinklerDistance().apply(
				prettifier.getName().toLowerCase(locale),
				guess.getTitle().toLowerCase(locale)
			);
			if (score < MIN_IMDB_GUESS_JW_DISTANCE) { //TODO: (Nad) Parameterize threshold...?
				LOGGER.trace(
					"OpenSubtitles: Excluding IMDB guess because the similarity ({}) is under the threshold ({}): {}",
					score,
					MIN_IMDB_GUESS_JW_DISTANCE,
					guess
				);
				continue;
			}
			if (prettifier.getYear() > 0) {
				int guessYear = StringUtil.getYear(guess.getYear());
				if (prettifier.getYear() == guessYear) {
					score += 0.4;
				}
			}
			if (classification != null && classification == guess.getVideoClassification()) {
				score += 0.5;
				if (classification == VideoClassification.SERIES && guess instanceof CheckMovieHashItem) {
					CheckMovieHashItem item = (CheckMovieHashItem) guess;
					if (
						item.getSeriesSeason() == prettifier.getSeason() &&
						item.getSeriesEpisode() == prettifier.getEpisode()
					) {
						score += 0.3;
					}
				}
			}
			if (guess instanceof BestGuess) {
				score += 0.2;
			}
			candidates.add(new GuessCandidate(score, guess));
		}
	}

	/**
	 * Queries OpenSubtitles for IMDB IDs matching a filename.
	 *
	 * @param resource the {@link DLNAResource} for which to find the IMDB ID.
	 * @param prettifier the {@link FileNamePrettifier} to use.
	 * @return The IMDB ID or {@code null}.
	 */
	public static String guessImdbIdByFileName(
		DLNAResource resource,
		FileNamePrettifier prettifier
	) {
		return guessImdbIdByFileName(resource, null, prettifier);
	}

	/**
	 * Queries OpenSubtitles for IMDB IDs matching a filename.
	 *
	 * @param fileName the file name for which to find the IMDB ID.
	 * @param prettifier the {@link FileNamePrettifier} to use.
	 * @return The IMDB ID or {@code null}.
	 */
	public static String guessImdbIdByFileName(
		String fileName,
		FileNamePrettifier prettifier
	) {
		return guessImdbIdByFileName(null, fileName, prettifier);
	}

	/**
	 * Queries OpenSubtitles for IMDB IDs matching a filename. Specify
	 * <i>either</i> {@code resource} <i>or</i> {@code fileName}. If both are
	 * specified, only {@code resource} is used.
	 *
	 * @param resource the {@link DLNAResource} for which to find the IMDB ID or
	 *            {@code null}.
	 * @param fileName the file name for which to find the IMDB ID or
	 *            {@code null}.
	 * @param prettifier the {@link FileNamePrettifier} to use.
	 * @return The IMDB ID or {@code null}.
	 */
	protected static String guessImdbIdByFileName(
		DLNAResource resource,
		String fileName,
		FileNamePrettifier prettifier
	) {
		if (resource == null && isBlank(fileName)) {
			return null;
		}
		if (resource != null) {
			if (resource instanceof RealFile) {
				File file = ((RealFile) resource).getFile();
				if (file == null) {
					return null;
				}
				fileName = file.getName();
			} else {
				fileName = resource.getSystemName();
			}
			if (isBlank(fileName)) {
				return null;
			}
		}

		URL url = login();
		if (url == null) {
			LOGGER.error(
				"Couldn't guess IMDB ID for {} since OpenSubtitles login failed",
				resource == null ? fileName : resource.getName()
			);
			return null;
		}

		URLConnection urlConnection;
		try {
			urlConnection = url.openConnection();
			if (!(urlConnection instanceof HttpURLConnection)) {
				throw new OpenSubtitlesException("Invalid URL: " + OPENSUBS_URL);
			}

			HttpURLConnection connection = (HttpURLConnection) urlConnection;
			connection.setDoInput(true);
			connection.setDoOutput(true);
			connection.setRequestProperty("Content-Type", "text/xml;charset=UTF-8");
			connection.setRequestMethod("POST");
			connection.setConnectTimeout(3000);

			// Create request
			Params params = new Params();
			TOKEN_LOCK.readLock().lock();
			try {
				if (token.isValid()) {
					params.add(new ValueString(token.getValue()));
				}
			} finally {
				TOKEN_LOCK.readLock().unlock();
			}
			Array array = new Array();
			array.add(new ValueString(fileName));
			params.add(new ValueArray(array));

			// Send request
			try (OutputStream out = LOGGER.isTraceEnabled() ?
				new LoggableOutputStream(connection.getOutputStream(), StandardCharsets.UTF_8) :
				connection.getOutputStream()
			) {
				XMLStreamWriter writer = createWriter(out);
				writeMethod(writer, "GuessMovieFromString", params);
				writer.flush();

				if (out instanceof LoggableOutputStream) {
					LOGGER.trace(
						"Querying OpenSubtitles for IMDB ID for \"{}\":\n{}",
						fileName,
						toLogString((LoggableOutputStream) out));
				} else if (LOGGER.isDebugEnabled()) {
					LOGGER.debug(
						"Querying OpenSubtitles for IMDB ID for \"{}\"",
						fileName
					);
				}
			} catch (XMLStreamException | FactoryConfigurationError e) {
				LOGGER.error(
					"An error occurred while generating OpenSubtitles GuessMovieFromString request: {}",
					e.getMessage()
				);
				LOGGER.trace("", e);
			}

			// Parse reply
			params = null;
			try (InputStream reply = LOGGER.isTraceEnabled() ?
				new LoggableInputStream(sendXMLStream(connection), StandardCharsets.UTF_8) :
				sendXMLStream(connection)
			) {
				LOGGER.trace("Parsing OpenSubtitles GuessMovieFromString response");
				XMLStreamReader reader = null;
				try {
					reader = createReader(reply);
					params = readMethodResponse(reader);
				} finally {
					if (reader != null) {
						reader.close();
					}
				}
				if (reply instanceof LoggableInputStream) {
					LOGGER.trace(
						"Received OpenSubtitles GuessMovieFromString response:\n{}",
						toLogString((LoggableInputStream) reply)
					);
				}
			}

			// Handle status code
			if (!checkStatus(params)) {
				return null;
			}

			// Parse suggestions
			Member<?, ?> dataMember = ((Struct) params.get(0).getValue()).get("data");
			if (
				dataMember == null ||
				!(dataMember.getValue() instanceof Struct)
			) {
				// No data
				return null;
			}

			Map<String, MovieGuess> guesses = parseMovieGuesses((Struct) dataMember.getValue());
			if (guesses == null) {
				return null;
			}

			MovieGuess movieGuess = guesses.get(fileName);
			if (movieGuess != null) {
				VideoClassification classification;
				if (
					movieGuess.getGuessIt() != null &&
					movieGuess.getGuessIt().getType() != null &&
					movieGuess.getGuessIt().getType() != prettifier.getClassification()
				) {
					classification = movieGuess.getGuessIt().getType();
					LOGGER.debug(
						"OpenSubtitles guessed that \"{}\" is a {} while we guessed a {}. Using {}",
						fileName,
						movieGuess.getGuessIt().getType(),
						prettifier.getClassification(),
						classification
					);
				} else {
					classification = prettifier.getClassification();
				}

				Locale locale = PMS.getLocale();
				ArrayList<GuessCandidate> candidates = new ArrayList<>();
				if (movieGuess.getGuessesFromString().size() > 0) {
					addGuesses(candidates, movieGuess.getGuessesFromString().values(), prettifier, classification, locale);
				}
				if (movieGuess.getImdbSuggestions().size() > 0) {
					addGuesses(candidates, movieGuess.getImdbSuggestions().values(), prettifier, classification, locale);
				}
				if (movieGuess.getBestGuess() != null) {
					addGuesses(candidates, Collections.singletonList(movieGuess.getBestGuess()), prettifier, classification, locale);
				}
				if (candidates.size() > 0) {
					Collections.sort(candidates);
					if (LOGGER.isTraceEnabled()) {
						StringBuilder sb = new StringBuilder();
						for (GuessCandidate candidate : candidates) {
							sb.append("  ").append(candidate).append("\n");
						}
						LOGGER.trace(
							"OpenSubtitles: guessImdbIdByFileName() candidates for \"{}\":\n{}",
							resource == null ? fileName : resource.getName(),
							sb.toString()
						);
					}
					LOGGER.debug(
						"OpenSubtitles: guessImdbIdByFileName() picked {} as the most likely OpenSubtitles candidate for \"{}\"",
						candidates.get(0).getGuessItem(),
						resource == null ? fileName : resource.getName()
					);
					return candidates.get(0).getGuessItem().getImdbId();
				}
			}

			LOGGER.debug(
				"OpenSubtitles: guessImdbIdByFileName() failed to find a candidate for \"{}\"",
				resource == null ? fileName : resource.getName()
			);
			return null;
		} catch (XMLStreamException | IOException e) {
			LOGGER.error(
				"An error occurred while processing OpenSubtitles GuessMovieFromString query results for \"{}\": {}",
				resource == null ? fileName : resource.getName(),
				e.getMessage()
			);
			LOGGER.trace("", e);
			return null;
		}
	}

	/**
	 * Creates a {@link String} from the content of the specified
	 * {@link LoggableInputStream}. If the content isn't to long, the content is
	 * formatted as "prettified" XML.
	 *
	 * @param loggable the {@link LoggableInputStream} to use.
	 * @return The log friendly {@link String}.
	 */
	public static String toLogString(LoggableInputStream loggable) {
		if (loggable == null) {
			return "null";
		}
		String loggableString = loggable.toString();
		if (loggableString.length() > 300000) {
			return "Not logging huge XML document with a length of " + loggableString.length() + " characters";
		}
		if (loggableString.length() > 20000) {
			return
				"Not prettifying XML document with a length of " +
				loggableString.length() +
				", unprettified XML document: " +
				loggableString;
		}
		try {
			return StringUtil.prettifyXML(loggableString, StandardCharsets.UTF_8, 2);
		} catch (XPathExpressionException | SAXException | ParserConfigurationException | TransformerException e) {
			LOGGER.error("Failed to prettify XML reply {}", e.getMessage());
			LOGGER.trace("", e);
			return "Unable to pretty print XML document: " + e.getMessage() + "\nUnprettified XML document: " + loggableString;
		}
	}

	/**
	 * Creates a {@link String} from the content of the specified
	 * {@link LoggableOutputStream}. If the content isn't to long, the content
	 * is formatted as "prettified" XML.
	 *
	 * @param loggable the {@link LoggableOutputStream} to use.
	 * @return The log friendly {@link String}.
	 */
	public static String toLogString(LoggableOutputStream loggable) {
		if (loggable == null) {
			return "null";
		}
		String loggableString = loggable.toString();
		if (loggableString.length() > 100000) {
			return "Not logging huge XML document with a length of " + loggableString.length() + " characters";
		}
		if (loggableString.length() > 10000) {
			return "Unprettified XML document: " + loggableString;
		}
		try {
			return StringUtil.prettifyXML(loggableString, StandardCharsets.UTF_8, 2);
		} catch (XPathExpressionException | SAXException | ParserConfigurationException | TransformerException e) {
			LOGGER.error("Failed to prettify XML reply {}", e.getMessage());
			LOGGER.trace("", e);
			return "Unable to pretty print XML document: " + e.getMessage() + "\nUnprettified XML document: " + loggableString;
		}
	}

	/**
	 * Creates a {@link String} where each {@link SubtitleItem} in
	 * {@code subtitleItems} is on its own line and indented with the specified
	 * number of spaces.
	 *
	 * @param subtitleItems the {@link Collection} of {@link SubtitleItem}s to
	 *            format for logging.
	 * @param indent the number of leading spaces on each line.
	 * @return The log friendly {@link String}.
	 */
	public static String toLogString(Collection<SubtitleItem> subtitleItems, int indent) {
		String indentation = indent > 0 ? StringUtil.fillString(' ', indent) : "";
		if (subtitleItems == null) {
			return indentation + "Null";
		}
		if (subtitleItems.isEmpty()) {
			return indentation + "No matching subtitles";
		}
		StringBuilder sb = new StringBuilder();
		for (SubtitleItem item : subtitleItems) {
			sb.append(indentation).append(item).append("\n");
		}
		return sb.toString();
	}

	/**
	 * Creates a {@link String} where each file hash in {@code titles} is on its
	 * own line and indented with the specified number of spaces. The
	 * {@link CheckMovieHashItem}s for each file hash is listed as sub-items
	 * with double indentation.
	 *
	 * @param titles the {@link Map} of [file hash, {@link CheckMovieHashItem}]
	 *            pairs to format for logging.
	 * @param indent the number of leading spaces for "one indentation".
	 * @return The log friendly {@link String}.
	 */
	public static String toLogString(Map<String, List<CheckMovieHashItem>> titles, int indent) {
		String indentation = indent > 0 ? StringUtil.fillString(' ', indent) : "";
		if (titles == null) {
			return indentation + "Null";
		}
		if (titles.isEmpty()) {
			return indentation + "No matching titles";
		}
		StringBuilder sb = new StringBuilder();
		for (Entry<String, List<CheckMovieHashItem>> entry : titles.entrySet()) {
			sb.append(indentation).append(entry.getKey()).append(":\n");
			sb.append(toLogStringTitles(entry.getValue(), 2 * indent));
		}
		return sb.toString();
	}

	/**
	 * Creates a {@link String} where each {@link CheckMovieHashItem} in
	 * {@code titles} is on its own line and indented with the specified number
	 * of spaces.
	 *
	 * @param titles the {@link Collection} of {@link CheckMovieHashItem}s to
	 *            format for logging.
	 * @param indent the number of leading spaces on each line.
	 * @return The log friendly {@link String}.
	 */
	public static String toLogStringTitles(Collection<CheckMovieHashItem> titles, int indent) {
		String indentation = indent > 0 ? StringUtil.fillString(' ', indent) : "";
		if (titles == null) {
			return indentation + "Null";
		}
		if (titles.isEmpty()) {
			return indentation + "No matching titles";
		}
		StringBuilder sb = new StringBuilder();
		for (CheckMovieHashItem item : titles) {
			sb.append(indentation).append(item).append("\n");
		}
		return sb.toString();
	}

	/**
	 * Evaluates whether the found set of subtitles are satisfactory or if more
	 * searches should be performed.
	 *
	 * @param subtitleItems the currently found {@link SubtitleItem}s.
	 * @param primaryLanguageCode the primary language code.
	 * @return {@code true} if the list of subtitles are considered good enough,
	 *         {@code false} otherwise.
	 */
	protected static boolean isSubtitlesSatisfactory(List<SubtitleItem> subtitleItems, String primaryLanguageCode) {
		if (subtitleItems == null || subtitleItems.isEmpty()) {
			return false;
		}
		if (isBlank(primaryLanguageCode)) {
			return true;
		}
		String languageCode = primaryLanguageCode.trim().toLowerCase(Locale.ROOT);
		for (SubtitleItem item : subtitleItems) {
			String itemLangaugeCode = item.getLanguageCode();
			if (
				isNotBlank(itemLangaugeCode) &&
				languageCode.equals(itemLangaugeCode.trim().toLowerCase(Locale.ROOT))
			) {
				return true;
			}
		}
		return false;
	}

	/**
	 * Generates the ISO 639-2 (3 letter) language code query string for the
	 * configured subtitle languages.
	 *
	 * @param renderer the {@link RendererConfiguration} for which to the
	 *            generate language codes query.
	 * @return The comma separated list of ISO 639-2 codes or {@code null}.
	 */
	public static String getLanguageCodes(RendererConfiguration renderer) {
		String languages = UMSUtils.getLangList(renderer, false);
		if (isBlank(languages)) {
			return null;
		}
		ArrayList<String> languagesList = new ArrayList<>();
		String[] languagesArray = languages.trim().split("\\s*,\\s*");
		for (String language : languagesArray) {
			if (isNotBlank(language)) {
				String iso6392 = Iso639.getISO639_2Code(language);
				if (isNotBlank(iso6392) && !DLNAMediaLang.UND.equals(iso6392)) {
					languagesList.add(iso6392);
				}
			}
		}
		if (languagesList.size() == 0) {
			return null;
		}
		return StringUtils.join(languagesList, ',');
	}

	/**
	 * Extracts the first language code from a comma separated list of language
	 * codes.
	 *
	 * @param languageCodes The comma separated list of language codes.
	 * @return The primary language code or {@code null}.
	 */
	public static String getPrimaryLanguageCode(String languageCodes) {
		if (isBlank(languageCodes)) {
			return null;
		}
		int firstComma = languageCodes.indexOf(",");
		if (firstComma > 0) {
			return languageCodes.substring(0, firstComma);
		}
		return null;
	}

	/**
	 * Feeds the correct parameters for getInfo below.
	 *
	 * @param file the {@link File} to lookup.
	 * @param formattedName the name to use in the name search
	 * @return The parameter {@link String}.
	 * @throws IOException If an I/O error occurs during the operation.
	 *
	 * @see #getInfo(java.lang.String, long, java.lang.String, java.lang.String)
	 */
	public static String[] getInfo(File file, String formattedName) throws IOException {
		return getInfo(file, formattedName, null);
	}

	public static String[] getInfo(File file, String formattedName, RendererConfiguration renderer) throws IOException {
		Path path = file.toPath();
		String[] res = getInfo(getHash(path), file.length(), null, null, renderer);
		if (res == null || res.length == 0) { // no good on hash! try imdb
			String imdb = ImdbUtil.extractImdbId(path, false);
			if (isNotBlank(imdb)) {
				res = getInfo(null, 0, imdb, null, renderer);
			}
		}

		if (res == null || res.length == 0) { // final try, use the name
			if (StringUtils.isNotEmpty(formattedName)) {
				res = getInfo(null, 0, null, formattedName, renderer);
			} else {
				res = getInfo(null, 0, null, file.getName(), renderer);
			}
		}

		return res;
	}

	/**
	 * Attempt to return information from IMDb about the file based on information
	 * from the filename; either the hash, the IMDb ID or the filename itself.
	 *
	 * @param hash  the video hash
	 * @param size  the byte-size to be used with the hash
	 * @param imdb  the IMDb ID
	 * @param query the string to search IMDb for
	 *
	 * @return a string array including the IMDb ID, episode title, season number,
	 *         episode number relative to the season, and the show name, or null
	 *         if we couldn't find it on IMDb.
	 *
	 * @throws IOException
	 */
	private static String[] getInfo(String hash, long size, String imdb, String query, RendererConfiguration r) throws IOException {
		URL url = login();
		if (url == null) {
			return null;
		}
		String lang = getLanguageCodes(r);

		String hashStr = "";
		String imdbStr = "";
		String qStr = "";
		if (!StringUtils.isEmpty(hash)) {
			hashStr =
				"<member>" +
					"<name>moviehash</name>" +
					"<value>" +
						"<string>" + hash + "</string>" +
					"</value>" +
				"</member>\n" +
				"<member>" +
					"<name>moviebytesize</name>" +
					"<value>" +
						"<double>" + size + "</double>" +
					"</value>" +
				"</member>\n";
		} else if (!StringUtils.isEmpty(imdb)) {
			imdbStr =
				"<member>" +
					"<name>imdbid</name>" +
					"<value>" +
						"<string>" + imdb + "</string>" +
					"</value>" +
				"</member>\n";
		} else if (!StringUtils.isEmpty(query)) {
			qStr =
				"<member>" +
					"<name>query</name>" +
					"<value>" +
						"<string>" + query + "</string>" +
					"</value>" +
				"</member>\n";
		} else {
			return null;
		}

		String req = null;
		TOKEN_LOCK.readLock().lock();
		try {
			req =
				"<methodCall>\n" +
					"<methodName>SearchSubtitles</methodName>\n" +
					"<params>\n" +
						"<param>\n" +
							"<value>" +
								"<string>" + token + "</string>" +
							"</value>\n" +
						"</param>\n" +
						"<param>\n" +
							"<value>\n" +
								"<array>\n" +
									"<data>\n" +
										"<value>" +
											"<struct>" +
												"<member>" +
													"<name>sublanguageid</name>" +
													"<value>" +
														"<string>" + lang + "</string>" +
													"</value>" +
												"</member>" +
												hashStr +
												imdbStr +
												qStr + "\n" +
											"</struct>" +
										"</value>" +
									"</data>\n" +
								"</array>\n" +
							"</value>\n" +
						"</param>" +
					"</params>\n" +
				"</methodCall>\n";
		} finally {
			TOKEN_LOCK.readLock().unlock();
		}
		Pattern re = Pattern.compile(
			".*IDMovieImdb</name>.*?<string>([^<]+)</string>.*?" +
			"MovieName</name>.*?<string>([^<]+)</string>.*?" +
			"SeriesSeason</name>.*?<string>([^<]+)</string>.*?" +
			"SeriesEpisode</name>.*?<string>([^<]+)</string>.*?" +
			"MovieYear</name>.*?<string>([^<]+)</string>.*?",
			Pattern.DOTALL
		);
		String page = postPage(url.openConnection(), req);
		Matcher m = re.matcher(page);
		if (m.find()) {
			LOGGER.debug("match {},{},{},{},{}", m.group(1), m.group(2), m.group(3), m.group(4), m.group(5));
			Pattern re1 = Pattern.compile("&#34;([^&]+)&#34;(.*)");
			String name = m.group(2);
			Matcher m1 = re1.matcher(name);
			String episodeName = "";
			if (m1.find()) {
				episodeName = m1.group(2).trim();
				name = m1.group(1).trim();
			}

			/**
			 * Sometimes if OpenSubtitles doesn't have an episode title they call it
			 * something like "Episode #1.4", so discard that.
			 */
			episodeName = StringEscapeUtils.unescapeHtml4(episodeName);
			if (episodeName.startsWith("Episode #")) {
				episodeName = "";
			}

			return new String[]{
				ImdbUtil.ensureTT(m.group(1).trim()),
				episodeName,
				StringEscapeUtils.unescapeHtml4(name),
				m.group(3).trim(), // Season number
				m.group(4).trim(), // Episode number
				m.group(5).trim()  // Year
			};
		}
		return null;
	}

	/**
	 * Resolves the location and full path of the subtitles file with the
	 * specified name.
	 *
	 * @param fileName the file name of the subtitles file.
	 * @return The resulting {@link Path}.
	 * @throws IOException If an I/O error occurs during the operation.
	 */
	public static Path resolveSubtitlesPath(String fileName) throws IOException {
		if (isBlank(fileName)) {
			return null;
		}
		if (!Files.exists(SUBTITLES_FOLDER)) {
			Files.createDirectories(SUBTITLES_FOLDER);
		}
		return SUBTITLES_FOLDER.resolve(fileName).toAbsolutePath();
	}

	/**
	 * Downloads the subtitles from the specified {@link URI} to the specified
	 * {@link Path}. It the specified {@link Path} is {@code null} a temporary
	 * filename is used.
	 *
	 * @param url the {@link URL} from which to download.
	 * @param output the {@link Path} for the target file.
	 * @return {@code null} if {@code url} is {@code null} or OpenSubtitles
	 *         login fails, otherwise the {@link Path} to the downloaded file.
	 * @throws IOException If an error occurs during the operation.
	 */
	public static Path fetchSubs(URL url, Path output) throws IOException {
		if (url == null || login() == null) {
			return null;
		}
		if (output == null) {
			output = resolveSubtitlesPath("TempSub" + String.valueOf(System.currentTimeMillis()));
		}
		URLConnection connection = url.openConnection();
		connection.setDoInput(true);
		connection.setDoOutput(true);
		InputStream in = connection.getInputStream();
		try (
			GZIPInputStream gzipInputStream = new GZIPInputStream(in);
			OutputStream out = Files.newOutputStream(output);
		) {
			byte[] buf = new byte[4096];
			int len;
			while ((len = gzipInputStream.read(buf)) > 0) {
				out.write(buf, 0, len);
			}
		}
		return output.toAbsolutePath();
	}

	/**
	 * Adds a field to the specified {@link StringBuilder} using the
	 * specified parameters. This is a convenience method for building
	 * {@link #toString()} values.
	 *
	 * @param first {@code true} if this is the first field and shouldn't be
	 *            prefixed with "{@code , }", {@code false} otherwise.
	 * @param sb the {@link StringBuilder} to add to.
	 * @param fieldName the name of the field.
	 * @param value the value of the field.
	 * @param quote {@code true} if the field's value should be quoted in
	 *            double quotes, {@code false} otherwise.
	 * @param addBlank {@code true} it the field should be added even if
	 *            {@code value} is {@code null} or if
	 *            {@code value.toString()} is blank, {@code false}
	 *            otherwise.
	 * @param addZero {@code true} if the field should be added if
	 *            {@code value.toString()} is "{@code 0}" or if
	 *            {@code value} implements {@link Number} and its numerical
	 *            value is zero, {@code false} otherwise.
	 * @return {@code true} if the field was added to the
	 *         {@link StringBuilder}, {@code false} otherwise.
	 */
	protected static boolean addFieldToStringBuilder(
		boolean first,
		StringBuilder sb,
		String fieldName,
		Object value,
		boolean quote,
		boolean addBlank,
		boolean addZero
	) {
		if (!addBlank && (value == null || isBlank(value.toString()))) {
			return false;
		}
		if (!addZero && ("0".equals(value.toString()) || value instanceof Number && ((Number) value).intValue() == 0)) {
			return false;
		}

		if (!first) {
			sb.append(", ");
		}
		if (isNotBlank(fieldName)) {
			sb.append(fieldName).append("=");
		}
		if (value == null) {
			sb.append("Null");
			return true;
		}
		if (quote) {
			sb.append("\"").append(value).append("\"");
			return true;
		}
		sb.append(value);
		return true;
	}

	/**
	 * A class representing an OpenSubtitles token.
	 *
	 * @author Nadahar
	 */
	public static class Token {
		private final String value;
		private final long tokenBirth;
		private final User user;
		private final URL defaultUrl;

		/**
		 * Creates a new instance using the specified parameters.
		 *
		 * @param value the token value {@link String}.
		 * @param user the {@link User} or {@code null}.
		 * @param url the standard API {@link URL}.
		 */
		public Token(String value, User user, URL url) {
			this.tokenBirth = System.currentTimeMillis();
			this.value = value;
			this.user = user;
			this.defaultUrl = url;
		}

		/**
		 * @return The token {@link String} value.
		 */
		public String getValue() {
			return value;
		}

		/**
		 * @return The {@link Token} age in milliseconds.
		 */
		public long getTokenAge() {
			return System.currentTimeMillis() - tokenBirth;
		}

		/**
		 * @return {@code true} if this {@link Token} is young enough to be
		 *         reused, {@code false} if a new should be obtained.
		 */
		public boolean isYoung() {
			return System.currentTimeMillis() - tokenBirth < TOKEN_EXPIRATION_TIME;
		}

		/**
		 * Evaluates whether this {@link Token} is valid, that is whether it has
		 * a token value, a default {@link URL} and the age isn't more than a
		 * minute past the expiration time.
		 * <p>
		 * The reason for accepting a minute past the expiration time is: The
		 * expiration time is checked during {@link OpenSubtitle#login()} and a
		 * new {@link Token} is requested if it has expired. The expiration
		 * limit isn't defined by OpenSubtitle, it is set shorter than the
		 * actual expiration to be on the safe side. If the {@link Token}
		 * expires after the call to {@link OpenSubtitle#login()} it won't be
		 * renewed until the next time {@link OpenSubtitle#login()} is called.
		 * It is thus possible that a {@link Token} can be in use for a short
		 * while after "expiration". A minute is thus added to allow a
		 * {@link Token} to be used for a while after "expiration" so that
		 * ongoing operations can be completed.
		 *
		 * @return {@code true} if this {@link Token} is considered valid,
		 *         {@code false} otherwise.
		 */
		public boolean isValid() {
			return
				isNotBlank(value) &&
				defaultUrl != null &&
				System.currentTimeMillis() - tokenBirth < TOKEN_EXPIRATION_TIME + 60000;
		}

		/**
		 * @return The {@link User} if credentials were used to log in,
		 *         {@code null} otherwise.
		 */
		public User getUser() {
			return user;
		}

		/**
		 * @return {@code true} if credentials were used to log in,
		 *         {@code false} otherwise.
		 */
		public boolean isUser() {
			return user != null;
		}

		/**
		 * Some OpenSubtitle users like VIPs get a different API address with
		 * better priority. If such an URL was returned during login, it will be
		 * returned {@link URL}. If not, the login {@link URL} will be returned.
		 *
		 * @return The {@link User}'s {@link URL} or {@code null}.
		 */
		public URL getURL() {
			if (user != null && user.getContentLocation() != null) {
				try {
					return user.getContentLocation().toURL();
				} catch (MalformedURLException e) {
					LOGGER.error("OpenSubtitles: Not using user specified API URL: {}", e.getMessage());
					LOGGER.trace("", e);
				}
			}
			return defaultUrl;
		}

		@Override
		public String toString() {
			StringBuilder sb = new StringBuilder(getClass().getSimpleName());
			sb.append(" [value=").append(value);
			sb.append(", Expired=").append(isYoung() ? "No" : "Yes");
			if (user != null) {
				sb.append(", User=").append(user.toString(false));
			} else {
				sb.append(", Anonymous");
			}
			sb.append("]");
			return sb.toString();
		}

		/**
		 * Creates an invalid {@link Token} indicating that login has failed.
		 *
		 * @return The new invalid {@link Token};
		 */
		public static Token createInvalidToken() {
			return new Token(null, null, null);
		}
	}

	/**
	 * A class holding information about an OpenSubtitles user.
	 *
	 * @author Nadahar
	 */
	public static class User {
		private final String idUser;
		private final String userNickName;
		private final String userRank;
		private final String[] userPreferredLanguages;
		private final boolean isVIP;
		private final URI contentLocation;

		/**
		 * Creates a new instance using the specified parameters.
		 *
		 * @param idUser the id.
		 * @param userNickName the nickname.
		 * @param userRank the rank.
		 * @param userPreferredLanguages the comma separated preferred
		 *            languages.
		 * @param isVIP {@code true} if the user is a VIP, {@code false}
		 *            otherwise.
		 * @param contentLocation the user's API {@link URL} or {@code null}.
		 */
		public User(
			String idUser,
			String userNickName,
			String userRank,
			String userPreferredLanguages,
			boolean isVIP,
			URI contentLocation
		) {
			this.idUser = idUser;
			this.userNickName = userNickName;
			this.userRank = userRank;
			if (isNotBlank(userPreferredLanguages)) {
				this.userPreferredLanguages = userPreferredLanguages.trim().split("\\s*,\\s*");
			} else {
				this.userPreferredLanguages = new String[0];
			}
			this.isVIP = isVIP;
			this.contentLocation = contentLocation;
		}

		/**
		 * @return {@code IDUser}.
		 */
		public String getIdUser() {
			return idUser;
		}

		/**
		 * @return {@code UserNickName}.
		 */
		public String getUserNickName() {
			return userNickName;
		}

		/**
		 * @return {@code UserRank}.
		 */
		public String getUserRank() {
			return userRank;
		}

		/**
		 * @return A new array containing the language codes from
		 *         {@code UserPreferredLanguages}.
		 */
		public String[] getUserPreferredLanguages() {
			String[] result = new String[userPreferredLanguages.length];
			System.arraycopy(userPreferredLanguages, 0, result, 0, result.length);
			return result;
		}

		/**
		 * @return {@code IsVIP}.
		 */
		public boolean isVIP() {
			return isVIP;
		}

		/**
		 * @return {@code Content-Location}.
		 */
		public URI getContentLocation() {
			return contentLocation;
		}

		@Override
		public String toString() {
			return toString(true);
		}

		/**
		 * Returns a {@link String} representation of this instance.
		 *
		 * @param includeName {@code true} if the name of this {@link Class}
		 *            should be included, {@code false} otherwise.
		 * @return The {@link String} representation.
		 */
		public String toString(boolean includeName) {
			StringBuilder sb = new StringBuilder();
			if (includeName) {
				sb.append(getClass().getSimpleName()).append("[");
			} else {
				sb.append("[");
			}
			boolean first = !addFieldToStringBuilder(true, sb, "IDUser", idUser, false, true, true);
			first &= !addFieldToStringBuilder(first, sb, "UserNickName", userNickName, false, false, true);
			first &= !addFieldToStringBuilder(first, sb, "UserRank", userRank, true, false, true);
			first &= !addFieldToStringBuilder(first, sb, "IsVIP", Boolean.valueOf(isVIP), false, false, true);
			if (userPreferredLanguages.length > 0) {
				first &= !addFieldToStringBuilder(
					first,
					sb,
					"UserPreferredLanguages",
					StringUtils.join(userPreferredLanguages, ", "),
					true,
					false,
					true
				);
			}
			addFieldToStringBuilder(first, sb, "Content-Location", contentLocation, true, false, true);
			sb.append("]");
			return sb.toString();
		}

		@Override
		public int hashCode() {
			final int prime = 31;
			int result = 1;
			result = prime * result + ((contentLocation == null) ? 0 : contentLocation.hashCode());
			result = prime * result + ((idUser == null) ? 0 : idUser.hashCode());
			result = prime * result + (isVIP ? 1231 : 1237);
			result = prime * result + ((userNickName == null) ? 0 : userNickName.hashCode());
			result = prime * result + Arrays.hashCode(userPreferredLanguages);
			result = prime * result + ((userRank == null) ? 0 : userRank.hashCode());
			return result;
		}

		@Override
		public boolean equals(Object obj) {
			if (this == obj) {
				return true;
			}
			if (obj == null) {
				return false;
			}
			if (!(obj instanceof User)) {
				return false;
			}
			User other = (User) obj;
			if (contentLocation == null) {
				if (other.contentLocation != null) {
					return false;
				}
			} else if (!contentLocation.equals(other.contentLocation)) {
				return false;
			}
			if (idUser == null) {
				if (other.idUser != null) {
					return false;
				}
			} else if (!idUser.equals(other.idUser)) {
				return false;
			}
			if (isVIP != other.isVIP) {
				return false;
			}
			if (userNickName == null) {
				if (other.userNickName != null) {
					return false;
				}
			} else if (!userNickName.equals(other.userNickName)) {
				return false;
			}
			if (!Arrays.equals(userPreferredLanguages, other.userPreferredLanguages)) {
				return false;
			}
			if (userRank == null) {
				if (other.userRank != null) {
					return false;
				}
			} else if (!userRank.equals(other.userRank)) {
				return false;
			}
			return true;
		}

		/**
		 * Creates a new {@link User} from the specified {@code LogIn} data
		 * structure.
		 *
		 * @param dataStruct the {@link Struct} containing the {@code LogIn}
		 *            user data structure.
		 * @return The resulting {@link User}.
		 */
		public static User createFromStruct(Struct dataStruct) {
			if (dataStruct == null) {
				throw new IllegalArgumentException("struct cannot be null");
			}

			Member<? extends Value<?>, ?> userId = dataStruct.get("IDUser");
			Member<? extends Value<?>, ?> nick = dataStruct.get("UserNickName");
			Member<? extends Value<?>, ?> rank = dataStruct.get("UserRank");
			Member<? extends Value<?>, ?> preferences = dataStruct.get("UserPreferedLanguages");
			Member<? extends Value<?>, ?> vip = dataStruct.get("isVIP");
			boolean isVIP =
				vip != null &&
				vip.getValue() != null &&
				!"0".equals(vip.getValue().toString()) &&
				!"false".equals(vip.getValue().toString().toLowerCase(Locale.ROOT));
			Member<? extends Value<?>, ?> contentLocation = dataStruct.get("Content-Location");

			String urlString = contentLocation == null || contentLocation.getValue() == null ?
				null :
				contentLocation.getValue().toString();
			URI url = null;
			if (urlString != null && isNotBlank(urlString)) {
				try {
					urlString = urlString.replaceFirst("https://", "http://");
					url = new URI(urlString);
				} catch (URISyntaxException e) {
					LOGGER.debug("OpenSubtitles: Ignoring invalid URL \"{}\": {}", urlString, e.getMessage());
					LOGGER.trace("", e);
				}
			}

			return new User(
				userId == null || userId.getValue() == null ? null : userId.getValue().toString(),
				nick == null || nick.getValue() == null ? null : nick.getValue().toString(),
				rank == null || rank.getValue() == null ? null : rank.getValue().toString(),
				preferences == null || preferences.getValue() == null ? null : preferences.getValue().toString(),
				isVIP,
				url
			);
		}
	}

	/**
	 * A class representing an OpenSubtitles guess item.
	 */
	public static class GuessItem {

		/** The movie name/title */
		protected final String title;

		/** The release year */
		protected final String year;

		/** The {@link VideoClassification} */
		protected final VideoClassification videoClassification;

		/** The IMDB ID */
		protected final String imdbId;

		/**
		 * Creates a new instance using the specified values.
		 *
		 * @param movieName the movie name/title.
		 * @param movieYear the release year.
		 * @param videoClassification the {@link VideoClassification}.
		 * @param imdbId the IMDB ID.
		 */
		public GuessItem(
			String movieName,
			String movieYear,
			VideoClassification videoClassification,
			String imdbId
		) {
			this.title = movieName;
			this.year = movieYear;
			this.videoClassification = videoClassification;
			this.imdbId = imdbId;
		}

		/**
		 * Creates a new instance using the specified values.
		 *
		 * @param movieName the movie name/title.
		 * @param movieYear the release year.
		 * @param videoClassification the video classification.
		 * @param imdbId the IMDB ID.
		 */
		public GuessItem(String movieName, String movieYear, String videoClassification, String imdbId) {
			this.title = movieName;
			this.year = movieYear;
			this.videoClassification = VideoClassification.typeOf(videoClassification);
			this.imdbId = imdbId;
		}

		/**
		 * @return The title.
		 */
		public String getTitle() {
			return title;
		}

		/**
		 * @return The release year.
		 */
		public String getYear() {
			return year;
		}

		/**
		 * @return The {@link VideoClassification}.
		 */
		public VideoClassification getVideoClassification() {
			return videoClassification;
		}

		/**
		 * @return The IMDB ID.
		 */
		public String getImdbId() {
			return imdbId;
		}

		/**
		 * Returns a {@link String} representation of this instance.
		 *
		 * @param includeName {@code true} if the name of this {@link Class}
		 *            should be included, {@code false} otherwise.
		 * @return The {@link String} representation.
		 */
		public String toString(boolean includeName) {
			StringBuilder sb = new StringBuilder();
			if (includeName) {
				sb.append(getClass().getSimpleName()).append("[");
			} else {
				sb.append("[");
			}
			boolean first = !addFieldToStringBuilder(true, sb, "MovieName", title, true, true, true);
			first &= !addFieldToStringBuilder(first, sb, "MovieKind", videoClassification, false, false, true);
			first &= !addFieldToStringBuilder(first, sb, "MovieYear", year, false, false, true);
			addFieldToStringBuilder(first, sb, "IDMovieIMDB", imdbId, false, false, true);
			sb.append("]");
			return sb.toString();
		}

		@Override
		public int hashCode() {
			final int prime = 31;
			int result = 1;
			result = prime * result + ((imdbId == null) ? 0 : imdbId.hashCode());
			result = prime * result + ((title == null) ? 0 : title.hashCode());
			result = prime * result + ((videoClassification == null) ? 0 : videoClassification.hashCode());
			result = prime * result + ((year == null) ? 0 : year.hashCode());
			return result;
		}

		@Override
		public boolean equals(Object obj) {
			if (this == obj) {
				return true;
			}
			if (obj == null) {
				return false;
			}
			if (!(obj instanceof GuessItem)) {
				return false;
			}
			GuessItem other = (GuessItem) obj;
			if (imdbId == null) {
				if (other.imdbId != null) {
					return false;
				}
			} else if (!imdbId.equals(other.imdbId)) {
				return false;
			}
			if (title == null) {
				if (other.title != null) {
					return false;
				}
			} else if (!title.equals(other.title)) {
				return false;
			}
			if (videoClassification != other.videoClassification) {
				return false;
			}
			if (year == null) {
				if (other.year != null) {
					return false;
				}
			} else if (!year.equals(other.year)) {
				return false;
			}
			return true;
		}

		/**
		 * Creates a new {@link Map} of [IMDB ID, {@link GuessItem}] pairs from
		 * the {@code GetIMDBSuggest} part of an OpenSubtitles
		 * {@code GuessMovieFromString} result.
		 *
		 * @param member the {@link Member} containing the
		 *            {@code GetIMDBSuggest} data structure.
		 * @return The resulting {@link GuessItem}s or an empty {@link Map}.
		 */
		public static Map<String, GuessItem> createFromStruct(Member<?, ?> member) {
			Map<String, GuessItem> result = new HashMap<>();
			if (member == null) {
				return result;
			}
			if (member.getValue() instanceof Struct) {
				Struct struct = (Struct) member.getValue();
				if (struct.isEmpty()) {
					return result;
				}
				for (Member<?, ?> guessMember : struct.values()) {
					if (guessMember == null || !(guessMember.getValue() instanceof Struct)) {
						continue;
					}
					Struct guessStruct = (Struct) guessMember.getValue();
					result.put(guessMember.getName(), new GuessItem(
						Member.getString(guessStruct, "MovieName"),
						Member.getString(guessStruct, "MovieYear"),
						Member.getString(guessStruct, "MovieKind"),
						Member.getString(guessStruct, "IDMovieIMDB")
					));
				}
			} else if (member.getValue() instanceof Array) {
				Array array = (Array) member.getValue();
				if (array.isEmpty()) {
					return result;
				}
				for (Value<?> value : array) {
					if (value == null || !(value.getValue() instanceof Struct)) {
						continue;
					}
					Struct guessStruct = (Struct) value.getValue();
					String imdbId = Member.getString(guessStruct, "IDMovieIMDB");
					result.put(imdbId, new GuessItem(
						Member.getString(guessStruct, "MovieName"),
						Member.getString(guessStruct, "MovieYear"),
						Member.getString(guessStruct, "MovieKind"),
						imdbId
					));
				}
			}
			return result;
		}
	}

	/**
	 * A class representing an OpenSubtitles {@code GuessFromString}
	 * structure.
	 */
	public static class GuessFromString extends GuessItem {
		private final int score;

		/**
		 * Creates a new instance using the specified values.
		 *
		 * @param movieName the movie name/title.
		 * @param movieYear the release year.
		 * @param videoClassification the video classification.
		 * @param imdbId the IMDB ID.
		 * @param score the score.
		 */
		public GuessFromString(
			String movieName,
			String movieYear,
			String videoClassification,
			String imdbId,
			String score
		) {
			super(movieName, movieYear, videoClassification, imdbId);
			int tmpScore;
			try {
				tmpScore = Integer.parseInt(score);
			} catch (NumberFormatException e) {
				tmpScore = -1;
			}
			this.score = tmpScore;
		}

		/**
		 * Creates a new instance using the specified values.
		 *
		 * @param movieName the movie name/title.
		 * @param movieYear the release year.
		 * @param videoClassification the {@link VideoClassification}.
		 * @param imdbId the IMDB ID.
		 * @param score the score.
		 */
		public GuessFromString(
			String movieName,
			String movieYear,
			VideoClassification videoClassification,
			String imdbId,
			int score
		) {
			super(movieName, movieYear, videoClassification, imdbId);
			this.score = score;
		}

		/**
		 * @return The score.
		 */
		public int getScore() {
			return score;
		}

		@Override
		public String toString(boolean includeName) {
			StringBuilder sb = new StringBuilder();
			if (includeName) {
				sb.append(getClass().getSimpleName()).append("[");
			} else {
				sb.append("[");
			}
			boolean first = !addFieldToStringBuilder(true, sb, "MovieName", title, true, true, true);
			first &= !addFieldToStringBuilder(first, sb, "MovieKind", videoClassification, false, false, true);
			first &= !addFieldToStringBuilder(first, sb, "MovieYear", year, false, false, true);
			first &= !addFieldToStringBuilder(first, sb, "IDMovieIMDB", imdbId, false, false, true);
			addFieldToStringBuilder(first, sb, "score", Integer.valueOf(score), false, false, false);
			sb.append("]");
			return sb.toString();
		}

		@Override
		public int hashCode() {
			final int prime = 31;
			int result = super.hashCode();
			result = prime * result + score;
			return result;
		}

		@Override
		public boolean equals(Object obj) {
			if (this == obj) {
				return true;
			}
			if (!super.equals(obj)) {
				return false;
			}
			if (!(obj instanceof GuessFromString)) {
				return false;
			}
			GuessFromString other = (GuessFromString) obj;
			if (score != other.score) {
				return false;
			}
			return true;
		}

		/**
		 * Creates a new {@link Map} of [IMDB ID, {@link GuessFromString}] pairs
		 * from {@code GuessMovieFromString} part of an OpenSubtitles
		 * {@code GuessMovieFromString} result.
		 *
		 * @param member the {@link Member} containing the
		 *            {@code GuessMovieFromString} data structure.
		 * @return The resulting {@link GuessFromString}s or an empty
		 *         {@link Map}.
		 */
		public static Map<String, GuessFromString> createGuessesFromStringFromMember(Member<?, ?> member) {
			Map<String, GuessFromString> result = new HashMap<>();
			if (member == null) {
				return result;
			}
			if (member.getValue() instanceof Struct) {
				Struct struct = (Struct) member.getValue();
				if (struct.isEmpty()) {
					return result;
				}
				for (Member<?, ?> guessMember : struct.values()) {
					if (guessMember == null || !(guessMember.getValue() instanceof Struct)) {
						continue;
					}
					Struct guessStruct = (Struct) guessMember.getValue();
					result.put(member.getName(), new GuessFromString(
						Member.getString(guessStruct, "MovieName"),
						Member.getString(guessStruct, "MovieYear"),
						Member.getString(guessStruct, "MovieKind"),
						Member.getString(guessStruct, "IDMovieIMDB"),
						Member.getString(guessStruct, "score")
					));
				}
			} else if (member.getValue() instanceof Array) {
				Array array = (Array) member.getValue();
				if (array.isEmpty()) {
					return result;
				}
				for (Value<?> value : array) {
					if (value == null || !(value.getValue() instanceof Struct)) {
						continue;
					}
					Struct guessStruct = (Struct) value.getValue();
					String imdbId = Member.getString(guessStruct, "IDMovieIMDB");
					result.put(imdbId, new GuessFromString(
						Member.getString(guessStruct, "MovieName"),
						Member.getString(guessStruct, "MovieYear"),
						Member.getString(guessStruct, "MovieKind"),
						Member.getString(guessStruct, "IDMovieIMDB"),
						imdbId
					));
				}
			}
			return result;
		}
	}

	/**
	 * A class representing an OpenSubtitles {@code GuessIt} structure.
	 */
	public static class GuessIt {
		private final MimeType mimeType;
		private final String videoCodec;
		private final String container;
		private final String title;
		private final String originalFormat;
		private final String releaseGroup;
		private final String videoResolutionFormat;
		private final VideoClassification type;
		private final String audioCodec;

		/**
		 * Creates a new instance using the specified values.
		 *
		 * @param mimeType the MIME-type.
		 * @param videoCodec the video codec.
		 * @param container the container type.
		 * @param title the title
		 * @param originalFormat the original medium/format.
		 * @param releaseGroup the release group.
		 * @param videoResolutionFormat the video resolution format.
		 * @param type the type.
		 * @param audioCodec the audio codec.
		 */
		public GuessIt(
			String mimeType,
			String videoCodec,
			String container,
			String title,
			String originalFormat,
			String releaseGroup,
			String videoResolutionFormat,
			String type,
			String audioCodec
		) {
			if (isBlank(mimeType)) {
				this.mimeType = null;
			} else {
				MimeType tmpMimeType;
				try {
					tmpMimeType = MimeType.valueOf(mimeType);
				} catch (ParseException e) {
					tmpMimeType = null;
				}
				this.mimeType = tmpMimeType;
			}
			this.videoCodec = videoCodec;
			this.container = container;
			this.title = title;
			this.originalFormat = originalFormat;
			this.releaseGroup = releaseGroup;
			this.videoResolutionFormat = videoResolutionFormat;
			this.type = VideoClassification.typeOf(type);
			this.audioCodec = audioCodec;
		}

		/**
		 * Creates a new instance using the specified values.
		 *
		 * @param mimeType the {@link MimeType}.
		 * @param videoCodec the video codec.
		 * @param container the container type.
		 * @param title the title
		 * @param originalFormat the original medium/format.
		 * @param releaseGroup the release group.
		 * @param videoResolutionFormat the video resolution format.
		 * @param type the {@link VideoClassification}.
		 * @param audioCodec the audio codec.
		 */
		public GuessIt(
			MimeType mimeType,
			String videoCodec,
			String container,
			String title,
			String originalFormat,
			String releaseGroup,
			String videoResolutionFormat,
			VideoClassification type,
			String audioCodec
		) {
			this.mimeType = mimeType;
			this.videoCodec = videoCodec;
			this.container = container;
			this.title = title;
			this.originalFormat = originalFormat;
			this.releaseGroup = releaseGroup;
			this.videoResolutionFormat = videoResolutionFormat;
			this.type = type;
			this.audioCodec = audioCodec;
		}

		/**
		 * @return the {@link MimeType}.
		 */
		public MimeType getMimeType() {
			return mimeType;
		}

		/**
		 * @return The video codec.
		 */
		public String getVideoCodec() {
			return videoCodec;
		}

		/**
		 * @return The container format.
		 */
		public String getContainer() {
			return container;
		}

		/**
		 * @return The title.
		 */
		public String getTitle() {
			return title;
		}

		/**
		 * @return The original format (BluRay, WebDL etc.).
		 */
		public String getOriginalFormat() {
			return originalFormat;
		}

		/**
		 * @return The release group name.
		 */
		public String getReleaseGroup() {
			return releaseGroup;
		}

		/**
		 * @return The video resolution format (720p, 1080i etc.).
		 */
		public String getVideoResolutionFormat() {
			return videoResolutionFormat;
		}

		/**
		 * @return The {@link VideoClassification}.
		 */
		public VideoClassification getType() {
			return type;
		}

		/**
		 * @return The audio codec.
		 */
		public String getAudioCodec() {
			return audioCodec;
		}

		/**
		 * Returns a {@link String} representation of this instance.
		 *
		 * @param includeName {@code true} if the name of this {@link Class}
		 *            should be included, {@code false} otherwise.
		 * @return The {@link String} representation.
		 */
		public String toString(boolean includeName) {
			StringBuilder sb = new StringBuilder();
			if (includeName) {
				sb.append(getClass().getSimpleName()).append("[");
			} else {
				sb.append("[");
			}
			boolean first = !addFieldToStringBuilder(true, sb, "title", title, true, true, true);
			first &= !addFieldToStringBuilder(first, sb, "type", type, false, false, true);
			first &= !addFieldToStringBuilder(first, sb, "container", container, false, false, true);
			first &= !addFieldToStringBuilder(first, sb, "mimetype", mimeType, false, false, true);
			first &= !addFieldToStringBuilder(first, sb, "videoCodec", videoCodec, false, false, true);
			first &= !addFieldToStringBuilder(first, sb, "audio", audioCodec, false, false, true);
			first &= !addFieldToStringBuilder(first, sb, "format", originalFormat, false, false, true);
			first &= !addFieldToStringBuilder(first, sb, "screenSize", videoResolutionFormat, false, false, true);
			addFieldToStringBuilder(first, sb, "releaseGroup", releaseGroup, false, false, false);
			sb.append("]");
			return sb.toString();
		}

		@Override
		public int hashCode() {
			final int prime = 31;
			int result = 1;
			result = prime * result + ((audioCodec == null) ? 0 : audioCodec.hashCode());
			result = prime * result + ((container == null) ? 0 : container.hashCode());
			result = prime * result + ((mimeType == null) ? 0 : mimeType.hashCode());
			result = prime * result + ((originalFormat == null) ? 0 : originalFormat.hashCode());
			result = prime * result + ((releaseGroup == null) ? 0 : releaseGroup.hashCode());
			result = prime * result + ((title == null) ? 0 : title.hashCode());
			result = prime * result + ((type == null) ? 0 : type.hashCode());
			result = prime * result + ((videoCodec == null) ? 0 : videoCodec.hashCode());
			result = prime * result + ((videoResolutionFormat == null) ? 0 : videoResolutionFormat.hashCode());
			return result;
		}

		@Override
		public boolean equals(Object obj) {
			if (this == obj) {
				return true;
			}
			if (obj == null) {
				return false;
			}
			if (!(obj instanceof GuessIt)) {
				return false;
			}
			GuessIt other = (GuessIt) obj;
			if (audioCodec == null) {
				if (other.audioCodec != null) {
					return false;
				}
			} else if (!audioCodec.equals(other.audioCodec)) {
				return false;
			}
			if (container == null) {
				if (other.container != null) {
					return false;
				}
			} else if (!container.equals(other.container)) {
				return false;
			}
			if (mimeType == null) {
				if (other.mimeType != null) {
					return false;
				}
			} else if (!mimeType.equals(other.mimeType)) {
				return false;
			}
			if (originalFormat == null) {
				if (other.originalFormat != null) {
					return false;
				}
			} else if (!originalFormat.equals(other.originalFormat)) {
				return false;
			}
			if (releaseGroup == null) {
				if (other.releaseGroup != null) {
					return false;
				}
			} else if (!releaseGroup.equals(other.releaseGroup)) {
				return false;
			}
			if (title == null) {
				if (other.title != null) {
					return false;
				}
			} else if (!title.equals(other.title)) {
				return false;
			}
			if (type != other.type) {
				return false;
			}
			if (videoCodec == null) {
				if (other.videoCodec != null) {
					return false;
				}
			} else if (!videoCodec.equals(other.videoCodec)) {
				return false;
			}
			if (videoResolutionFormat == null) {
				if (other.videoResolutionFormat != null) {
					return false;
				}
			} else if (!videoResolutionFormat.equals(other.videoResolutionFormat)) {
				return false;
			}
			return true;
		}
	}

	/**
	 * A class representing an OpenSubtitles {@code BestGuess} structure.
	 */
	public static class BestGuess extends GuessItem {
		private final String reason;

		/**
		 * Creates a new instance using the specified values.
		 *
		 * @param movieName the movie name/title.
		 * @param movieYear the release year.
		 * @param videoClassification the video classification.
		 * @param imdbId the IMDB ID.
		 * @param reason the reason for being considered the best guess.
		 */
		public BestGuess(
			String movieName,
			String movieYear,
			String videoClassification,
			String imdbId,
			String reason
		) {
			super(movieName, movieYear, videoClassification, imdbId);
			this.reason = reason;
		}

		/**
		 * Creates a new instance using the specified values.
		 *
		 * @param movieName the movie name/title.
		 * @param movieYear the release year.
		 * @param videoClassification the {@link VideoClassification}.
		 * @param imdbId the IMDB ID.
		 * @param reason the reason for being considered the best guess.
		 */
		public BestGuess(
			String movieName,
			String movieYear,
			VideoClassification videoClassification,
			String imdbId,
			String reason
		) {
			super(movieName, movieYear, videoClassification, imdbId);
			this.reason = reason;
		}

		/**
		 * @return The "best" guess reason.
		 */
		public String getReason() {
			return reason;
		}

		@Override
		public String toString(boolean includeName) {
			StringBuilder sb = new StringBuilder();
			if (includeName) {
				sb.append(getClass().getSimpleName()).append("[");
			} else {
				sb.append("[");
			}
			boolean first = !addFieldToStringBuilder(true, sb, "MovieName", title, true, true, true);
			first &= !addFieldToStringBuilder(first, sb, "MovieKind", videoClassification, false, false, true);
			first &= !addFieldToStringBuilder(first, sb, "MovieYear", year, false, false, true);
			first &= !addFieldToStringBuilder(first, sb, "IDMovieIMDB", imdbId, false, false, true);
			addFieldToStringBuilder(first, sb, "Reason", reason, true, false, true);
			sb.append("]");
			return sb.toString();
		}


		@Override
		public int hashCode() {
			final int prime = 31;
			int result = super.hashCode();
			result = prime * result + ((reason == null) ? 0 : reason.hashCode());
			return result;
		}

		@Override
		public boolean equals(Object obj) {
			if (this == obj) {
				return true;
			}
			if (!super.equals(obj)) {
				return false;
			}
			if (!(obj instanceof BestGuess)) {
				return false;
			}
			BestGuess other = (BestGuess) obj;
			if (reason == null) {
				if (other.reason != null) {
					return false;
				}
			} else if (!reason.equals(other.reason)) {
				return false;
			}
			return true;
		}
	}

	/**
	 * A class representing an OpenSubtitles {@code GuessMovieFromString}
	 * result.
	 *
	 * @author Nadahar
	 */
	public static class MovieGuess {
		private final GuessIt guessIt;
		private final Map<String, GuessFromString> guessesFromString;
		private final Map<String, GuessItem> imdbSuggestions;
		private final BestGuess bestGuess;

		/**
		 * Creates a new instance using the specified values.
		 *
		 * @param guessIt the {@link GuessIt}.
		 * @param guessesFromString the {@link Map} of IMDB IDs and the
		 *            corresponding {@link GuessFromString}s.
		 * @param imdbSuggestions the {@link Map} of IMDB IDs and the
		 *            corresponding {@link GuessItem}.
		 * @param bestGuess the {@link BestGuess}.
		 */
		public MovieGuess(
			GuessIt guessIt,
			Map<String, GuessFromString> guessesFromString,
			Map<String, GuessItem> imdbSuggestions,
			BestGuess bestGuess
		) {
			this.guessIt = guessIt;
			this.guessesFromString = guessesFromString != null ? guessesFromString : new HashMap<String, GuessFromString>();
			this.imdbSuggestions = imdbSuggestions != null ? imdbSuggestions : new HashMap<String, GuessItem>();
			this.bestGuess = bestGuess;
		}

		/**
		 * @return The {@link GuessIt} or {@code null}.
		 */
		@Nullable
		public GuessIt getGuessIt() {
			return guessIt;
		}

		/**
		 * @return The {@link Map} of {@link GuessFromString}s.
		 */
		public Map<String, GuessFromString> getGuessesFromString() {
			return Collections.unmodifiableMap(guessesFromString);
		}


		/**
		 * @return The {@link Map} of IMDB suggestions.
		 */
		public Map<String, GuessItem> getImdbSuggestions() {
			return Collections.unmodifiableMap(imdbSuggestions);
		}


		/**
		 * @return The {@link BestGuess} or {@code null}.
		 */
		@Nullable
		public BestGuess getBestGuess() {
			return bestGuess;
		}

		/**
		 * Returns a {@link String} representation of this instance.
		 *
		 * @param includeName {@code true} if the name of this {@link Class}
		 *            should be included, {@code false} otherwise.
		 * @return The {@link String} representation.
		 */
		public String toString(boolean includeName) {
			StringBuilder sb = new StringBuilder();
			if (includeName) {
				sb.append(getClass().getSimpleName()).append("[");
			} else {
				sb.append("[");
			}
			boolean first = true;
			if (guessIt != null) {
				first &= !addFieldToStringBuilder(first, sb, "GuessIt", guessIt.toString(false), false, false, true);
			}
			if (!guessesFromString.isEmpty()) {
				boolean innerFirst = true;
				StringBuilder innerSB = new StringBuilder();
				for (Entry<String, GuessFromString> entry : guessesFromString.entrySet()) {
					innerFirst &= !addFieldToStringBuilder(
						innerFirst,
						innerSB,
						entry.getKey(),
						entry.getValue().toString(false),
						false,
						false,
						true
					);
				}

				if (first) {
					first = false;
				} else {
					sb.append(", ");
				}
				sb.append("GuessesFromString{").append(innerSB).append("}");
			}
			if (!imdbSuggestions.isEmpty()) {
				boolean innerFirst = true;
				StringBuilder innerSB = new StringBuilder();
				for (Entry<String, GuessItem> entry : imdbSuggestions.entrySet()) {
					innerFirst &= !addFieldToStringBuilder(
						innerFirst,
						innerSB,
						entry.getKey(),
						entry.getValue().toString(false),
						false,
						false,
						true
					);
				}
				if (first) {
					first = false;
				} else {
					sb.append(", ");
				}
				sb.append("IMDBSuggestions{").append(innerSB).append("}");
			}
			if (bestGuess != null) {
				addFieldToStringBuilder(first, sb, "BestGuess", bestGuess.toString(false), false, false, true);
			}
			sb.append("]");
			return sb.toString();
		}

		/**
		 * Creates a new {@link MovieGuess} from a {@link Struct} from an
		 * OpenSubtitles {@code GuessMovieFromString} result.
		 *
		 * @param guessStruct the {@link Struct} containing the
		 *            {@code GuessMovieFromString} data.
		 * @return The resulting {@link MovieGuess} or {@code null}.
		 */
		public static MovieGuess createFromStruct(Struct guessStruct) {
			if (guessStruct == null || guessStruct.isEmpty()) {
				return null;
			}

			GuessIt guessIt;
			Member<?, ?> member = guessStruct.get("GuessIt");
			if (member != null && member.getValue() instanceof Struct) {
				Struct guessItStruct = (Struct) member.getValue();
				guessIt = new GuessIt(
					Member.getString(guessItStruct, "mimetype"),
					Member.getString(guessItStruct, "videoCodec"),
					Member.getString(guessItStruct, "container"),
					Member.getString(guessItStruct, "title"),
					Member.getString(guessItStruct, "format"),
					Member.getString(guessItStruct, "releaseGroup"),
					Member.getString(guessItStruct, "screenSize"),
					Member.getString(guessItStruct, "type"),
					Member.getString(guessItStruct, "audioCodec")
				);
			} else {
				guessIt = null;
			}

			Map<String, GuessFromString> guessesFromString;
			member = guessStruct.get("GuessMovieFromString");
			if (member != null) {
				guessesFromString = GuessFromString.createGuessesFromStringFromMember(member);
			} else {
				guessesFromString = new HashMap<>();
			}

			Map<String, GuessItem> imdbSuggestions;
			member = guessStruct.get("GetIMDBSuggest");
			if (member != null) {
				imdbSuggestions = GuessItem.createFromStruct(member);
			} else {
				imdbSuggestions = new HashMap<>();
			}

			BestGuess bestGuess;
			member = guessStruct.get("BestGuess");
			if (member != null && member.getValue() instanceof Struct) {
				Struct bestGuessStruct = (Struct) member.getValue();
				bestGuess = new BestGuess(
					Member.getString(bestGuessStruct, "MovieName"),
					Member.getString(bestGuessStruct, "MovieYear"),
					Member.getString(bestGuessStruct, "MovieKind"),
					Member.getString(bestGuessStruct, "IDMovieIMDB"),
					Member.getString(bestGuessStruct, "Reason")
				);
			} else {
				bestGuess = null;
			}

			return new MovieGuess(guessIt, guessesFromString, imdbSuggestions, bestGuess);
		}
	}

	/**
	 * A class representing an OpenSubtitles {@code CheckMovieHash} or
	 * {@code CheckMovieHash2} item.
	 */
	public static class CheckMovieHashItem extends GuessItem {

		/** The {@code SubCount} */
		protected final int subCount;

		/** The {@code SeenCount} */
		protected final int seenCount;

		/** The {@code MovieHash} */
		protected final String movieHash;

		/** The {@code SeriesSeason} */
		protected final int seriesSeason;

		/** The {@code SeriesEpisode} */
		protected final int seriesEpisode;

		/**
		 * Creates a new instance using the specified values.
		 *
		 * @param videoClassification the video classification.
		 * @param subCount the {@code SubCount}.
		 * @param seenCount the {@code SeenCount}.
		 * @param imdbId the {@code IMDB ID}.
		 * @param movieYear the release year.
		 * @param movieHash the video file hash.
		 * @param seriesEpisode the episode number or {@code -1} if it doesn't
		 *            apply.
		 * @param movieName the movie name/title.
		 * @param seriesSeason the season number or {@code -1} if it doesn't
		 *            apply.
		 */
		public CheckMovieHashItem(
			String videoClassification,
			int subCount,
			int seenCount,
			String imdbId,
			String movieYear,
			String movieHash,
			int seriesEpisode,
			String movieName,
			int seriesSeason
		) {
			super(movieName, movieYear, videoClassification, imdbId);
			this.subCount = subCount;
			this.seenCount = seenCount;
			this.movieHash = movieHash;
			this.seriesEpisode = seriesEpisode;
			this.seriesSeason = seriesSeason;
		}

		/**
		 * Creates a new instance using the specified values.
		 *
		 * @param videoClassification the {@link VideoClassification}.
		 * @param subCount the {@code SubCount}.
		 * @param seenCount the {@code SeenCount}.
		 * @param imdbId the {@code IMDB ID}.
		 * @param movieYear the release year.
		 * @param movieHash the video file hash.
		 * @param seriesEpisode the episode number or {@code -1} if it doesn't
		 *            apply.
		 * @param movieName the movie name/title.
		 * @param seriesSeason the season number or {@code -1} if it doesn't
		 *            apply.
		 */
		public CheckMovieHashItem(
			VideoClassification videoClassification,
			int subCount,
			int seenCount,
			String imdbId,
			String movieYear,
			String movieHash,
			int seriesEpisode,
			String movieName,
			int seriesSeason
		) {
			super(movieName, movieYear, videoClassification, imdbId);
			this.subCount = subCount;
			this.seenCount = seenCount;
			this.movieHash = movieHash;
			this.seriesEpisode = seriesEpisode;
			this.seriesSeason = seriesSeason;
		}

		/**
		 * @return The {@code SubCount} or {@code -1} if unknown.
		 */
		public int getSubCount() {
			return subCount;
		}

		/**
		 * @return The {@code SeenCount} or {@code -1} if unknown.
		 */
		public int getSeenCount() {
			return seenCount;
		}

		/**
		 * @return The {@code MovieHash}.
		 */
		public String getMovieHash() {
			return movieHash;
		}

		/**
		 * @return The {@code SeriesSeason} or {@code -1} if unknown.
		 */
		public int getSeriesSeason() {
			return seriesSeason;
		}

		/**
		 * @return The {@code SeriesEpisode} or {@code -1} if unknown.
		 */
		public int getSeriesEpisode() {
			return seriesEpisode;
		}

		@Override
		public String toString(boolean includeName) {
			StringBuilder sb = new StringBuilder();
			if (includeName) {
				sb.append(getClass().getSimpleName()).append("[");
			} else {
				sb.append("[");
			}
			boolean first = !addFieldToStringBuilder(true, sb, "MovieName", title, true, true, true);
			first &= !addFieldToStringBuilder(first, sb, "MovieKind", videoClassification, false, false, true);
			first &= !addFieldToStringBuilder(first, sb, "MovieYear", year, false, false, true);
			first &= !addFieldToStringBuilder(first, sb, "IDMovieIMDB", imdbId, false, false, true);
			first &= !addFieldToStringBuilder(first, sb, "MovieHash", movieHash, false, false, true);
			if (subCount >= 0) {
				first &= !addFieldToStringBuilder(first, sb, "SubCount", subCount, false, false, true);
			}
			if (seenCount >= 0) {
				first &= !addFieldToStringBuilder(first, sb, "SeenCount", seenCount, false, false, true);
			}
			if (seriesSeason >= 0) {
				first &= !addFieldToStringBuilder(first, sb, "SeriesSeason", seriesSeason, false, false, true);
			}
			if (seriesEpisode >= 0) {
				addFieldToStringBuilder(first, sb, "SeriesEpisode", seriesSeason, false, false, true);
			}
			sb.append("]");
			return sb.toString();
		}

		@Override
		public int hashCode() {
			final int prime = 31;
			int result = super.hashCode();
			result = prime * result + ((movieHash == null) ? 0 : movieHash.hashCode());
			result = prime * result + seenCount;
			result = prime * result + seriesEpisode;
			result = prime * result + seriesSeason;
			result = prime * result + subCount;
			return result;
		}

		@Override
		public boolean equals(Object obj) {
			if (this == obj) {
				return true;
			}
			if (!super.equals(obj)) {
				return false;
			}
			if (!(obj instanceof CheckMovieHashItem)) {
				return false;
			}
			CheckMovieHashItem other = (CheckMovieHashItem) obj;
			if (movieHash == null) {
				if (other.movieHash != null) {
					return false;
				}
			} else if (!movieHash.equals(other.movieHash)) {
				return false;
			}
			if (seenCount != other.seenCount) {
				return false;
			}
			if (seriesEpisode != other.seriesEpisode) {
				return false;
			}
			if (seriesSeason != other.seriesSeason) {
				return false;
			}
			if (subCount != other.subCount) {
				return false;
			}
			return true;
		}
	}

	/**
	 * A class holding information about an OpenSubtitles subtitles item.
	 *
	 * @author Nadahar
	 */
	public static class SubtitleItem {
		private final String matchedBy;
		private final String idSubtitleFile;
		private final String subFileName;
		private final String subHash;
		private final long subLastTS;
		private final String idSubtitle;
		private final String languageCode;
		private final SubtitleType subtitleType;
		private final boolean subBad;
		private final double subRating;
		private final int subDownloadsCnt;
		private final String movieFPS;
		private final String idMovieImdb;
		private final String movieName;
		private final String movieNameEng;
		private final int movieYear;
		private final String userRank;
		private final int seriesSeason;
		private final int seriesEpisode;
		private final VideoClassification movieKind;
		private final String subEncoding;
		private final boolean subFromTrusted;
		private final URI subDownloadLink;
		private final double openSubtitlesScore;
		private final double score;

		/**
		 * Creates a new instance using the specified parameters.
		 *
		 * @param matchedBy the {@code MatchedBy} {@link String}.
		 * @param idSubtitleFile the {@code IDSubtitleFile} {@link String}.
		 * @param subFileName the {@code SubFileName} {@link String}.
		 * @param subHash the {@code SubHash} {@link String}.
		 * @param subLastTS the last subtitle timestamp in milliseconds.
		 * @param idSubtitle the {@code IDSubtitle} {@link String}.
		 * @param languageCode the ISO 639-2 (3 letter) language code.
		 * @param subtitleType the {@link SubtitleType}.
		 * @param subBad the boolean equivalent of {@code SubBad}.
		 * @param subRating the {@code double} equivalent of {@code SubRating}.
		 * @param subDownloadsCnt the subtitles download count.
		 * @param movieFPS the frames per second for the video.
		 * @param idMovieImdb the IMDB ID.
		 * @param movieName the movie name/title.
		 * @param movieNameEng the English movie name/title if different.
		 * @param movieYear the release year.
		 * @param userRank the {@code UserRank} {@link String}.
		 * @param seriesSeason the season number if relevant or {@code 0}.
		 * @param seriesEpisode the episode number if relevant or {@code 0}.
		 * @param movieKind the {@link VideoClassification}.
		 * @param subEncoding the {@code SubEncoding} {@link String}.
		 * @param subFromTrusted the boolean equivalent of
		 *            {@code SubFromTrusted}.
		 * @param subDownloadLink the {@link URI} equivalent of
		 *            {@code SubDownloadLink}.
		 * @param openSubtitlesScore the {@code Score} {@code double}.
		 * @param prettifier the {@link FileNamePrettifier} for the video item.
		 * @param media the {@link DLNAMediaInfo} for the video media.
		 */
		public SubtitleItem(
			String matchedBy,
			String idSubtitleFile,
			String subFileName,
			String subHash,
			long subLastTS,
			String idSubtitle,
			String languageCode,
			SubtitleType subtitleType,
			boolean subBad,
			double subRating,
			int subDownloadsCnt,
			String movieFPS,
			String idMovieImdb,
			String movieName,
			String movieNameEng,
			int movieYear,
			String userRank,
			int seriesSeason,
			int seriesEpisode,
			VideoClassification movieKind,
			String subEncoding,
			boolean subFromTrusted,
			URI subDownloadLink,
			double openSubtitlesScore,
			FileNamePrettifier prettifier,
			DLNAMediaInfo media
		) {
			this.matchedBy = matchedBy;
			this.idSubtitleFile = idSubtitleFile;
			this.subFileName = subFileName;
			this.subHash = subHash;
			this.subLastTS = subLastTS;
			this.idSubtitle = idSubtitle;
			this.languageCode = languageCode;
			this.subtitleType = subtitleType;
			this.subBad = subBad;
			this.subRating = subRating;
			this.subDownloadsCnt = subDownloadsCnt;
			this.movieFPS = movieFPS;
			this.idMovieImdb = idMovieImdb;
			this.movieName = movieName;
			this.movieNameEng = movieNameEng;
			this.movieYear = movieYear;
			this.userRank = userRank;
			this.seriesSeason = seriesSeason;
			this.seriesEpisode = seriesEpisode;
			this.movieKind = movieKind;
			this.subEncoding = subEncoding;
			this.subFromTrusted = subFromTrusted;
			this.subDownloadLink = subDownloadLink;
			this.openSubtitlesScore = openSubtitlesScore;
			double tmpScore = 0.0;
			if (isNotBlank(matchedBy)) {
				switch (matchedBy.toLowerCase(Locale.ROOT)) {
					case "moviehash":
						tmpScore += 200d;
					case "imdbid":
						tmpScore += 100d;
					case "tag":
						tmpScore += 10d;
				}
			}
			if (prettifier != null) {
				Locale locale = PMS.getLocale();
				if (isNotBlank(prettifier.getFileNameWithoutExtension())) {
					String subFileNameWithoutExtension = FileUtil.getFileNameWithoutExtension(subFileName);
					if (isNotBlank(subFileNameWithoutExtension)) {
						// 0.6 and below gives a score of 0, 1.0 give a score of 40.
						tmpScore += 40d * 2.5 * Math.max(
							new JaroWinklerDistance().apply(
								prettifier.getFileNameWithoutExtension().toLowerCase(locale),
								subFileNameWithoutExtension.toLowerCase(Locale.ENGLISH)
							) - 0.6,
							0
						);
					}
				}
				if (isNotBlank(prettifier.getName()) && (isNotBlank(movieName) || isNotBlank(movieNameEng))) {
					double nameScore = isBlank(movieName) ?
						0.0 :
						new JaroWinklerDistance().apply(
							prettifier.getName().toLowerCase(locale),
							movieName.toLowerCase(locale)
						);
					nameScore = Math.max(nameScore, isBlank(movieNameEng) ?
						0.0 :
						new JaroWinklerDistance().apply(
							prettifier.getName().toLowerCase(Locale.ENGLISH),
							movieNameEng.toLowerCase(Locale.ENGLISH)
						)
					);
					// 0.5 and below gives a score of 0, 1 give a score of 30
					tmpScore += 30d * 2 * Math.max(nameScore - 0.5, 0);
				}
				if (
					seriesEpisode > 0 &&
					seriesEpisode == prettifier.getEpisode() &&
					(
						(
							seriesSeason < 1 &&
							prettifier.getSeason() < 1
						) ||
						seriesSeason == prettifier.getSeason()
					)
				) {
					tmpScore += 30d;
				}
				if (movieYear > 0 && movieYear == prettifier.getYear()) {
					tmpScore += 20d;
				}
				if (movieKind != null && movieKind == prettifier.getClassification()) {
					tmpScore += 20d;
				}
			}
			if (subLastTS > 0 && media != null && media.getDurationInSeconds() > 0) {
				long mediaDuration = (long) (media.getDurationInSeconds() * 1000);
				// Trying to guess the most likely time for the last subtitle
				long mediaLastTS = mediaDuration - Math.min(Math.max((long) (mediaDuration * 0.02), 2000), 120000);
				if (mediaLastTS > 0) {
					long diff = Math.abs(subLastTS - mediaLastTS);
					tmpScore += 30d * Math.max(0.5 - (double) diff / mediaLastTS, 0);
				}
			}
			this.score = tmpScore;
		}

		/**
		 * Converts OpenSubtitles' {@code SubFormat} to the corresponding
		 * {@link SubtitleType}.
		 *
		 * @param subFormat the {@code SubFormat} {@link String} to convert.
		 * @return The resulting {@link SubtitleType} or {@code null}.
		 */
		public static SubtitleType subFormatToSubtitleType(String subFormat) {
			if (subFormat == null) {
				return null;
			}

			switch (subFormat.toLowerCase(Locale.ROOT)) {
				case "sub":
					return SubtitleType.MICRODVD;
				case "srt":
					return SubtitleType.SUBRIP;
				case "txt":
					return SubtitleType.TEXT;
				case "ssa":
					return SubtitleType.ASS;
				case "smi":
					return SubtitleType.SAMI;
				case "mpl":
				case "tmp":
					return SubtitleType.UNSUPPORTED;
				case "vtt":
					return SubtitleType.WEBVTT;
				default:
					LOGGER.warn("OpenSubtitles: Warning, unknown subtitles type \"{}\"", subFormat);
					return SubtitleType.UNKNOWN;
			}
		}

		/**
		 * @return The {@code MatchedBy}.
		 */
		public String getMatchedBy() {
			return matchedBy;
		}

		/**
		 * @return The {@code IDSubtitleFile}.
		 */
		public String getIDSubtitleFile() {
			return idSubtitleFile;
		}

		/**
		 * @return The {@code SubFileName}.
		 */
		public String getSubFileName() {
			return subFileName;
		}

		/**
		 * @return The {@code SubHash}.
		 */
		public String getSubHash() {
			return subHash;
		}

		/**
		 * @return The last subtitle timestamp in milliseconds.
		 */
		public long getSubLastTS() {
			return subLastTS;
		}

		/**
		 * @return The {@code IDSubtitle}.
		 */
		public String getIDSubtitle() {
			return idSubtitle;
		}

		/**
		 * @return The ISO 639-2 (3 letter) language code.
		 */
		public String getLanguageCode() {
			return languageCode;
		}

		/**
		 * @return The {@link SubtitleType}.
		 */
		public SubtitleType getSubtitleType() {
			return subtitleType;
		}

		/**
		 * @return The {@code SubBad}.
		 */
		public boolean isSubBad() {
			return subBad;
		}

		/**
		 * @return The {@code SubRating}.
		 */
		public double getSubRating() {
			return subRating;
		}


		/**
		 * @return The subtitles download count.
		 */
		public int getSubDownloadsCnt() {
			return subDownloadsCnt;
		}

		/**
		 * @return The frames per second.
		 */
		public String getMovieFPS() {
			return movieFPS;
		}


		/**
		 * @return The IMDB ID.
		 */
		public String getIdMovieImdb() {
			return idMovieImdb;
		}

		/**
		 * @return The movie name.
		 */
		public String getMovieName() {
			return movieName;
		}

		/**
		 * @return The English movie name.
		 */
		public String getMovieNameEng() {
			return movieNameEng;
		}

		/**
		 * @return The movie release year.
		 */
		public int getMovieYear() {
			return movieYear;
		}

		/**
		 * @return The {@code UserRank}.
		 */
		public String getUserRank() {
			return userRank;
		}

		/**
		 * @return The season number.
		 */
		public int getSeriesSeason() {
			return seriesSeason;
		}

		/**
		 * @return The episode number.
		 */
		public int getSeriesEpisode() {
			return seriesEpisode;
		}

		/**
		 * @return The {@link VideoClassification}.
		 */
		public VideoClassification getMovieKind() {
			return movieKind;
		}

		/**
		 * @return The {@code SubEncoding}.
		 */
		public String getSubEncoding() {
			return subEncoding;
		}

		/**
		 * @return The {@code SubFromTrusted}.
		 */
		public boolean isSubFromTrusted() {
			return subFromTrusted;
		}

		/**
		 * @return The {@code SubDownloadLink}.
		 */
		public URI getSubDownloadLink() {
			return subDownloadLink;
		}

		/**
		 * @return The OpenSubtitles {@code Score}.
		 */
		public double getOpenSubtitlesScore() {
			return openSubtitlesScore;
		}

		/**
		 * @return The calculated {@code Score}.
		 */
		public double getScore() {
			return score;
		}

		/**
		 * Returns a {@link String} representation of this instance.
		 *
		 * @param includeName {@code true} if the name of this {@link Class}
		 *            should be included, {@code false} otherwise.
		 * @return The {@link String} representation.
		 */
		public String toString(boolean includeName) {
			StringBuilder sb = new StringBuilder();
			if (includeName) {
				sb.append(getClass().getSimpleName()).append("[");
			} else {
				sb.append("[");
			}
			boolean first = !addFieldToStringBuilder(true, sb, "MatchedBy", matchedBy, false, false, true);
			first &= !addFieldToStringBuilder(first, sb, "LanguageCode", languageCode, false, false, true);
			first &= !addFieldToStringBuilder(first, sb, "Score", Double.valueOf(score), false, false, true);
			first &= !addFieldToStringBuilder(first, sb, "OSScore", Double.valueOf(openSubtitlesScore), false, false, true);
			first &= !addFieldToStringBuilder(first, sb, "IDSubtitleFile", idSubtitleFile, false, false, false);
			first &= !addFieldToStringBuilder(first, sb, "SubFileName", subFileName, true, false, true);
			first &= !addFieldToStringBuilder(first, sb, "SubHash", subHash, false, false, false);
			if (subLastTS > 0) {
				first &= !addFieldToStringBuilder(
					first,
					sb,
					"SubLastTS",
					new SimpleDateFormat("H:mm:ss").format(new Date(subLastTS)),
					false,
					false,
					false
				);
			}
			first &= !addFieldToStringBuilder(first, sb, "IDSubtitle", idSubtitle, false, false, false);
			first &= !addFieldToStringBuilder(first, sb, "SubFormat", subtitleType, false, false, true);
			first &= !addFieldToStringBuilder(first, sb, "SubBad", Boolean.valueOf(subBad), false, false, true);
			first &= !addFieldToStringBuilder(first, sb, "SubRating", Double.valueOf(subRating), false, false, false);
			first &= !addFieldToStringBuilder(first, sb, "SubDLCnt", Integer.valueOf(subDownloadsCnt), false, false, false);
			first &= !addFieldToStringBuilder(first, sb, "MovieFPS", movieFPS, false, false, true);
			first &= !addFieldToStringBuilder(first, sb, "IMDB ID", idMovieImdb, false, false, true);
			first &= !addFieldToStringBuilder(first, sb, "MovieName", movieName, true, false, true);
			first &= !addFieldToStringBuilder(first, sb, "MovieNameEng", movieNameEng, true, false, true);
			if (movieYear > 0) {
				first &= !addFieldToStringBuilder(first, sb, "MovieYear", Integer.valueOf(movieYear), false, false, false);
			}
			first &= !addFieldToStringBuilder(first, sb, "UserRank", userRank, false, false, false);
			if (seriesSeason > 0) {
				first &= !addFieldToStringBuilder(first, sb, "SeriesSeason", Integer.valueOf(seriesSeason), false, false, false);
			}
			if (seriesEpisode > 0) {
				first &= !addFieldToStringBuilder(first, sb, "SeriesEpisode", Integer.valueOf(seriesEpisode), false, false, false);
			}
			first &= !addFieldToStringBuilder(first, sb, "MovieKind", movieKind, false, false, true);
			first &= !addFieldToStringBuilder(first, sb, "SubEncoding", subEncoding, false, false, true);
			first &= !addFieldToStringBuilder(first, sb, "SubFromTrusted", Boolean.valueOf(subFromTrusted), false, false, true);
			addFieldToStringBuilder(first, sb, "SubDownloadLink", subDownloadLink, true, true, true);
			sb.append("]");
			return sb.toString();
		}

		@Override
		public int hashCode() {
			final int prime = 31;
			int result = 1;
			result = prime * result + ((idMovieImdb == null) ? 0 : idMovieImdb.hashCode());
			result = prime * result + ((idSubtitle == null) ? 0 : idSubtitle.hashCode());
			result = prime * result + ((idSubtitleFile == null) ? 0 : idSubtitleFile.hashCode());
			result = prime * result + ((languageCode == null) ? 0 : languageCode.hashCode());
			result = prime * result + ((matchedBy == null) ? 0 : matchedBy.hashCode());
			result = prime * result + ((movieFPS == null) ? 0 : movieFPS.hashCode());
			result = prime * result + ((movieKind == null) ? 0 : movieKind.hashCode());
			result = prime * result + ((movieName == null) ? 0 : movieName.hashCode());
			result = prime * result + ((movieNameEng == null) ? 0 : movieNameEng.hashCode());
			result = prime * result + movieYear;
			long temp;
			temp = Double.doubleToLongBits(openSubtitlesScore);
			result = prime * result + (int) (temp ^ (temp >>> 32));
			temp = Double.doubleToLongBits(score);
			result = prime * result + (int) (temp ^ (temp >>> 32));
			result = prime * result + seriesEpisode;
			result = prime * result + seriesSeason;
			result = prime * result + (subBad ? 1231 : 1237);
			result = prime * result + ((subDownloadLink == null) ? 0 : subDownloadLink.hashCode());
			result = prime * result + subDownloadsCnt;
			result = prime * result + ((subEncoding == null) ? 0 : subEncoding.hashCode());
			result = prime * result + ((subFileName == null) ? 0 : subFileName.hashCode());
			result = prime * result + (subFromTrusted ? 1231 : 1237);
			result = prime * result + ((subHash == null) ? 0 : subHash.hashCode());
			result = prime * result + (int) (subLastTS ^ (subLastTS >>> 32));
			temp = Double.doubleToLongBits(subRating);
			result = prime * result + (int) (temp ^ (temp >>> 32));
			result = prime * result + ((subtitleType == null) ? 0 : subtitleType.hashCode());
			result = prime * result + ((userRank == null) ? 0 : userRank.hashCode());
			return result;
		}

<<<<<<< HEAD
		@Override
		public boolean equals(Object obj) {
			if (this == obj) {
				return true;
			}
			if (obj == null) {
				return false;
			}
			if (!(obj instanceof SubtitleItem)) {
				return false;
			}
			SubtitleItem other = (SubtitleItem) obj;
			if (idMovieImdb == null) {
				if (other.idMovieImdb != null) {
					return false;
				}
			} else if (!idMovieImdb.equals(other.idMovieImdb)) {
				return false;
			}
			if (idSubtitle == null) {
				if (other.idSubtitle != null) {
					return false;
				}
			} else if (!idSubtitle.equals(other.idSubtitle)) {
				return false;
			}
			if (idSubtitleFile == null) {
				if (other.idSubtitleFile != null) {
					return false;
				}
			} else if (!idSubtitleFile.equals(other.idSubtitleFile)) {
				return false;
			}
			if (languageCode == null) {
				if (other.languageCode != null) {
					return false;
				}
			} else if (!languageCode.equals(other.languageCode)) {
				return false;
			}
			if (matchedBy == null) {
				if (other.matchedBy != null) {
					return false;
				}
			} else if (!matchedBy.equals(other.matchedBy)) {
				return false;
			}
			if (movieFPS == null) {
				if (other.movieFPS != null) {
					return false;
				}
			} else if (!movieFPS.equals(other.movieFPS)) {
				return false;
			}
			if (movieKind != other.movieKind) {
				return false;
			}
			if (movieName == null) {
				if (other.movieName != null) {
					return false;
				}
			} else if (!movieName.equals(other.movieName)) {
				return false;
			}
			if (movieNameEng == null) {
				if (other.movieNameEng != null) {
					return false;
				}
			} else if (!movieNameEng.equals(other.movieNameEng)) {
				return false;
			}
			if (movieYear != other.movieYear) {
				return false;
			}
			if (Double.doubleToLongBits(openSubtitlesScore) != Double.doubleToLongBits(other.openSubtitlesScore)) {
				return false;
			}
			if (Double.doubleToLongBits(score) != Double.doubleToLongBits(other.score)) {
				return false;
			}
			if (seriesEpisode != other.seriesEpisode) {
				return false;
			}
			if (seriesSeason != other.seriesSeason) {
				return false;
			}
			if (subBad != other.subBad) {
				return false;
			}
			if (subDownloadLink == null) {
				if (other.subDownloadLink != null) {
					return false;
				}
			} else if (!subDownloadLink.equals(other.subDownloadLink)) {
				return false;
			}
			if (subDownloadsCnt != other.subDownloadsCnt) {
				return false;
			}
			if (subEncoding == null) {
				if (other.subEncoding != null) {
					return false;
				}
			} else if (!subEncoding.equals(other.subEncoding)) {
				return false;
			}
			if (subFileName == null) {
				if (other.subFileName != null) {
					return false;
				}
			} else if (!subFileName.equals(other.subFileName)) {
				return false;
			}
			if (subFromTrusted != other.subFromTrusted) {
				return false;
			}
			if (subHash == null) {
				if (other.subHash != null) {
					return false;
				}
			} else if (!subHash.equals(other.subHash)) {
				return false;
			}
			if (subLastTS != other.subLastTS) {
				return false;
			}
			if (Double.doubleToLongBits(subRating) != Double.doubleToLongBits(other.subRating)) {
				return false;
			}
			if (subtitleType != other.subtitleType) {
				return false;
			}
			if (userRank == null) {
				if (other.userRank != null) {
					return false;
				}
			} else if (!userRank.equals(other.userRank)) {
				return false;
			}
			return true;
		}
=======
			String titleFromFilename            = metadataFromFilename[0];
			String yearFromFilename             = metadataFromFilename[1];
			String extraInformationFromFilename = metadataFromFilename[2];
			String tvSeasonFromFilename         = metadataFromFilename[3];
			String tvEpisodeNumberFromFilename  = metadataFromFilename[4];
			String tvEpisodeNameFromFilename    = metadataFromFilename[5];
>>>>>>> 080f7c2d

		/**
		 * Creates a new {@link SubtitleItem} from a {@link Struct} from an
		 * OpenSubtitles {@code SearchSubtitles} result.
		 *
		 * @param subtitlesStruct the {@link Struct} containing the information
		 *            about the set of subtitles.
		 * @param prettifier the {@link FileNamePrettifier} for the video item.
		 * @param media the {@link DLNAMediaInfo} instance for the video.
		 * @return The resulting {@link SubtitleItem} or {@code null}.
		 */
		public static SubtitleItem createFromStruct(
			Struct subtitlesStruct,
			FileNamePrettifier prettifier,
			DLNAMediaInfo media
		) {
			if (subtitlesStruct == null) {
				return null;
			}

			Member<?, ?> member = subtitlesStruct.get("SubDownloadLink");
			String urlString = member == null ? null : member.getValue().toString();
			if (isBlank(urlString)) {
				return null;
			}
			URI url;
			try {
				url = new URI(urlString);
			} catch (URISyntaxException e) {
				LOGGER.error("OpenSubtitles: Invalid subtitles URL \"{}\": {}", urlString, e.getMessage());
				LOGGER.trace("", e);
				return null;
			}

			member = subtitlesStruct.get("SubLanguageID");
			String languageCode = member == null ? null : member.getValue().toString();
			if (Iso639.codeIsValid(languageCode)) {
				languageCode = Iso639.getISO639_2Code(languageCode);
			} else {
				member = subtitlesStruct.get("ISO639");
				languageCode = member == null ? null : member.getValue().toString();
				if (Iso639.codeIsValid(languageCode)) {
					languageCode = Iso639.getISO639_2Code(languageCode);
				} else {
					languageCode = DLNAMediaLang.UND;
				}
			}

			member = subtitlesStruct.get("SubLastTS");
			long lastTS;
			String lastTSString = member == null ? null : member.getValue().toString();
			if (isBlank(lastTSString)) {
				lastTS = -1;
			} else {
				try {
					lastTS = new SimpleDateFormat("HH:mm:ss").parse(lastTSString).getTime();
				} catch (java.text.ParseException e) {
					try {
						lastTS = Long.parseLong(lastTSString);
					} catch (NumberFormatException nfe) {
						lastTS = -1;
					}
				}
			}

			return new SubtitleItem(
				Member.getString(subtitlesStruct, "MatchedBy"),
				Member.getString(subtitlesStruct, "IDSubtitleFile"),
				Member.getString(subtitlesStruct, "SubFileName"),
				Member.getString(subtitlesStruct, "SubHash"),
				lastTS,
				Member.getString(subtitlesStruct, "IDSubtitle"),
				languageCode,
				subFormatToSubtitleType(Member.getString(subtitlesStruct, "SubFormat")),
				Member.getBoolean(subtitlesStruct, "SubBad"),
				Member.getDouble(subtitlesStruct, "SubRating"),
				Member.getInt(subtitlesStruct, "SubDownloadsCnt"),
				Member.getString(subtitlesStruct, "MovieFPS"),
				Member.getString(subtitlesStruct, "IDMovieImdb"),
				Member.getString(subtitlesStruct, "MovieName"),
				Member.getString(subtitlesStruct, "MovieNameEng"),
				Member.getInt(subtitlesStruct, "MovieYear"),
				Member.getString(subtitlesStruct, "UserRank"),
				Member.getInt(subtitlesStruct, "SeriesSeason"),
				Member.getInt(subtitlesStruct, "SeriesEpisode"),
				VideoClassification.typeOf(Member.getString(subtitlesStruct, "MovieKind")),
				Member.getString(subtitlesStruct, "SubEncoding"),
				Member.getBoolean(subtitlesStruct, "SubFromTrusted"),
				url,
				Member.getDouble(subtitlesStruct, "Score"),
				prettifier,
				media
			);
		}
	}

	/**
	 * A class representing a {@link GuessItem} and a score pair. Its natural
	 * sorting sorts the "best" guesses first.
	 */
	public static class GuessCandidate implements Comparable<GuessCandidate> {
		private final double score;
		private final GuessItem guessItem;

		/**
		 * Creates a new instance with the specified parameters.
		 *
		 * @param score the score for this candidate.
		 * @param guessItem the {@link GuessItem} for this candidate.
		 */
		public GuessCandidate(double score, GuessItem guessItem) {
			this.score = score;
			this.guessItem = guessItem;
		}

		/**
		 * @return The score.
		 */
		public double getScore() {
			return score;
		}

		/**
		 * @return The {@link GuessItem}.
		 */
		public GuessItem getGuessItem() {
			return guessItem;
		}

		@Override
		public String toString() {
			StringBuilder sb = new StringBuilder(getClass().getSimpleName());
			sb.append("[Score=").append(score);
			sb.append(", GuessItem=").append(guessItem).append("]");
			return sb.toString();
		}

		@Override
		public int hashCode() {
			final int prime = 31;
			int result = 1;
			result = prime * result + ((guessItem == null) ? 0 : guessItem.hashCode());
			long temp;
			temp = Double.doubleToLongBits(score);
			result = prime * result + (int) (temp ^ (temp >>> 32));
			return result;
		}

		@Override
		public boolean equals(Object obj) {
			if (this == obj) {
				return true;
			}
			if (obj == null) {
				return false;
			}
			if (!(obj instanceof GuessCandidate)) {
				return false;
			}
			GuessCandidate other = (GuessCandidate) obj;
			if (guessItem == null) {
				if (other.guessItem != null) {
					return false;
				}
			} else if (!guessItem.equals(other.guessItem)) {
				return false;
			}
			if (Double.doubleToLongBits(score) != Double.doubleToLongBits(other.score)) {
				return false;
			}
			return true;
		}

		@Override
		public int compareTo(GuessCandidate o) {
			if (o == null) {
				return -1;
			}
			int result = Double.compare(o.score, score);
			if (result != 0) {
				return result;
			}
			if (guessItem == null) {
				if (o.guessItem == null) {
					return 0;
				}
				return 1;
			}
			if (o.guessItem == null) {
				return -1;
			}
			if (guessItem.getImdbId() == null) {
				if (o.guessItem.getImdbId() != null) {
					return 1;
				}
			} else if (o.guessItem.getImdbId() == null) {
				return -1;
			}
			return guessItem.getImdbId().compareTo(o.guessItem.getImdbId());
		}
	}

	/**
	 * This enum represents the potential OpenSubtitles HTTP response codes.
	 *
	 * @author Nadahar
	 */
	public static enum HTTPResponseCode {

		/** Successful: OK */
		OK(200, false),

		/** Error: Too many requests (<a href="http://forum.opensubtitles.org/viewtopic.php?f=8&t=16072">more information</a>) */
		TOO_MANY_REQUESTS(429, true),

		/** Server Error: Service Unavailable */
		SERVICE_UNAVAILABLE(503, true),

		/** Origin Error: Unclear cause, seems to occur during heavy server load */
		ORIGIN_ERROR(520, true);

		private final int responseCode;
		private final boolean error;

		private HTTPResponseCode(int responseCode, boolean error) {
			this.responseCode = responseCode;
			this.error = error;
		}

		/**
		 * @return The status code.
		 */
		public int getStatusCode() {
			return responseCode;
		}

		/**
		 * @return {@code true} if this status indicates an error, {@code false}
		 *         otherwise.
		 */
		public boolean isError() {
			return error;
		}

		@Override
		public String toString() {
			switch (this) {
				case OK:
					return "Successful: OK";
				case ORIGIN_ERROR:
					return "Origin Error: Unknown cause";
				case TOO_MANY_REQUESTS:
					return "Server Error: Service Unavailable";
				case SERVICE_UNAVAILABLE:
					return "Server Error: Service Unavailable (temporary, retry in 1 second)";
				default:
					return name();
			}
		}

		/**
		 * Converts an integer response code to a {@link HTTPResponseCode}
		 * instance if possible.
		 *
		 * @param responseCode the integer response code to convert.
		 * @return The corresponding {@link HTTPResponseCode} instance or
		 *         {@code null} if no match was found.
		 */
		public static HTTPResponseCode typeOf(int responseCode) {
			if (responseCode < 200 || responseCode > 599) {
				return null;
			}
<<<<<<< HEAD
			for (HTTPResponseCode instance : values()) {
				if (instance.responseCode == responseCode) {
					return instance;
				}
=======
			if (extraInformationFromFilename != null) {
				media.setExtraInformation(extraInformationFromFilename);
>>>>>>> 080f7c2d
			}
			return null;
		}

		/**
		 * Throws an {@link OpenSubtitlesException} if the response code
		 * indicates a problem.
		 *
		 * @param responseCode the response code to handle.
		 * @throws OpenSubtitlesException If the response code indicates a
		 *             problem.
		 */
		public static void handleResponseCode(int responseCode) throws OpenSubtitlesException {
			HTTPResponseCode instance = typeOf(responseCode);
			if (instance == null) {
				throw new OpenSubtitlesException("Unknown response code " + responseCode);
			}
			handleResponseCode(instance);
		}

		/**
		 * Throws an {@link OpenSubtitlesException} if the response code
		 * indicates a problem.
		 *
		 * @param responseCode the {@link HTTPResponseCode} to handle.
		 * @throws OpenSubtitlesException If the response code indicates a
		 *             problem.
		 */
		public static void handleResponseCode(HTTPResponseCode responseCode) throws OpenSubtitlesException {
			if (responseCode == null) {
				throw new IllegalArgumentException("responseCode cannot be null");
			}
			if (responseCode.isError()) {
				throw new OpenSubtitlesException(responseCode.toString());
			}
		}
	}

	/**
	 * This enum represents the potential OpenSubtitles status codes.
	 *
	 * @author Nadahar
	 */
	public static enum StatusCode {

		/** Successful: OK */
		OK(200, false),

		/** Successful: Partial content; message */
		PARTIAL_CONTENT(206, false),

		/** Moved (host) */
		MOVED(301, true),

		/** Error: Unauthorized */
		UNAUTHORIZED(401, true),

		/** Error: Subtitles has invalid format */
		INVALID_SUBTITLES_FORMAT(402, true),

		/** Error: SubHashes (content and sent subhash) are not same! */
		HASH_MISMATCH(403, true),

		/** Error: Subtitles has invalid language! */
		INVALID_SUBTITLES_LANGUAGE(404, true),

		/** Error: Not all mandatory parameters was specified */
		MISSING_MANDATORY_PARAMETER(405, true),

		/** Error: No session */
		NO_SESSION(406, true),

		/** Error: Download limit reached */
		DOWNLOAD_LIMIT_REACHED(407, true),

		/** Error: Invalid parameters */
		INVALID_PARAMETER(408, true),

		/** Error: Method not found */
		UNKNOWN_METHOD(409, true),

		/** Error: Other or unknown error */
		UNKNOWN_ERROR(410, true),

		/** Error: Empty or invalid useragent */
		INVALID_USERAGENT(411, true),

		/** Error: %s has invalid format (reason) */
		INVALID_FORMAT(412, true),

		/** Error: Invalid ImdbID */
		INVALID_IMDBID(413, true),

		/** Error: Unknown User Agent */
		UNKNOWN_USER_AGENT(414, true),

		/** Error: Disabled user agent */
		DISABLED_USER_AGENT(415, true),

		/** Error: Internal subtitle validation failed */
		INTERNAL_VALIDATION_FAILURE(416, true),

		/** Server Error: Service Unavailable */
		SERVICE_UNAVAILABLE(503, true),

		/** Server Error: Server under maintenance */
		SERVER_MAINTENANCE(506, true);

		private final int statusCode;
		private final boolean error;

		private StatusCode(int statusCode, boolean error) {
			this.statusCode = statusCode;
			this.error = error;
		}

		/**
		 * @return The status code.
		 */
		public int getStatusCode() {
			return statusCode;
		}

		/**
		 * @return {@code true} if this status indicates an error, {@code false}
		 *         otherwise.
		 */
		public boolean isError() {
			return error;
		}

		@Override
		public String toString() {
			switch (this) {
				case DISABLED_USER_AGENT:
					return "Error: Disabled user agent";
				case DOWNLOAD_LIMIT_REACHED:
					return "Error: Download limit reached";
				case INTERNAL_VALIDATION_FAILURE:
					return "Error: Internal subtitle validation failed";
				case INVALID_FORMAT:
					return "Error: %s has invalid format (reason)";
				case INVALID_IMDBID:
					return "Error: Invalid ImdbID";
				case INVALID_PARAMETER:
					return "Error: Invalid parameters";
				case INVALID_SUBTITLES_FORMAT:
					return "Error: Subtitles has invalid format";
				case HASH_MISMATCH:
					return "Error: SubHashes (content and sent subhash) are not same!";
				case INVALID_SUBTITLES_LANGUAGE:
					return "Error: Subtitles has invalid language!";
				case INVALID_USERAGENT:
					return "Error: Empty or invalid useragent";
				case MISSING_MANDATORY_PARAMETER:
					return "Error: Not all mandatory parameters was specified";
				case MOVED:
					return "Moved (host)";
				case NO_SESSION:
					return "Error: No session";
				case OK:
					return "Successful: OK";
				case PARTIAL_CONTENT:
					return "Successful: Partial content; message";
				case SERVER_MAINTENANCE:
					return "Server Error: Server under maintenance";
				case SERVICE_UNAVAILABLE:
					return "Server Error: Service Unavailable (temporary, retry in 1 second)";
				case UNAUTHORIZED:
					return "Error: Unauthorized";
				case UNKNOWN_ERROR:
					return "Error: Other or unknown error";
				case UNKNOWN_METHOD:
					return "Error: Method not found";
				case UNKNOWN_USER_AGENT:
					return "Error: Unknown User Agent";
				default:
					return name();
			}
		}

		/**
		 * Tries to parse a {@link String} into a {@link StatusCode}. The
		 * {@link String} must begin with the status code number.
		 *
		 * @param statusCode the {@link String} to parse.
		 * @return The corresponding {@link StatusCode} instance or {@code null}
		 *         if no match was found.
		 */
		public static StatusCode typeOf(String statusCode) {
			if (isBlank(statusCode)) {
				return null;
			}
			Pattern pattern = Pattern.compile("^(\\d+)\\s");
			Matcher matcher = pattern.matcher(statusCode);
			if (matcher.find()) {
				return typeOf(Integer.parseInt(matcher.group(1)));
			}
			return null;
		}

		/**
		 * Converts an integer status code to a {@link StatusCode}
		 * instance if possible.
		 *
		 * @param statusCode the integer status code to convert.
		 * @return The corresponding {@link StatusCode} instance
		 *         or {@code null} if no match was found.
		 */
		public static StatusCode typeOf(int statusCode) {
			if (statusCode < 200 || statusCode > 599) {
				return null;
			}
			for (StatusCode instance : values()) {
				if (instance.statusCode == statusCode) {
					return instance;
				}
			}
			return null;
		}

		/**
		 * Throws an {@link OpenSubtitlesException} if the status code indicates
		 * a problem.
		 *
		 * @param statusCode the status code to handle.
		 * @throws OpenSubtitlesException If the status code indicates a
		 *             problem.
		 */
		public static void handleStatusCode(int statusCode) throws OpenSubtitlesException {
			StatusCode instance = typeOf(statusCode);
			if (instance == null) {
				throw new OpenSubtitlesException("Unknown OpenSubtitles status code " + statusCode);
			}
			handleStatusCode(instance);
		}

		/**
		 * Throws an {@link OpenSubtitlesException} if the status code indicates
		 * a problem.
		 *
		 * @param statusCode the {@link StatusCode} to handle.
		 * @throws OpenSubtitlesException If the status code indicates a
		 *             problem.
		 */
		public static void handleStatusCode(StatusCode statusCode) throws OpenSubtitlesException {
			if (statusCode == null) {
				throw new IllegalArgumentException("statusCode cannot be null");
			}
			switch (statusCode) {
				case OK:
				case PARTIAL_CONTENT:
					return;
				case DISABLED_USER_AGENT:
				case DOWNLOAD_LIMIT_REACHED:
				case HASH_MISMATCH:
				case INTERNAL_VALIDATION_FAILURE:
				case INVALID_FORMAT:
				case INVALID_IMDBID:
				case INVALID_PARAMETER:
				case INVALID_SUBTITLES_FORMAT:
				case INVALID_SUBTITLES_LANGUAGE:
				case INVALID_USERAGENT:
				case MISSING_MANDATORY_PARAMETER:
				case MOVED:
				case NO_SESSION:
				case SERVER_MAINTENANCE:
				case SERVICE_UNAVAILABLE:
				case UNAUTHORIZED:
				case UNKNOWN_ERROR:
				case UNKNOWN_METHOD:
				case UNKNOWN_USER_AGENT:
					throw new OpenSubtitlesException(statusCode.toString());
				default:
					throw new AssertionError("Unimplemented statusCode \"" + statusCode + "\"");
			}
		}
	}

	/**
	 * Signals that a problem of some sort has occurred while communicating with
	 * OpenSubtitles.
	 *
	 * @author Nadahar
	 */
	public static class OpenSubtitlesException extends IOException {
		private static final long serialVersionUID = 1L;

		/**
		 * Creates a new instance with the specified detail message and cause.
		 *
		 * @param message the detail message.
		 * @param cause the {@link Throwable} causing this
		 *            {@link OpenSubtitlesException} if any.
		 */
		public OpenSubtitlesException(String message, Throwable cause) {
			super(message, cause);
		}

		/**
		 * Creates a new instance with the specified detail message.
		 *
		 * @param message the detail message.
		 */
		public OpenSubtitlesException(String message) {
			super(message);
		}
	}

	/**
	 * Enhances existing metadata attached to this media by querying OpenSubtitles.
	 *
	 * @param file
	 * @param media 
	 */
	public static void backgroundLookupAndAdd(final File file, final DLNAMediaInfo media) {
		if (!PMS.get().getDatabase().isOpenSubtitlesMetadataExists(file.getAbsolutePath(), file.lastModified())) {
			final boolean overTheTopLogging = false;
			Runnable r = new Runnable() {
				@Override
				public void run() {
					String[] metadataFromOpenSubtitles;
					try {
						if (overTheTopLogging) {
							LOGGER.info("Looking up " + file.getName());
						}

						metadataFromOpenSubtitles = getInfo(file, file.getName());

						if (metadataFromOpenSubtitles == null) {
							return;
						}

						String titleFromFilename           = media.getMovieOrShowName();
						String titleFromFilenameSimplified = media.getSimplifiedMovieOrShowName();
						String yearFromFilename            = media.getYear();
						String editionFromFilename         = media.getEdition();
						String tvSeasonFromFilename        = media.getTVSeason();
						String tvEpisodeNumberFromFilename = media.getTVEpisodeNumber();

						String titleFromDatabase;
						String titleFromDatabaseSimplified;
						String titleFromOpenSubtitlesSimplified;

						String titleFromOpenSubtitles = metadataFromOpenSubtitles[2];
						titleFromOpenSubtitlesSimplified = FileUtil.getSimplifiedShowName(titleFromOpenSubtitles);
						String tvSeasonFromOpenSubtitles = metadataFromOpenSubtitles[3];
						String tvEpisodeNumberFromOpenSubtitles = metadataFromOpenSubtitles[4];
						if (tvEpisodeNumberFromOpenSubtitles.length() == 1) {
							tvEpisodeNumberFromOpenSubtitles = "0" + tvEpisodeNumberFromOpenSubtitles;
						}

						/**
						 * We have data from OpenSubtitles, but before storing it in our database we
						 * validate it against the data extracted from the filename.
						 * This is because sometimes OpenSubtitles reports incorrect data.
						 */
						if (overTheTopLogging) {
							LOGGER.info("Found " + file.getName() + " : " + titleFromOpenSubtitles);
						}

						// Proceed if the years match, or if there is no year then try the movie/show name.
						if (
							(
								StringUtils.isNotBlank(yearFromFilename) &&
								yearFromFilename.equals(metadataFromOpenSubtitles[5]) &&
								org.codehaus.plexus.util.StringUtils.isNotEmpty(titleFromFilename)
							) || (
								StringUtils.isBlank(yearFromFilename) &&
								org.codehaus.plexus.util.StringUtils.isNotEmpty(titleFromFilename)
							)
						) {
							/**
							 * If the name returned from OpenSubtitles is very similar to the one from the
							 * filename, we regard it as a correct match.
							 * This means we get proper case and special characters without worrying about
							 * incorrect results being used.
							 */
							if (titleFromFilenameSimplified.equals(titleFromOpenSubtitlesSimplified)) {
								/**
								 * Finally, sometimes OpenSubtitles returns the incorrect season or episode
								 * number, so we validate those as well.
								 * This check will pass if either we don't know what the season and episode
								 * numbers are from the filename, or we do and they match with our results
								 * from OpenSubtitles.
								 */
								if (
									(
										StringUtils.isNotBlank(tvSeasonFromFilename) &&
										StringUtils.isNotBlank(tvSeasonFromOpenSubtitles) &&
										tvSeasonFromFilename.equals(tvSeasonFromOpenSubtitles) &&
										StringUtils.isNotBlank(tvEpisodeNumberFromFilename) &&
										StringUtils.isNotBlank(tvEpisodeNumberFromOpenSubtitles) &&
										tvEpisodeNumberFromFilename.equals(tvEpisodeNumberFromOpenSubtitles)
									) || (
										StringUtils.isBlank(tvSeasonFromFilename) &&
										StringUtils.isBlank(tvEpisodeNumberFromFilename)
									)
								) {
									titleFromDatabase = PMS.get().getSimilarTVSeriesName(titleFromOpenSubtitles);
									titleFromDatabaseSimplified = FileUtil.getSimplifiedShowName(titleFromDatabase);
									if (overTheTopLogging) {
										LOGGER.info("titleFromDatabase: " + titleFromDatabase);
										LOGGER.info("titleFromOpenSubtitles: " + titleFromOpenSubtitles);
									}

									/**
									 * If there is a title from the database and it is not exactly the same as the
									 * one from OpenSubtitles, continue to see if we want to change that to make
									 * them all consistent.
									 */
									if (
										!"".equals(titleFromDatabase) &&
										!titleFromOpenSubtitles.equals(titleFromDatabase) &&
										titleFromOpenSubtitlesSimplified.equals(titleFromDatabaseSimplified)
									) {
										// Replace our close-but-not-exact title in the database with the title from OpenSubtitles.
										PMS.get().getDatabase().updateMovieOrShowName(titleFromDatabase, titleFromOpenSubtitles);
									}

									media.setIMDbID(metadataFromOpenSubtitles[0]);
									media.setMovieOrShowName(titleFromOpenSubtitles);
									media.setSimplifiedMovieOrShowName(titleFromOpenSubtitlesSimplified);
									media.setYear(metadataFromOpenSubtitles[5]);
									media.setEdition(editionFromFilename);

									// If the filename has indicated this is a TV episode
									if (StringUtils.isNotBlank(tvSeasonFromFilename)) {
										media.setTVSeason(tvSeasonFromOpenSubtitles);
										media.setTVEpisodeNumber(tvEpisodeNumberFromOpenSubtitles);
										if (StringUtils.isNotBlank(metadataFromOpenSubtitles[1])) {
											media.setTVEpisodeName(metadataFromOpenSubtitles[1]);
										}

<<<<<<< HEAD
										if (overTheTopLogging) {
											LOGGER.info("Setting is TV episode true for " + Arrays.toString(metadataFromOpenSubtitles));
=======
										media.setIMDbID(metadataFromOpenSubtitles[0]);
										media.setMovieOrShowName(titleFromOpenSubtitles);
										media.setSimplifiedMovieOrShowName(titleFromOpenSubtitlesSimplified);
										media.setYear(metadataFromOpenSubtitles[5]);

										// If the filename has indicated this is a TV episode
										if (StringUtils.isNotBlank(tvSeasonFromFilename)) {
											media.setTVSeason(tvSeasonFromOpenSubtitles);
											media.setTVEpisodeNumber(tvEpisodeNumberFromOpenSubtitles);
											if (StringUtils.isNotBlank(metadataFromOpenSubtitles[1])) {
												media.setTVEpisodeName(metadataFromOpenSubtitles[1]);
											}

											if (overTheTopLogging) {
												LOGGER.info("Setting is TV episode true for " + Arrays.toString(metadataFromOpenSubtitles));
											}

											media.setIsTVEpisode(true);
>>>>>>> 080f7c2d
										}

										media.setIsTVEpisode(true);
									}

									if (PMS.get().getConfiguration().getUseCache()) {
										try {
											PMS.get().getDatabase().insertVideoMetadata(file.getAbsolutePath(), file.lastModified(), media);
										} catch (SQLException e) {
											LOGGER.error(
												"Could not update the database with information from OpenSubtitles for \"{}\": {}",
												file.getAbsolutePath(),
												e.getMessage()
											);
											LOGGER.trace("", e);
										}
									}
								}
							}
						}
					} catch (IOException ex) {
						// This will happen regularly so just log it in trace mode
						LOGGER.trace("Error in OpenSubtitles parsing:", ex);
					}
				}
			};
			backgroundExecutor.execute(r);
		}
	}

	/**
	 * A {@link ThreadFactory} that creates threads for the OpenSubtitles background workers
	 */
	static class OpenSubtitlesBackgroundWorkerThreadFactory implements ThreadFactory {
        private final ThreadGroup group;
        private final AtomicInteger threadNumber = new AtomicInteger(1);

		OpenSubtitlesBackgroundWorkerThreadFactory() {
			group = new ThreadGroup("OpenSubtitles background workers group");
			group.setDaemon(false);
			group.setMaxPriority(Thread.NORM_PRIORITY - 1);
		}

		@Override
		public Thread newThread(Runnable runnable) {
			Thread thread = new Thread(group, runnable, "OpenSubtitles background worker " + threadNumber.getAndIncrement());
			if (thread.isDaemon()) {
				thread.setDaemon(false);
			}
			return thread;
		}
	}
}<|MERGE_RESOLUTION|>--- conflicted
+++ resolved
@@ -1962,9 +1962,9 @@
 	}
 
 	/**
-	 * Downloads the subtitles from the specified {@link URI} to the specified
-	 * {@link Path}. It the specified {@link Path} is {@code null} a temporary
-	 * filename is used.
+	 * Downloads the subtitles from the specified {@link URI} to the
+	 * specified {@link Path}. It the specified {@link Path} is {@code null}
+	 * a temporary filename is used.
 	 *
 	 * @param url the {@link URL} from which to download.
 	 * @param output the {@link Path} for the target file.
@@ -4068,7 +4068,6 @@
 			return result;
 		}
 
-<<<<<<< HEAD
 		@Override
 		public boolean equals(Object obj) {
 			if (this == obj) {
@@ -4210,14 +4209,6 @@
 			}
 			return true;
 		}
-=======
-			String titleFromFilename            = metadataFromFilename[0];
-			String yearFromFilename             = metadataFromFilename[1];
-			String extraInformationFromFilename = metadataFromFilename[2];
-			String tvSeasonFromFilename         = metadataFromFilename[3];
-			String tvEpisodeNumberFromFilename  = metadataFromFilename[4];
-			String tvEpisodeNameFromFilename    = metadataFromFilename[5];
->>>>>>> 080f7c2d
 
 		/**
 		 * Creates a new {@link SubtitleItem} from a {@link Struct} from an
@@ -4490,15 +4481,10 @@
 			if (responseCode < 200 || responseCode > 599) {
 				return null;
 			}
-<<<<<<< HEAD
 			for (HTTPResponseCode instance : values()) {
 				if (instance.responseCode == responseCode) {
 					return instance;
 				}
-=======
-			if (extraInformationFromFilename != null) {
-				media.setExtraInformation(extraInformationFromFilename);
->>>>>>> 080f7c2d
 			}
 			return null;
 		}
@@ -4835,7 +4821,6 @@
 						String titleFromFilename           = media.getMovieOrShowName();
 						String titleFromFilenameSimplified = media.getSimplifiedMovieOrShowName();
 						String yearFromFilename            = media.getYear();
-						String editionFromFilename         = media.getEdition();
 						String tvSeasonFromFilename        = media.getTVSeason();
 						String tvEpisodeNumberFromFilename = media.getTVEpisodeNumber();
 
@@ -4923,7 +4908,6 @@
 									media.setMovieOrShowName(titleFromOpenSubtitles);
 									media.setSimplifiedMovieOrShowName(titleFromOpenSubtitlesSimplified);
 									media.setYear(metadataFromOpenSubtitles[5]);
-									media.setEdition(editionFromFilename);
 
 									// If the filename has indicated this is a TV episode
 									if (StringUtils.isNotBlank(tvSeasonFromFilename)) {
@@ -4933,29 +4917,8 @@
 											media.setTVEpisodeName(metadataFromOpenSubtitles[1]);
 										}
 
-<<<<<<< HEAD
 										if (overTheTopLogging) {
 											LOGGER.info("Setting is TV episode true for " + Arrays.toString(metadataFromOpenSubtitles));
-=======
-										media.setIMDbID(metadataFromOpenSubtitles[0]);
-										media.setMovieOrShowName(titleFromOpenSubtitles);
-										media.setSimplifiedMovieOrShowName(titleFromOpenSubtitlesSimplified);
-										media.setYear(metadataFromOpenSubtitles[5]);
-
-										// If the filename has indicated this is a TV episode
-										if (StringUtils.isNotBlank(tvSeasonFromFilename)) {
-											media.setTVSeason(tvSeasonFromOpenSubtitles);
-											media.setTVEpisodeNumber(tvEpisodeNumberFromOpenSubtitles);
-											if (StringUtils.isNotBlank(metadataFromOpenSubtitles[1])) {
-												media.setTVEpisodeName(metadataFromOpenSubtitles[1]);
-											}
-
-											if (overTheTopLogging) {
-												LOGGER.info("Setting is TV episode true for " + Arrays.toString(metadataFromOpenSubtitles));
-											}
-
-											media.setIsTVEpisode(true);
->>>>>>> 080f7c2d
 										}
 
 										media.setIsTVEpisode(true);
