/*
 * PS3 Media Server, for streaming any medias to your PS3.
 * Copyright (C) 2008  A.Brochard
 *
 * This program is free software; you can redistribute it and/or
 * modify it under the terms of the GNU General Public License
 * as published by the Free Software Foundation; version 2
 * of the License only.
 *
 * This program is distributed in the hope that it will be useful,
 * but WITHOUT ANY WARRANTY; without even the implied warranty of
 * MERCHANTABILITY or FITNESS FOR A PARTICULAR PURPOSE.  See the
 * GNU General Public License for more details.
 *
 * You should have received a copy of the GNU General Public License
 * along with this program; if not, write to the Free Software
 * Foundation, Inc., 51 Franklin Street, Fifth Floor, Boston, MA  02110-1301, USA.
 */

package net.pms;

import com.sun.jna.Platform;
import java.awt.*;
import java.io.*;
import java.net.BindException;
import java.text.SimpleDateFormat;
import java.util.*;
import java.util.Map.Entry;
import java.util.logging.LogManager;
import javax.swing.*;
import net.pms.configuration.Build;
import net.pms.configuration.PmsConfiguration;
import net.pms.configuration.RendererConfiguration;
import net.pms.dlna.DLNAMediaDatabase;
import net.pms.dlna.RootFolder;
import net.pms.dlna.virtual.MediaLibrary;
import net.pms.encoders.Player;
import net.pms.encoders.PlayerFactory;
import net.pms.external.ExternalFactory;
import net.pms.external.ExternalListener;
import net.pms.formats.Format;
import net.pms.formats.FormatFactory;
import net.pms.gui.DummyFrame;
import net.pms.gui.IFrame;
import net.pms.io.*;
import net.pms.logging.LoggingConfigFileLoader;
import net.pms.network.HTTPServer;
import net.pms.network.ProxyServer;
import net.pms.network.UPNPHelper;
import net.pms.newgui.DbgPacker;
import net.pms.newgui.LooksFrame;
import net.pms.newgui.ProfileChooser;
import net.pms.remote.RemoteWeb;
import net.pms.update.AutoUpdater;
import net.pms.util.FileUtil;
import net.pms.util.ProcessUtil;
import net.pms.util.PropertiesUtil;
import net.pms.util.SystemErrWrapper;
import net.pms.util.TaskRunner;
import org.apache.commons.configuration.ConfigurationException;
import org.apache.commons.configuration.event.ConfigurationEvent;
import org.apache.commons.configuration.event.ConfigurationListener;
import org.slf4j.Logger;
import org.slf4j.LoggerFactory;

public class PMS {
	private static final String SCROLLBARS = "scrollbars";
	private static final String NATIVELOOK = "nativelook";
	private static final String CONSOLE = "console";
	private static final String NOCONSOLE = "noconsole";
	private static final String PROFILES = "profiles";

	/**
	 * @deprecated The version has moved to the resources/project.properties file. Use {@link #getVersion()} instead. 
	 */
	@Deprecated
	public static String VERSION;

	public static final String AVS_SEPARATOR = "\1";

	// (innot): The logger used for all logging.
	private static final Logger LOGGER = LoggerFactory.getLogger(PMS.class);

	// TODO(tcox):  This shouldn't be static
	private static PmsConfiguration configuration;

	/**
	 * Universally Unique Identifier used in the UPnP server.
	 */
	private String uuid;

	/**
	 * Returns a pointer to the main PMS GUI.
	 * @return {@link net.pms.gui.IFrame} Main PMS window.
	 */
	public IFrame getFrame() {
		return frame;
	}

	/**
	 * getRootFolder returns the Root Folder for a given renderer. There could be the case
	 * where a given media renderer needs a different root structure.
	 * @param renderer {@link net.pms.configuration.RendererConfiguration} is the renderer for which to get the RootFolder structure. If <b>null</b>, then
	 * the default renderer is used.
	 * @return {@link net.pms.dlna.RootFolder} The root folder structure for a given renderer
	 */
	public RootFolder getRootFolder(RendererConfiguration renderer) {
		// something to do here for multiple directories views for each renderer
		if (renderer == null) {
			renderer = RendererConfiguration.getDefaultConf();
		}
		return renderer.getRootFolder();
	}

	/**
	 * Pointer to a running PMS server.
	 */
	private static PMS instance = null;

	/**
	 * @deprecated This field is not used and will be removed in the future. 
	 */
	@Deprecated
	public final static SimpleDateFormat sdfDate = new SimpleDateFormat("HH:mm:ss.SSS", Locale.US);

	/**
	 * @deprecated This field is not used and will be removed in the future. 
	 */
	@Deprecated
	public final static SimpleDateFormat sdfHour = new SimpleDateFormat("yyyy-MM-dd'T'HH:mm:ss", Locale.US);

	/**
	 * Array of {@link net.pms.configuration.RendererConfiguration} that have been found by PMS.
	 */
	private final ArrayList<RendererConfiguration> foundRenderers = new ArrayList<RendererConfiguration>();

	/**
	 * Adds a {@link net.pms.configuration.RendererConfiguration} to the list of media renderers found. The list is being used, for
	 * example, to give the user a graphical representation of the found media renderers.
	 * @param mediarenderer {@link net.pms.configuration.RendererConfiguration}
	 */
	public void setRendererfound(RendererConfiguration mediarenderer) {
		if (!foundRenderers.contains(mediarenderer) && !mediarenderer.isFDSSDP()) {
			foundRenderers.add(mediarenderer);
			frame.addRendererIcon(mediarenderer.getRank(), mediarenderer.getRendererName(), mediarenderer.getRendererIcon());
			frame.setStatusCode(0, Messages.getString("PMS.18"), "icon-status-connected.png");
		}
	}

	/**
	 * HTTP server that serves the XML files needed by UPnP server and the media files.
	 */
	private HTTPServer server;

	/**
	 * User friendly name for the server.
	 */
	private String serverName;

	private ProxyServer proxyServer;

	public ProxyServer getProxy() {
		return proxyServer;
	}

	public ArrayList<Process> currentProcesses = new ArrayList<Process>();

	private PMS() {
	}

	/**
	 * {@link net.pms.gui.IFrame} object that represents PMS GUI.
	 */
	IFrame frame;

	/**
	 * @see com.sun.jna.Platform#isWindows()
	 */
	public boolean isWindows() {
		return Platform.isWindows();
	}

	private int proxy;

	/**
	 * Interface to Windows specific functions, like Windows Registry. registry is set by {@link #init()}.
	 * @see net.pms.io.WinUtils
	 */
	private SystemUtils registry;

	/**
	 * @see net.pms.io.WinUtils
	 */
	public SystemUtils getRegistry() {
		return registry;
	}

	/**
	 * Executes a new Process and creates a fork that waits for its results. 
	 * TODO Extend explanation on where this is being used.
	 * @param name Symbolic name for the process to be launched, only used in the trace log
	 * @param error (boolean) Set to true if you want PMS to add error messages to the trace pane
	 * @param workDir (File) optional working directory to run the process in
	 * @param params (array of Strings) array containing the command to call and its arguments
	 * @return Returns true if the command exited as expected
	 * @throws Exception TODO: Check which exceptions to use
	 */
	private boolean checkProcessExistence(String name, boolean error, File workDir, String... params) throws Exception {
		LOGGER.debug("Launching: " + params[0]);

		try {
			ProcessBuilder pb = new ProcessBuilder(params);

			if (workDir != null) {
				pb.directory(workDir);
			}

			final Process process = pb.start();

			OutputTextConsumer stderrConsumer = new OutputTextConsumer(process.getErrorStream(), false);
			stderrConsumer.start();

			OutputTextConsumer outConsumer = new OutputTextConsumer(process.getInputStream(), false);
			outConsumer.start();

			Runnable r = new Runnable() {
				@Override
				public void run() {
					ProcessUtil.waitFor(process);
				}
			};

			Thread checkThread = new Thread(r, "PMS Checker");
			checkThread.start();
			checkThread.join(60000);
			checkThread.interrupt();
			checkThread = null;

			int exit = process.exitValue();
			if (exit != 0) {
				if (error) {
					LOGGER.info("[" + exit + "] Cannot launch " + name + ". Check the presence of " + params[0]);
				}
				return false;
			}
			return true;
		} catch (Exception e) {
			if (error) {
				LOGGER.error("Cannot launch " + name + ". Check the presence of " + params[0], e);
			}
			return false;
		}
	}

	/**
	 * @see System#err
	 */
	@SuppressWarnings("unused")
	private final PrintStream stderr = System.err;

	/**
	 * Main resource database that supports search capabilities. Also known as media cache.
	 * @see net.pms.dlna.DLNAMediaDatabase
	 */
	private DLNAMediaDatabase database;

	private void initializeDatabase() {
		database = new DLNAMediaDatabase("medias"); // TODO: rename "medias" -> "cache"
		database.init(false);
	}

	/**
	 * Used to get the database. Needed in the case of the Xbox 360, that requires a database.
	 * for its queries.
	 * @return (DLNAMediaDatabase) a reference to the database instance or <b>null</b> if one isn't defined
	 * (e.g. if the cache is disabled).
	 */
	public synchronized DLNAMediaDatabase getDatabase() {
		if (configuration.getUseCache()) {
			if (database == null) {
				initializeDatabase();
			}

			return database;
		}

		return null;
	}

	/**
	 * Initialisation procedure for PMS.
	 * @return true if the server has been initialized correctly. false if the server could
	 * not be set to listen on the UPnP port.
	 * @throws Exception
	 */
	private boolean init() throws Exception {
		AutoUpdater autoUpdater = null;

		// Temporary fix for backwards compatibility
		VERSION = getVersion();

		if (Build.isUpdatable()) {
			String serverURL = Build.getUpdateServerURL();
			autoUpdater = new AutoUpdater(serverURL, getVersion());
		}
		registry = createSystemUtils();
		
		if (System.getProperty(CONSOLE) == null) {
			frame = new LooksFrame(autoUpdater, configuration);
		} else {
			LOGGER.info("GUI environment not available");
			LOGGER.info("Switching to console mode");
			frame = new DummyFrame();
		}
		configuration.addConfigurationListener(new ConfigurationListener() {
			@Override
			public void configurationChanged(ConfigurationEvent event) {
				if ((!event.isBeforeUpdate()) && PmsConfiguration.NEED_RELOAD_FLAGS.contains(event.getPropertyName())) {
					frame.setReloadable(true);
				}
			}
		});
<<<<<<< HEAD
		
		frame.setStatusCode(0, Messages.getString("PMS.130"), "connect_no-220.png");
=======

		frame.setStatusCode(0, Messages.getString("PMS.130"), "icon-status-connecting.png");
>>>>>>> f92651de
		proxy = -1;

		LOGGER.info("Starting " + PropertiesUtil.getProjectProperties().get("project.name") + " " + getVersion());
		LOGGER.info("Based on PS3 Media Server by shagrath, copyright 2008-2012");
		LOGGER.info("http://www.universalmediaserver.com");
		LOGGER.info("");

		String commitId = PropertiesUtil.getProjectProperties().get("git.commit.id");
		String commitTime = PropertiesUtil.getProjectProperties().get("git.commit.time");
		String shortCommitId = commitId.substring(0,  9);

		LOGGER.info("Build: " + shortCommitId + " (" + commitTime + ")");

		// Log system properties
		logSystemInfo();

		String cwd = new File("").getAbsolutePath();
		LOGGER.info("Working directory: " + cwd);

		LOGGER.info("Temp directory: " + configuration.getTempFolder());
		LOGGER.info("Logging config file: " + LoggingConfigFileLoader.getConfigFilePath());

		HashMap<String, String> lfps = LoggingConfigFileLoader.getLogFilePaths();

		// debug.log filename(s) and path(s)
		if (lfps != null && lfps.size() > 0) {
			if (lfps.size() == 1) {
				Entry<String, String> entry = lfps.entrySet().iterator().next();
				LOGGER.info(String.format("%s: %s", entry.getKey(), entry.getValue()));
			} else {
				LOGGER.info("Logging to multiple files:");
				Iterator<Entry<String, String>> logsIterator = lfps.entrySet().iterator();
				Entry<String, String> entry;
				while (logsIterator.hasNext()) {
					entry = logsIterator.next();
					LOGGER.info(String.format("%s: %s", entry.getKey(), entry.getValue()));
				}
			}
		}

		LOGGER.info("");

		LOGGER.info("Profile directory: " + configuration.getProfileDirectory());
		String profilePath = configuration.getProfilePath();
		LOGGER.info("Profile path: " + profilePath);

		File profileFile = new File(profilePath);

		if (profileFile.exists()) {
			String permissions = String.format("%s%s",
				FileUtil.isFileReadable(profileFile) ? "r" : "-",
				FileUtil.isFileWritable(profileFile) ? "w" : "-"
			);
			LOGGER.info("Profile permissions: " + permissions);
		} else {
			LOGGER.info("Profile permissions: no such file");
		}

		LOGGER.info("Profile name: " + configuration.getProfileName());
		LOGGER.info("");

		/**
		 * Ensure the data directory is created. On Windows this is
		 * usually done by the installer
		 */
		File dDir = new File(configuration.getDataDir());
		dDir.mkdirs();

		dbgPack = new DbgPacker();

		RendererConfiguration.loadRendererConfigurations(configuration);

		LOGGER.info("Please wait while we check the MPlayer font cache, this can take a minute or so.");

		if (Platform.isLinux()) {
			checkProcessExistence("MPlayer", true, null, "./" + configuration.getMplayerPath(), "dummy");
		} else {
			checkProcessExistence("MPlayer", true, null, configuration.getMplayerPath(), "dummy");
		}

		if (isWindows()) {
			checkProcessExistence("MPlayer", true, configuration.getTempFolder(), configuration.getMplayerPath(), "dummy");
		}

		LOGGER.info("Finished checking the MPlayer font cache.");

		// Check the existence of VSFilter / DirectVobSub
		if (registry.isAvis() && registry.getAvsPluginsDir() != null) {
			LOGGER.debug("AviSynth plugins directory: " + registry.getAvsPluginsDir().getAbsolutePath());
			File vsFilterDLL = new File(registry.getAvsPluginsDir(), "VSFilter.dll");
			if (vsFilterDLL.exists()) {
				LOGGER.debug("VSFilter / DirectVobSub was found in the AviSynth plugins directory.");
			} else {
				File vsFilterDLL2 = new File(registry.getKLiteFiltersDir(), "vsfilter.dll");
				if (vsFilterDLL2.exists()) {
					LOGGER.debug("VSFilter / DirectVobSub was found in the K-Lite Codec Pack filters directory.");
				} else {
					LOGGER.info("VSFilter / DirectVobSub was not found. This can cause problems when trying to play subtitled videos with AviSynth.");
				}
			}
		}

		if (registry.getVlcv() != null && registry.getVlcp() != null) {
			LOGGER.info("Found VideoLAN version " + registry.getVlcv() + " at: " + registry.getVlcp());
		}

		// Check if Kerio is installed
		if (registry.isKerioFirewall()) {
			LOGGER.info("Detected Kerio firewall");
		}

		// Force use of specific DVR-MS muxer when it's installed in the right place
		File dvrsMsffmpegmuxer = new File("win32/dvrms/ffmpeg_MPGMUX.exe");
		if (dvrsMsffmpegmuxer.exists()) {
			configuration.setFfmpegAlternativePath(dvrsMsffmpegmuxer.getAbsolutePath());
		}

		// Disable jaudiotagger logging
		LogManager.getLogManager().readConfiguration(new ByteArrayInputStream("org.jaudiotagger.level=OFF".getBytes()));

		// Wrap System.err
		System.setErr(new PrintStream(new SystemErrWrapper(), true));

		server = new HTTPServer(configuration.getServerPort());

		/*
		 * XXX: keep this here (i.e. after registerExtensions and before registerPlayers) so that plugins
		 * can register custom players correctly (e.g. in the GUI) and/or add/replace custom formats
		 *
		 * XXX: if a plugin requires initialization/notification even earlier than
		 * this, then a new external listener implementing a new callback should be added
		 * e.g. StartupListener.registeredExtensions()
		 */
		try {
			ExternalFactory.lookup();
		} catch (Exception e) {
			LOGGER.error("Error loading plugins", e);
		}

		// Initialize a player factory to register all players
		PlayerFactory.initialize(configuration);

		// Instantiate listeners that require registered players.
		ExternalFactory.instantiateLateListeners();

		// a static block in Player doesn't work (i.e. is called too late).
		// this must always be called *after* the plugins have loaded.
		// here's as good a place as any
		Player.initializeFinalizeTranscoderArgsListeners();

		// Any plugin-defined players are now registered, create the gui view.
		frame.addEngines();
		
		// To make the cred stuff work cross plugins
		// read cred file AFTER plugins are started
		if (System.getProperty(CONSOLE) == null) {
			// but only if we got a GUI of course
			((LooksFrame)frame).getPt().init();
		}

		boolean binding = false;

		try {
			binding = server.start();
		} catch (BindException b) {
			LOGGER.info("FATAL ERROR: Unable to bind on port: " + configuration.getServerPort() + ", because: " + b.getMessage());
			LOGGER.info("Maybe another process is running or the hostname is wrong.");
		}

		new Thread("Connection Checker") {
			@Override
			public void run() {
				try {
					Thread.sleep(7000);
				} catch (InterruptedException e) {
				}

				if (foundRenderers.isEmpty()) {
					frame.setStatusCode(0, Messages.getString("PMS.0"), "icon-status-notconnected.png");
				} else {
					frame.setStatusCode(0, Messages.getString("PMS.18"), "icon-status-connected.png");
				}
			}
		}.start();

		if (!binding) {
			return false;
		}
		
		/// Web stuff
		web = new RemoteWeb();

		if (proxy > 0) {
			LOGGER.info("Starting HTTP Proxy Server on port: " + proxy);
			proxyServer = new ProxyServer(proxy);
		}

		// initialize the cache
		if (configuration.getUseCache()) {
			initializeDatabase(); // XXX: this must be done *before* new MediaLibrary -> new MediaLibraryFolder
			mediaLibrary = new MediaLibrary();
			LOGGER.info("A tiny cache admin interface is available at: http://" + server.getHost() + ":" + server.getPort() + "/console/home");
		}

		// XXX: this must be called:
		//     a) *after* loading plugins i.e. plugins register root folders then RootFolder.discoverChildren adds them
		//     b) *after* mediaLibrary is initialized, if enabled (above)
		getRootFolder(RendererConfiguration.getDefaultConf());

		frame.serverReady();

		//UPNPHelper.sendByeBye();
		Runtime.getRuntime().addShutdownHook(new Thread("PMS Listeners Stopper") {
			@Override
			public void run() {
				try {
					for (ExternalListener l : ExternalFactory.getExternalListeners()) {
						l.shutdown();
					}

					UPNPHelper.shutDownListener();
					UPNPHelper.sendByeBye();
					LOGGER.debug("Forcing shutdown of all active processes");

					for (Process p : currentProcesses) {
						try {
							p.exitValue();
						} catch (IllegalThreadStateException ise) {
							LOGGER.trace("Forcing shutdown of process: " + p);
							ProcessUtil.destroy(p);
						}
					}

					get().getServer().stop();
					Thread.sleep(500);
				} catch (IOException e) {
					LOGGER.debug("Caught exception", e);
				} catch (InterruptedException e) {
					LOGGER.debug("Caught exception", e);
				}
			}
		});

		UPNPHelper.sendAlive();
		LOGGER.trace("Waiting 250 milliseconds...");
		Thread.sleep(250);
		UPNPHelper.listen();

		return true;
	}

	private MediaLibrary mediaLibrary;

	/**
	 * Returns the MediaLibrary used by PMS.
	 * @return (MediaLibrary) Used mediaLibrary, if any. null if none is in use.
	 */
	public MediaLibrary getLibrary() {
		return mediaLibrary;
	}

	private SystemUtils createSystemUtils() {
		if (Platform.isWindows()) {
			return new WinUtils();
		} else {
			if (Platform.isMac()) {
				return new MacSystemUtils();
			} else {
				if (Platform.isSolaris()) {
					return new SolarisUtils();
				} else {
					return new BasicSystemUtils();
				}
			}
		}
	}

	/**
	 * Executes the needed commands in order to install the Windows service
	 * that starts whenever the machine is started.
	 * This function is called from the General tab.
	 * @return true if UMS could be installed as a Windows service.
	 * @see net.pms.newgui.GeneralTab#build()
	 */
	public boolean installWin32Service() {
		PMS.get().uninstallWin32Service();
		String cmdArray[] = new String[]{"win32/service/wrapper.exe", "-i", "wrapper.conf"};
		ProcessWrapperImpl pwinstall = new ProcessWrapperImpl(cmdArray, new OutputParams(configuration));
		pwinstall.runInSameThread();
		return pwinstall.isSuccess();
	}

	/**
	 * Executes the needed commands in order to remove the Windows service.
	 * This function is called from the General tab.
	 *
	 * TODO: Make it detect if the uninstallation was successful
	 *
	 * @return true
	 * @see net.pms.newgui.GeneralTab#build()
	 */
	public boolean uninstallWin32Service() {
		String cmdArray[] = new String[]{"win32/service/wrapper.exe", "-r", "wrapper.conf"};
		OutputParams output = new OutputParams(configuration);
		output.noexitcheck = true;
		ProcessWrapperImpl pwuninstall = new ProcessWrapperImpl(cmdArray, output);
		pwuninstall.runInSameThread();
		return true;
	}

	/**
	 * Transforms a comma separated list of directory entries into an array of {@link String}.
	 * Checks that the directory exists and is a valid directory.
	 * @param log whether to output log information
	 * @return {@link java.io.File}[] Array of directories.
	 * @throws java.io.IOException
	 */

	// TODO: This is called *way* too often (e.g. a dozen times with 1 renderer
	// and 1 shared folder), so log it by default so we can fix it.
	// BUT it's also called when the GUI is initialized (to populate the list of shared folders),
	// and we don't want this message to appear *before* the PMS banner, so allow that call to suppress logging	
<<<<<<< HEAD
	public File[] getFoldersConf(String tag, boolean log) {
		String folders = getConfiguration().getFolders(tag);
=======
	public File[] getFoldersConf(boolean log) {
		String folders = getConfiguration().getFolders();

>>>>>>> f92651de
		if (folders == null || folders.length() == 0) {
			return null;
		}

		ArrayList<File> directories = new ArrayList<File>();
		String[] foldersArray = folders.split(",");

		for (String folder : foldersArray) {
			// unescape embedded commas. note: backslashing isn't safe as it conflicts with
			// Windows path separators:
			// http://ps3mediaserver.org/forum/viewtopic.php?f=14&t=8883&start=250#p43520
			folder = folder.replaceAll("&comma;", ",");

			if (log) {
				LOGGER.info("Checking shared folder: " + folder);
			}

			File file = new File(folder);

			if (file.exists()) {
				if (!file.isDirectory()) {
					LOGGER.warn("The file " + folder + " is not a directory! Please remove it from your Shared folders list on the " + Messages.getString("LooksFrame.22") + " tab");
				}
			} else {
				LOGGER.warn("The directory " + folder + " does not exist. Please remove it from your Shared folders list on the " + Messages.getString("LooksFrame.22") + " tab");
			}

			// add the file even if there are problems so that the user can update the shared folders as required.
			directories.add(file);
		}

		File f[] = new File[directories.size()];
		directories.toArray(f);
		return f;
	}

	public File[] getFoldersConf(String tag) {
		return getFoldersConf(tag, true);
	}
	
	public File[] getFoldersConf(boolean log) {
		return getFoldersConf(null, log);
	}

	/**
	 * Restarts the server. The trigger is either a button on the main PMS window or via
	 * an action item.
	 * @throws java.io.IOException
	 */
	// XXX: don't try to optimize this by reusing the same server instance.
	// see the comment above HTTPServer.stop()
	public void reset() {
		TaskRunner.getInstance().submitNamed("restart", true, new Runnable() {
			@Override
			public void run() {
				try {
					LOGGER.trace("Waiting 1 second...");
					UPNPHelper.sendByeBye();
					server.stop();
					server = null;
					RendererConfiguration.resetAllRenderers();

					try {
						Thread.sleep(1000);
					} catch (InterruptedException e) {
						LOGGER.trace("Caught exception", e);
					}

					server = new HTTPServer(configuration.getServerPort());
					server.start();
					UPNPHelper.sendAlive();
					frame.setReloadable(false);
				} catch (IOException e) {
					LOGGER.error("error during restart :" +e.getMessage(), e);
				}
			}
		});
	}

	// Cannot remove these methods because of backwards compatibility;
	// none of the PMS code uses it, but some plugins still do.
	
	/**
	 * @deprecated Use the SLF4J logging API instead.
	 * Adds a message to the debug stream, or {@link System#out} in case the
	 * debug stream has not been set up yet.
	 * @param msg {@link String} to be added to the debug stream.
	 */
	@Deprecated
	public static void debug(String msg) {
		LOGGER.trace(msg);
	}

	/**
	 * @deprecated Use the SLF4J logging API instead.
	 * Adds a message to the info stream.
	 * @param msg {@link String} to be added to the info stream.
	 */
	@Deprecated
	public static void info(String msg) {
		LOGGER.debug(msg);
	}

	/**
	 * @deprecated Use the SLF4J logging API instead.
	 * Adds a message to the minimal stream. This stream is also
	 * shown in the Trace tab.
	 * @param msg {@link String} to be added to the minimal stream.
	 */
	@Deprecated
	public static void minimal(String msg) {
		LOGGER.info(msg);
	}

	/**
	 * @deprecated Use the SLF4J logging API instead.
	 * Adds a message to the error stream. This is usually called by
	 * statements that are in a try/catch block.
	 * @param msg {@link String} to be added to the error stream
	 * @param t {@link Throwable} comes from an {@link Exception} 
	 */
	@Deprecated
	public static void error(String msg, Throwable t) {
		LOGGER.error(msg, t);
	}

	/**
	 * Creates a new random {@link #uuid}. These are used to uniquely identify the server to renderers (i.e.
	 * renderers treat multiple servers with the same UUID as the same server).
	 * @return {@link String} with an Universally Unique Identifier.
	 */
	// XXX don't use the MAC address to seed the UUID as it breaks multiple profiles:
	// http://www.ps3mediaserver.org/forum/viewtopic.php?f=6&p=75542#p75542
	public synchronized String usn() {
		if (uuid == null) {
			// Retrieve UUID from configuration
			uuid = getConfiguration().getUuid();

			if (uuid == null) {
				uuid = UUID.randomUUID().toString();
				LOGGER.info("Generated new random UUID: {}", uuid);

				// save the newly-generated UUID
				getConfiguration().setUuid(uuid);

				try {
					getConfiguration().save();
				} catch (ConfigurationException e) {
					LOGGER.error("Failed to save configuration with new UUID", e);
				}
			}

			LOGGER.info("Using the following UUID configured in UMS.conf: {}", uuid);
		}

		return "uuid:" + uuid;
	}

	/**
	 * Returns the user friendly name of the UPnP server. 
	 * @return {@link String} with the user friendly name.
	 */
	public String getServerName() {
		if (serverName == null) {
			StringBuilder sb = new StringBuilder();
			sb.append(System.getProperty("os.name").replace(" ", "_"));
			sb.append("-");
			sb.append(System.getProperty("os.arch").replace(" ", "_"));
			sb.append("-");
			sb.append(System.getProperty("os.version").replace(" ", "_"));
			sb.append(", UPnP/1.0, UMS/").append(getVersion());
			serverName = sb.toString();
		}
		return serverName;
	}

	/**
	 * Returns the PMS instance.
	 * @return {@link net.pms.PMS}
	 */
	public static PMS get() {
		// XXX when PMS is run as an application, the instance is initialized via the createInstance call in main().
		// However, plugin tests may need access to a PMS instance without going
		// to the trouble of launching the PMS application, so we provide a fallback
		// initialization here. Either way, createInstance() should only be called once (see below)
		if (instance == null) {
			createInstance();
		}

		return instance;
	}

	private synchronized static void createInstance() {
		assert instance == null; // this should only be called once
		instance = new PMS();

		try {
			if (instance.init()) {
				LOGGER.info("The server is now available for renderers to find");
			} else {
				LOGGER.error("A serious error occurred during PMS init");
			}
		} catch (Exception e) {
			LOGGER.error("A serious error occurred during PMS init", e);
		}
	}

	/**
	 * @deprecated Use {@link net.pms.formats.FormatFactory#getAssociatedExtension(String)}
	 * instead.
	 *
	 * @param filename
	 * @return The format.
	 */
	@Deprecated
	public Format getAssociatedExtension(String filename) {
		return FormatFactory.getAssociatedExtension(filename);
	}

	public static void main(String args[]) throws IOException, ConfigurationException {
		boolean displayProfileChooser = false;
		boolean headless = true;

		if (args.length > 0) {
			for (int a = 0; a < args.length; a++) {
				if (args[a].equals(CONSOLE)) {
					System.setProperty(CONSOLE, Boolean.toString(true));
				} else if (args[a].equals(NATIVELOOK)) {
					System.setProperty(NATIVELOOK, Boolean.toString(true));
				} else if (args[a].equals(SCROLLBARS)) {
					System.setProperty(SCROLLBARS, Boolean.toString(true));
				} else if (args[a].equals(NOCONSOLE)) {
					System.setProperty(NOCONSOLE, Boolean.toString(true));
				} else if (args[a].equals(PROFILES)) {
					displayProfileChooser = true;
				}
			}
		}

		try {
			Toolkit.getDefaultToolkit();

			if (isHeadless()) {
				if (System.getProperty(NOCONSOLE) == null) {
					System.setProperty(CONSOLE, Boolean.toString(true));
				}
			} else {
				headless = false;
			}
		} catch (Throwable t) {
			System.err.println("Toolkit error: " + t.getClass().getName() + ": " + t.getMessage());

			if (System.getProperty(NOCONSOLE) == null) {
				System.setProperty(CONSOLE, Boolean.toString(true));
			}
		}

		if (!headless && displayProfileChooser) {
			ProfileChooser.display();
		}

		try {
			setConfiguration(new PmsConfiguration());

			assert getConfiguration() != null;

			// Load the (optional) logback config file. This has to be called after 'new PmsConfiguration'
			// as the logging starts immediately and some filters need the PmsConfiguration.
			LoggingConfigFileLoader.load();

			try {
				getConfiguration().initCred();
			} catch (IOException e) {
				LOGGER.debug("Error initializing plugin credentials: " + e);
			}

			killOld();
			// create the PMS instance returned by get()
			createInstance(); 
		} catch (Throwable t) {
			String errorMessage = String.format(
				"Configuration error: %s: %s",
				t.getClass().getName(),
				t.getMessage()
			);

			System.err.println(errorMessage);

			if (!headless && instance != null) {
				JOptionPane.showMessageDialog(
					((JFrame) (SwingUtilities.getWindowAncestor((Component) instance.getFrame()))),
					errorMessage,
					Messages.getString("PMS.42"),
					JOptionPane.ERROR_MESSAGE
				);
			}
		}
	}

	public HTTPServer getServer() {
		return server;
	}

	/**
	 * @deprecated Use {@link net.pms.formats.FormatFactory#getExtensions()} instead.
	 *
	 * @return The list of formats. 
	 */
	public ArrayList<Format> getExtensions() {
		return FormatFactory.getExtensions();
	}

	public void save() {
		try {
			configuration.save();
		} catch (ConfigurationException e) {
			LOGGER.error("Could not save configuration", e);
		}
	}

	public void storeFileInCache(File file, int formatType) {
		if (getConfiguration().getUseCache()
				&& !getDatabase().isDataExists(file.getAbsolutePath(), file.lastModified())) {

			getDatabase().insertData(file.getAbsolutePath(), file.lastModified(), formatType, null);
		}
	}

	/**
	 * Retrieves the {@link net.pms.configuration.PmsConfiguration PmsConfiguration} object
	 * that contains all configured settings for PMS. The object provides getters for all
	 * configurable PMS settings.
	 *
	 * @return The configuration object
	 */
	public static PmsConfiguration getConfiguration() {
		return configuration;
	}

	/**
	 * Sets the {@link net.pms.configuration.PmsConfiguration PmsConfiguration} object
	 * that contains all configured settings for PMS. The object provides getters for all
	 * configurable PMS settings.
	 *
	 * @param conf The configuration object.
	 */
	public static void setConfiguration(PmsConfiguration conf) {
		configuration = conf;
	}

	/**
	 * Returns the project version for PMS.
	 *
	 * @return The project version.
	 */
	public static String getVersion() {
		return PropertiesUtil.getProjectProperties().get("project.version");
	}

	/**
	 * Returns whether the operating system is 64-bit or 32-bit.
	 *
	 * This will work with Windows and OS X but not necessarily with Linux
	 * because when the OS is not Windows we are using Java's os.arch which
	 * only detects the bitness of Java, not of the operating system.
	 *
	 * @return The bitness of the operating system.
	 */
	public static int getOSBitness() {
		int bitness = 32;

		if (
			(System.getProperty("os.name").contains("Windows") && System.getenv("ProgramFiles(x86)") != null) ||
			System.getProperty("os.arch").indexOf("64") != -1
		) {
			bitness = 64;
		}

		return bitness;
	}

	/**
	 * Log system properties identifying Java, the OS and encoding and log
	 * warnings where appropriate.
	 */
	private void logSystemInfo() {
		long memoryInMB = Runtime.getRuntime().maxMemory() / 1048576;

		LOGGER.info("Java: " + System.getProperty("java.version") + "-" + System.getProperty("java.vendor"));
		LOGGER.info("OS: " + System.getProperty("os.name") + " " + getOSBitness() + "-bit " + System.getProperty("os.version"));
		LOGGER.info("Encoding: " + System.getProperty("file.encoding"));
		LOGGER.info("Memory: " + memoryInMB + " " + Messages.getString("StatusTab.12"));
		LOGGER.info("");

		if (Platform.isMac()) {
			// The binaries shipped with the Mac OS X version of PMS are being
			// compiled against specific OS versions, making them incompatible
			// with older versions. Warn the user about this when necessary.
			String osVersion = System.getProperty("os.version");

			// Split takes a regular expression, so escape the dot.
			String[] versionNumbers = osVersion.split("\\.");

			if (versionNumbers.length > 1) {
				try {
					int osVersionMinor = Integer.parseInt(versionNumbers[1]);

					if (osVersionMinor < 6) {
						LOGGER.warn("-----------------------------------------------------------------");
						LOGGER.warn("WARNING!");
						LOGGER.warn("UMS ships with binaries compiled for Mac OS X 10.6 or higher.");
						LOGGER.warn("You are running an older version of Mac OS X so UMS may not work!");
						LOGGER.warn("More information in the FAQ:");
						LOGGER.warn("http://www.ps3mediaserver.org/forum/viewtopic.php?f=6&t=3507&p=66371#p66371");
						LOGGER.warn("-----------------------------------------------------------------");
						LOGGER.warn("");
					}
				} catch (NumberFormatException e) {
					LOGGER.debug("Cannot parse minor os.version number");
				}
			}
		}
	}

	/**
	 * Restart handling
	 */
	private static void killOld() {
		if (configuration.isAdmin()) {
			try {
				killProc();
			} catch (IOException e) {
				LOGGER.debug("Error killing old process " + e);
			}

			try {
				dumpPid();
			} catch (IOException e) {
				LOGGER.debug("Error dumping PID " + e);
			}
		} else {
			LOGGER.trace("UMS must be run as administrator in order to access the PID file");
		}
	}

	private static boolean verifyPidName(String pid) throws IOException {
		ProcessBuilder pb = new ProcessBuilder("tasklist", "/FI", "\"PID eq " + pid + "\"", "/V", "/NH", "/FO", "CSV");
		pb.redirectErrorStream(true);
		Process p = pb.start();
		BufferedReader in = new BufferedReader(new InputStreamReader(p.getInputStream()));

		try {
			p.waitFor();
		} catch (InterruptedException e) {
			in.close();
			return false;
		}

		String line = in.readLine();
		in.close();

		if (line == null) {
			return false;
		}

		// remove all " and convert to common case before splitting result on ,
		String[] tmp = line.toLowerCase().replaceAll("\"", "").split(",");
		// if the line is too short we don't kill the process

		if (tmp.length < 9) {
			return false;
		}

		return tmp[0].equals("javaw.exe") && tmp[8].contains("universal media server");
	}

	private static String pidFile() {
		return configuration.getDataFile("pms.pid");
	}

	private static void killProc() throws IOException {
		ProcessBuilder pb = null;
		BufferedReader in = new BufferedReader(new FileReader(pidFile()));
		String pid = in.readLine();
		in.close();

		if (Platform.isWindows()) {
			if (verifyPidName(pid)) {
				pb = new ProcessBuilder("taskkill", "/F", "/PID", pid, "/T");
			}
		} else if (Platform.isFreeBSD() || Platform.isLinux() || Platform.isOpenBSD() || Platform.isSolaris()) {
			pb = new ProcessBuilder("kill", "-9", pid);
		}

		if (pb == null) {
			return;
		}

		try {
			Process p = pb.start();
			p.waitFor();
		} catch (Exception e) {
			LOGGER.trace("Error killing process by PID " + e);
		}
	}

	public static long getPID() {
		String processName = java.lang.management.ManagementFactory.getRuntimeMXBean().getName();
		return Long.parseLong(processName.split("@")[0]);
	}

	private static void dumpPid() throws IOException {
		FileOutputStream out = new FileOutputStream(pidFile());
		long pid = getPID();
		LOGGER.trace("PID: " + pid);
		String data = String.valueOf(pid) + "\r\n";
		out.write(data.getBytes());
		out.flush();
		out.close();
	}

	private DbgPacker dbgPack;

	public DbgPacker dbgPack() {
		return dbgPack;
	}

	@Deprecated
	public void registerPlayer(Player player) {
		PlayerFactory.registerPlayer(player);
	}
<<<<<<< HEAD
	
	private RemoteWeb web;
=======

	/*
	 * Check if UMS is running in headless (console) mode, since some Linux
	 * distros seem to not use java.awt.GraphicsEnvironment.isHeadless() properly
	 */
	public static boolean isHeadless() {
		try {
			javax.swing.JDialog d = new javax.swing.JDialog();
			d.dispose();
			return false;
		} catch (java.lang.NoClassDefFoundError e) {
			return true;
		} catch (java.awt.HeadlessException e) {
			return true;
		} catch (java.lang.InternalError e) {
			return true;
		}
	}
>>>>>>> f92651de
}<|MERGE_RESOLUTION|>--- conflicted
+++ resolved
@@ -320,13 +320,8 @@
 				}
 			}
 		});
-<<<<<<< HEAD
 		
-		frame.setStatusCode(0, Messages.getString("PMS.130"), "connect_no-220.png");
-=======
-
 		frame.setStatusCode(0, Messages.getString("PMS.130"), "icon-status-connecting.png");
->>>>>>> f92651de
 		proxy = -1;
 
 		LOGGER.info("Starting " + PropertiesUtil.getProjectProperties().get("project.name") + " " + getVersion());
@@ -649,14 +644,9 @@
 	// and 1 shared folder), so log it by default so we can fix it.
 	// BUT it's also called when the GUI is initialized (to populate the list of shared folders),
 	// and we don't want this message to appear *before* the PMS banner, so allow that call to suppress logging	
-<<<<<<< HEAD
 	public File[] getFoldersConf(String tag, boolean log) {
 		String folders = getConfiguration().getFolders(tag);
-=======
-	public File[] getFoldersConf(boolean log) {
-		String folders = getConfiguration().getFolders();
-
->>>>>>> f92651de
+
 		if (folders == null || folders.length() == 0) {
 			return null;
 		}
@@ -1188,10 +1178,6 @@
 	public void registerPlayer(Player player) {
 		PlayerFactory.registerPlayer(player);
 	}
-<<<<<<< HEAD
-	
-	private RemoteWeb web;
-=======
 
 	/*
 	 * Check if UMS is running in headless (console) mode, since some Linux
@@ -1210,5 +1196,6 @@
 			return true;
 		}
 	}
->>>>>>> f92651de
+	
+	private RemoteWeb web;
 }