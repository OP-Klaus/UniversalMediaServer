/*
 * PS3 Media Server, for streaming any medias to your PS3.
 * Copyright (C) 2008  A.Brochard
 *
 * This program is free software; you can redistribute it and/or
 * modify it under the terms of the GNU General Public License
 * as published by the Free Software Foundation; version 2
 * of the License only.
 *
 * This program is distributed in the hope that it will be useful,
 * but WITHOUT ANY WARRANTY; without even the implied warranty of
 * MERCHANTABILITY or FITNESS FOR A PARTICULAR PURPOSE.  See the
 * GNU General Public License for more details.
 *
 * You should have received a copy of the GNU General Public License
 * along with this program; if not, write to the Free Software
 * Foundation, Inc., 51 Franklin Street, Fifth Floor, Boston, MA  02110-1301, USA.
 */

package net.pms;

import ch.qos.logback.classic.Level;
import ch.qos.logback.classic.LoggerContext;
import com.sun.jna.Platform;
import com.sun.net.httpserver.HttpServer;
import java.awt.*;
import java.io.*;
import java.net.BindException;
import java.nio.charset.Charset;
import java.nio.charset.IllegalCharsetNameException;
import java.nio.charset.StandardCharsets;
import java.nio.charset.UnsupportedCharsetException;
import java.security.AccessControlException;
import java.sql.SQLException;
import java.text.SimpleDateFormat;
import java.util.*;
import java.util.List;
import java.util.Map.Entry;
import java.util.concurrent.locks.ReadWriteLock;
import java.util.concurrent.locks.ReentrantReadWriteLock;
import java.util.logging.LogManager;
import java.util.regex.Matcher;
import java.util.regex.Pattern;
import javax.annotation.Nonnull;
import javax.annotation.Nullable;
import javax.imageio.spi.IIORegistry;
import javax.imageio.spi.ImageReaderSpi;
import javax.imageio.spi.ImageWriterSpi;
import javax.jmdns.JmDNS;
import javax.swing.*;
import net.pms.configuration.Build;
import net.pms.configuration.DeviceConfiguration;
import net.pms.configuration.NameFilter;
import net.pms.configuration.PmsConfiguration;
import net.pms.configuration.RendererConfiguration;
import net.pms.database.Tables;
import net.pms.dlna.*;
import net.pms.dlna.virtual.MediaLibrary;
import net.pms.encoders.Player;
import net.pms.encoders.PlayerFactory;
import net.pms.external.ExternalFactory;
import net.pms.external.ExternalListener;
import net.pms.formats.Format;
import net.pms.formats.FormatFactory;
import net.pms.io.*;
import net.pms.logging.CacheLogger;
import net.pms.logging.FrameAppender;
import net.pms.logging.LoggingConfig;
import net.pms.network.ChromecastMgr;
import net.pms.network.HTTPServer;
import net.pms.network.ProxyServer;
import net.pms.network.UPNPHelper;
import net.pms.newgui.*;
import net.pms.newgui.StatusTab.ConnectionState;
import net.pms.remote.RemoteWeb;
import net.pms.update.AutoUpdater;
import net.pms.util.*;
import net.pms.util.jna.macos.iokit.IOKitUtils;
import org.apache.commons.configuration.ConfigurationException;
import org.apache.commons.configuration.event.ConfigurationEvent;
import org.apache.commons.configuration.event.ConfigurationListener;
import org.apache.commons.lang.StringEscapeUtils;
import org.apache.commons.lang.WordUtils;
import org.fest.util.Files;
import org.slf4j.ILoggerFactory;
import org.slf4j.Logger;
import org.slf4j.LoggerFactory;

public class PMS {
	private static final String SCROLLBARS = "scrollbars";
	private static final String NATIVELOOK = "nativelook";
	private static final String CONSOLE = "console";
	private static final String HEADLESS = "headless";
	private static final String NOCONSOLE = "noconsole";
	private static final String PROFILES = "profiles";
	private static final String PROFILE = "^(?i)profile(?::|=)([^\"*<>?]+)$";
	private static final String TRACE = "trace";
	public static final String NAME = "Universal Media Server";
	public static final String CROWDIN_LINK = "https://crowdin.com/project/universalmediaserver";

	/**
	 * @deprecated The version has moved to the resources/project.properties file. Use {@link #getVersion()} instead.
	 */
	@Deprecated
	public static String VERSION;

	private boolean ready = false;

	private static FileWatcher fileWatcher;

	private GlobalIdRepo globalRepo;

	public static final String AVS_SEPARATOR = "\1";

	// (innot): The logger used for all logging.
	private static final Logger LOGGER = LoggerFactory.getLogger(PMS.class);

	// TODO(tcox):  This shouldn't be static
	private static PmsConfiguration configuration;

	/**
	 * Universally Unique Identifier used in the UPnP server.
	 */
	private String uuid;

	/**
	 * Relative location of a context sensitive help page in the documentation
	 * directory.
	 */
	private static String helpPage = "index.html";

	private NameFilter filter;

	private JmDNS jmDNS;

	private SleepManager sleepManager = null;

	/**
	 * Returns a pointer to the PMS GUI's main window.
	 * @return {@link net.pms.newgui.IFrame} Main PMS window.
	 */
	public IFrame getFrame() {
		return frame;
	}

	/**
	 * @return The {@link SleepManager} instance or {@code null} if not
	 *         instantiated yet.
	 */
	public SleepManager getSleepManager() {
		return sleepManager;
	}

	/**
	 * Returns the root folder for a given renderer. There could be the case
	 * where a given media renderer needs a different root structure.
	 *
	 * @param renderer {@link net.pms.configuration.RendererConfiguration}
	 * is the renderer for which to get the RootFolder structure. If <code>null</code>,
	 * then the default renderer is used.
	 * @return {@link net.pms.dlna.RootFolder} The root folder structure for a given renderer
	 */
	public RootFolder getRootFolder(RendererConfiguration renderer) {
		// something to do here for multiple directories views for each renderer
		if (renderer == null) {
			renderer = RendererConfiguration.getDefaultConf();
		}

		return renderer.getRootFolder();
	}

	/**
	 * Pointer to a running PMS server.
	 */
	private static PMS instance = null;

	/**
	 * Array of {@link net.pms.configuration.RendererConfiguration} that have
	 * been found by UMS.<br><br>
	 *
	 * Important! If iteration is done on this list it's not thread safe unless
	 * the iteration loop is enclosed by a <code>synchronized</code> block on
	 * the <code>List itself</code>.
	 */
	private final List<RendererConfiguration> foundRenderers = Collections.synchronizedList(new ArrayList<RendererConfiguration>());

	/**
	 * The returned <code>List</code> itself is thread safe, but the objects
	 * it's holding is not. Any looping/iterating of this <code>List</code>
	 * MUST be enclosed in:
	 * S<pre><code>
	 * synchronized(getFoundRenderers()) {
	 *      ..code..
	 * }
	 * </code></pre>
	 * @return {@link #foundRenderers}
	 */
	public List<RendererConfiguration> getFoundRenderers() {
		return foundRenderers;
	}

	/**
	 * @deprecated Use {@link #setRendererFound(RendererConfiguration)} instead.
	 */
	@Deprecated
	public void setRendererfound(RendererConfiguration renderer) {
		setRendererFound(renderer);
	}

	/**
	 * Adds a {@link net.pms.configuration.RendererConfiguration} to the list of media renderers found.
	 * The list is being used, for example, to give the user a graphical representation of the found
	 * media renderers.
	 *
	 * @param renderer {@link net.pms.configuration.RendererConfiguration}
	 * @since 1.82.0
	 */
	public void setRendererFound(RendererConfiguration renderer) {
		synchronized (foundRenderers) {
			if (!foundRenderers.contains(renderer) && !renderer.isFDSSDP()) {
				LOGGER.debug("Adding status button for {}", renderer.getRendererName());
				foundRenderers.add(renderer);
				frame.addRenderer(renderer);
				frame.setConnectionState(ConnectionState.CONNECTED);
			}
		}
	}

	public void updateRenderer(RendererConfiguration renderer) {
		LOGGER.debug("Updating status button for {}", renderer.getRendererName());
		frame.updateRenderer(renderer);
	}

	/**
	 * HTTP server that serves the XML files needed by UPnP server and the media files.
	 */
	private HTTPServer server;

	/**
	 * User friendly name for the server.
	 */
	private String serverName;

	// FIXME unused
	private ProxyServer proxyServer;

	public ProxyServer getProxy() {
		return proxyServer;
	}

	public ArrayList<Process> currentProcesses = new ArrayList<>();

	private PMS() {
	}

	/**
	 * {@link net.pms.newgui.IFrame} object that represents the PMS GUI.
	 */
	private IFrame frame;

	/**
	 * Interface to Windows-specific functions, like Windows Registry. registry is set by {@link #init()}.
	 * @see net.pms.io.WinUtils
	 */
	private SystemUtils registry;

	/**
	 * @see net.pms.io.WinUtils
	 */
	public SystemUtils getRegistry() {
		return registry;
	}

	/**
	 * Main resource database that supports search capabilities. Also known as media cache.
	 * @see net.pms.dlna.DLNAMediaDatabase
	 */
	private DLNAMediaDatabase database;
	private Object databaseLock = new Object();

	/**
	 * Used to get the database. Needed in the case of the Xbox 360, that requires a database.
	 * for its queries.
	 * @return (DLNAMediaDatabase) a reference to the database.
	 */
	public DLNAMediaDatabase getDatabase() {
		synchronized (databaseLock) {
			if (database == null) {
				database = new DLNAMediaDatabase("medias");
				database.init(false);
			}
			return database;
		}
	}

	private void displayBanner() throws IOException {
		LOGGER.debug("");
		LOGGER.info("Starting " + PropertiesUtil.getProjectProperties().get("project.name") + " " + getVersion());
		LOGGER.info("Based on PS3 Media Server by shagrath, copyright 2008-2014");
		LOGGER.info("http://www.universalmediaserver.com");
		LOGGER.info("");

		String commitId = PropertiesUtil.getProjectProperties().get("git.commit.id");
		String commitTime = PropertiesUtil.getProjectProperties().get("git.commit.time");
		String shortCommitId = commitId.substring(0, 9);

		LOGGER.info("Build: " + shortCommitId + " (" + commitTime + ")");

		// Log system properties
		logSystemInfo();

		String cwd = new File("").getAbsolutePath();
		LOGGER.info("Working directory: " + cwd);

		LOGGER.info("Temporary directory: " + configuration.getTempFolder());

		/**
		 * Verify the java.io.tmpdir is writable; JNA requires it.
		 * Note: the configured tempFolder has already been checked, but it
		 * may differ from the java.io.tmpdir so double check to be sure.
		 */
		File javaTmpdir = new File(System.getProperty("java.io.tmpdir"));

		if (!FileUtil.getFilePermissions(javaTmpdir).isWritable()) {
			LOGGER.error("The Java temp directory \"" + javaTmpdir.getAbsolutePath() + "\" is not writable by UMS");
			LOGGER.error("Please make sure the directory is writable for user \"" + System.getProperty("user.name") + "\"");
			throw new IOException("Cannot write to Java temp directory: " + javaTmpdir.getAbsolutePath());
		}

		LOGGER.info("Logging configuration file: " + LoggingConfig.getConfigFilePath());

		HashMap<String, String> lfps = LoggingConfig.getLogFilePaths();

		// Logfile name(s) and path(s)
		if (lfps != null && lfps.size() > 0) {
			if (lfps.size() == 1) {
				Entry<String, String> entry = lfps.entrySet().iterator().next();
				if (entry.getKey().toLowerCase().equals("default.log")) {
					LOGGER.info("Logfile: {}", entry.getValue());
				} else {
					LOGGER.info("{}: {}", entry.getKey(), entry.getValue());
				}
			} else {
				LOGGER.info("Logging to multiple files:");
				Iterator<Entry<String, String>> logsIterator = lfps.entrySet().iterator();
				Entry<String, String> entry;
				while (logsIterator.hasNext()) {
					entry = logsIterator.next();
					LOGGER.info("{}: {}", entry.getKey(), entry.getValue());
				}
			}
		}

		String profilePath = configuration.getProfilePath();
		String profileDirectoryPath = configuration.getProfileDirectory();

		LOGGER.info("");
		LOGGER.info("Profile directory: {}", profileDirectoryPath);
		try {
			// Don't use the {} syntax here as the check needs to be performed on every log level
			LOGGER.info("Profile directory permissions: " + FileUtil.getFilePermissions(profileDirectoryPath));
		} catch (FileNotFoundException e) {
			LOGGER.warn("Profile directory not found: {}", e.getMessage());
		}
		LOGGER.info("Profile configuration file: {}", profilePath);
		try {
			// Don't use the {} syntax here as the check needs to be performed on every log level
			LOGGER.info("Profile configuration file permissions: " + FileUtil.getFilePermissions(profilePath));
		} catch (FileNotFoundException e) {
			LOGGER.warn("Profile configuration file not found: {}", e.getMessage());
		}
		LOGGER.info("Profile name: {}", configuration.getProfileName());
		LOGGER.info("");
		if (configuration.useWebInterface()) {
			String webConfPath = configuration.getWebConfPath();
			LOGGER.info("Web configuration file: {}", webConfPath);
			try {
				// Don't use the {} syntax here as the check needs to be performed on every log level
				LOGGER.info("Web configuration file permissions: " + FileUtil.getFilePermissions(webConfPath));
			} catch (FileNotFoundException e) {
				LOGGER.warn("Web configuration file not found: {}", e.getMessage());
			}
			LOGGER.info("");
		}

		/**
		 * Ensure the data directory is created. On Windows this is
		 * usually done by the installer
		 */
		File dDir = new File(configuration.getDataDir());
		if (!dDir.exists() && !dDir.mkdirs()) {
			LOGGER.error("Failed to create profile folder \"{}\"", configuration.getDataDir());
		}

		dbgPack = new DbgPacker();
		tfm = new TempFileMgr();

		try {
			filter = new NameFilter();
		} catch (ConfigurationException e) {
			filter = null;
		}

		// This should be removed soon
		OpenSubtitle.convert();

		// Start this here to let the converison work
		tfm.schedule();

	}

	/**
	 * Initialization procedure for UMS.
	 *
	 * @return <code>true</code> if the server has been initialized correctly.
	 *         <code>false</code> if initialization was aborted.
	 * @throws Exception
	 */
	private boolean init() throws Exception {
		// Gather and log system information from a separate thread
		LogSystemInformationMode logSystemInfo = configuration.getLogSystemInformation();
		if (
			logSystemInfo == LogSystemInformationMode.ALWAYS ||
			logSystemInfo == LogSystemInformationMode.TRACE_ONLY &&
			LOGGER.isTraceEnabled()
		) {
			new SystemInformation().start();
		}

		// Show the language selection dialog before displayBanner();
		if (
			!isHeadless() &&
			(configuration.getLanguageRawString() == null ||
			!Languages.isValid(configuration.getLanguageRawString()))
		) {
			LanguageSelection languageDialog = new LanguageSelection(null, PMS.getLocale(), false);
			languageDialog.show();
			if (languageDialog.isAborted()) {
				return false;
			}
		}

		// Initialize splash screen
		Splash splash = null;
		if (!isHeadless()) {
			splash = new Splash(configuration);
		}

		// Call this as early as possible
		displayBanner();

		// Initialize database
		Tables.checkTables();

		// Log registered ImageIO plugins
		if (LOGGER.isTraceEnabled()) {
			LOGGER.trace("");
			LOGGER.trace("Registered ImageIO reader classes:");
			Iterator<ImageReaderSpi> readerIterator = IIORegistry.getDefaultInstance().getServiceProviders(ImageReaderSpi.class, true);
			while (readerIterator.hasNext()) {
				ImageReaderSpi reader = readerIterator.next();
				LOGGER.trace("Reader class: {}", reader.getPluginClassName());
			}
			LOGGER.trace("");
			LOGGER.trace("Registered ImageIO writer classes:");
			Iterator<ImageWriterSpi> writerIterator = IIORegistry.getDefaultInstance().getServiceProviders(ImageWriterSpi.class, true);
			while (writerIterator.hasNext()) {
				ImageWriterSpi writer = writerIterator.next();
				LOGGER.trace("Writer class: {}", writer.getPluginClassName());
			}
			LOGGER.trace("");
		}

		// Wizard
		if (configuration.isRunWizard() && !isHeadless()) {
			// Hide splash screen
			if (splash != null) {
				splash.setVisible(false);
			}
			
			// Run wizard
			Wizard.run(configuration);
			
			// Unhide splash screen
			if (splash != null) {
				splash.setVisible(true);
			}
		}

		// The public VERSION field is deprecated.
		// This is a temporary fix for backwards compatibility
		VERSION = getVersion();

		fileWatcher = new FileWatcher();

		globalRepo = new GlobalIdRepo();

		AutoUpdater autoUpdater = null;
		if (Build.isUpdatable()) {
			String serverURL = Build.getUpdateServerURL();
			autoUpdater = new AutoUpdater(serverURL, getVersion());
		}

		registry = createSystemUtils();

		// Create SleepManager
		sleepManager = new SleepManager();

		if (!isHeadless()) {
			frame = new LooksFrame(autoUpdater, configuration);
		} else {
			LOGGER.info("Graphics environment not available or headless mode is forced");
			LOGGER.info("Switching to console mode");
			frame = new DummyFrame();
		}

		// Close splash screen
		if (splash != null) {
			splash.dispose();
			splash = null;
		}

		/*
		 * we're here:
		 *
		 *     main() -> createInstance() -> init()
		 *
		 * which means we haven't created the instance returned by get()
		 * yet, so the frame appender can't access the frame in the
		 * standard way i.e. PMS.get().getFrame(). we solve it by
		 * inverting control ("don't call us; we'll call you") i.e.
		 * we notify the appender when the frame is ready rather than
		 * e.g. making getFrame() static and requiring the frame
		 * appender to poll it.
		 *
		 * XXX an event bus (e.g. MBassador or Guava EventBus
		 * (if they fix the memory-leak issue)) notification
		 * would be cleaner and could support other lifecycle
		 * notifications (see above).
		 */
		FrameAppender.setFrame(frame);

		configuration.addConfigurationListener(new ConfigurationListener() {
			@Override
			public void configurationChanged(ConfigurationEvent event) {
				if ((!event.isBeforeUpdate()) && PmsConfiguration.NEED_RELOAD_FLAGS.contains(event.getPropertyName())) {
					frame.setReloadable(true);
				}
			}
		});

		// Web stuff
		if (configuration.useWebInterface()) {
			try {
				web = new RemoteWeb(configuration.getWebPort());
			} catch (BindException b) {
				LOGGER.error("FATAL ERROR: Unable to bind web interface on port: " + configuration.getWebPort() + ", because: " + b.getMessage());
				LOGGER.info("Maybe another process is running or the hostname is wrong.");
			}
		}

		// init Credentials
		credMgr = new CredMgr(configuration.getCredFile());

		// init dbs
		keysDb = new UmsKeysDb();
		infoDb = new InfoDb();
		codes = new CodeDb();
		masterCode = null;

		RendererConfiguration.loadRendererConfigurations(configuration);
		// Now that renderer confs are all loaded, we can start searching for renderers
		UPNPHelper.getInstance().init();

		// launch ChromecastMgr
		jmDNS = null;
		launchJmDNSRenderers();

		OutputParams outputParams = new OutputParams(configuration);

		// Prevent unwanted GUI buffer artifacts (and runaway timers)
		outputParams.hidebuffer = true;

		// Make sure buffer is destroyed
		outputParams.cleanup = true;

		// Initialize MPlayer and FFmpeg to let them generate fontconfig cache/s
		if (!configuration.isDisableSubtitles()) {
			LOGGER.info("Checking the fontconfig cache in the background, this can take two minutes or so.");

			ProcessWrapperImpl mplayer = new ProcessWrapperImpl(new String[]{configuration.getMplayerPath(), "dummy"}, outputParams);
			mplayer.runInNewThread();

			/**
			 * Note: Different versions of fontconfig and bitness require
			 * different caches, which is why here we ask FFmpeg (64-bit
			 * if possible) to create a cache.
			 * This should result in all of the necessary caches being built.
			 */
			if (!Platform.isWindows() || Platform.is64Bit()) {
				ProcessWrapperImpl ffmpeg = new ProcessWrapperImpl(new String[]{configuration.getFfmpegPath(), "-y", "-f", "lavfi", "-i", "nullsrc=s=720x480:d=1:r=1", "-vf", "ass=DummyInput.ass", "-target", "ntsc-dvd", "-"}, outputParams);
				ffmpeg.runInNewThread();
			}
		}

<<<<<<< HEAD
		frame.setConnectionState(ConnectionState.SEARCHING);
=======
		// Check available GPU HW decoding acceleration methods used in FFmpeg
		UMSUtils.CheckGPUDecodingAccelerationMethodsForFFmpeg(configuration);

		frame.setStatusCode(0, Messages.getString("PMS.130"), "icon-status-connecting.png");
>>>>>>> ef59d330

		// Check the existence of VSFilter / DirectVobSub
		if (registry.isAvis() && registry.getAvsPluginsDir() != null) {
			LOGGER.debug("AviSynth plugins directory: " + registry.getAvsPluginsDir().getAbsolutePath());
			File vsFilterDLL = new File(registry.getAvsPluginsDir(), "VSFilter.dll");
			if (vsFilterDLL.exists()) {
				LOGGER.debug("VSFilter / DirectVobSub was found in the AviSynth plugins directory.");
			} else {
				File vsFilterDLL2 = new File(registry.getKLiteFiltersDir(), "vsfilter.dll");
				if (vsFilterDLL2.exists()) {
					LOGGER.debug("VSFilter / DirectVobSub was found in the K-Lite Codec Pack filters directory.");
				} else {
					LOGGER.info("VSFilter / DirectVobSub was not found. This can cause problems when trying to play subtitled videos with AviSynth.");
				}
			}
		}

		// Check if VLC is found
		String vlcVersion = registry.getVlcVersion();
		String vlcPath = registry.getVlcPath();

		if (vlcVersion != null && vlcPath != null) {
			LOGGER.info("Found VLC version " + vlcVersion + " at: " + vlcPath);

			Version vlc = new Version(vlcVersion);
			Version requiredVersion = new Version("2.0.2");

			if (vlc.compareTo(requiredVersion) <= 0) {
				LOGGER.error("Only VLC versions 2.0.2 and above are supported");
			}
		}

		// Check if Kerio is installed
		if (registry.isKerioFirewall()) {
			LOGGER.info("Detected Kerio firewall");
		}

		// Force use of specific DVR-MS muxer when it's installed in the right place
		File dvrsMsffmpegmuxer = new File("win32/dvrms/ffmpeg_MPGMUX.exe");
		if (dvrsMsffmpegmuxer.exists()) {
			configuration.setFfmpegAlternativePath(dvrsMsffmpegmuxer.getAbsolutePath());
		}

		// Disable jaudiotagger logging
		LogManager.getLogManager().readConfiguration(new ByteArrayInputStream("org.jaudiotagger.level=OFF".getBytes(StandardCharsets.US_ASCII)));

		// Wrap System.err
		System.setErr(new PrintStream(new SystemErrWrapper(), true, StandardCharsets.UTF_8.name()));

		server = new HTTPServer(configuration.getServerPort());

		/*
		 * XXX: keep this here (i.e. after registerExtensions and before registerPlayers) so that plugins
		 * can register custom players correctly (e.g. in the GUI) and/or add/replace custom formats
		 *
		 * XXX: if a plugin requires initialization/notification even earlier than
		 * this, then a new external listener implementing a new callback should be added
		 * e.g. StartupListener.registeredExtensions()
		 */
		try {
			ExternalFactory.lookup();
		} catch (Exception e) {
			LOGGER.error("Error loading plugins", e);
		}

		// Initialize a player factory to register all players
		PlayerFactory.initialize();

		// Instantiate listeners that require registered players.
		ExternalFactory.instantiateLateListeners();

		// a static block in Player doesn't work (i.e. is called too late).
		// this must always be called *after* the plugins have loaded.
		// here's as good a place as any
		Player.initializeFinalizeTranscoderArgsListeners();

		// Any plugin-defined players are now registered, create the gui view.
		frame.addEngines();

		// To make the credentials stuff work cross plugins read credentials
		// file AFTER plugins are started
		if (!isHeadless()) {
			// but only if we got a GUI of course
			((LooksFrame)frame).getPt().init();
		}

		boolean binding = false;

		try {
			binding = server.start();
		} catch (BindException b) {
			LOGGER.error("FATAL ERROR: Unable to bind on port: " + configuration.getServerPort() + ", because: " + b.getMessage());
			LOGGER.info("Maybe another process is running or the hostname is wrong.");
		}

		new Thread("Connection Checker") {
			@Override
			public void run() {
				try {
					Thread.sleep(7000);
				} catch (InterruptedException e) {
				}

				if (foundRenderers.isEmpty()) {
					frame.setConnectionState(ConnectionState.DISCONNECTED);
				} else {
					frame.setConnectionState(ConnectionState.CONNECTED);
				}
			}
		}.start();

		if (!binding) {
			return false;
		}

		if (web != null && web.getServer() != null) {
			LOGGER.info("WEB interface is available at: " + web.getUrl());
		}

		// initialize the cache
		if (configuration.getUseCache()) {
			mediaLibrary = new MediaLibrary();
			LOGGER.info("A tiny cache admin interface is available at: http://" + server.getHost() + ":" + server.getPort() + "/console/home");
		}

		// XXX: this must be called:
		//     a) *after* loading plugins i.e. plugins register root folders then RootFolder.discoverChildren adds them
		//     b) *after* mediaLibrary is initialized, if enabled (above)
		getRootFolder(RendererConfiguration.getDefaultConf());

		frame.serverReady();

		ready = true;

		// UPNPHelper.sendByeBye();
		Runtime.getRuntime().addShutdownHook(new Thread("UMS Shutdown") {
			@Override
			public void run() {
				try {
					for (ExternalListener l : ExternalFactory.getExternalListeners()) {
						l.shutdown();
					}

					UPNPHelper.shutDownListener();
					UPNPHelper.sendByeBye();
					LOGGER.debug("Forcing shutdown of all active processes");

					for (Process p : currentProcesses) {
						try {
							p.exitValue();
						} catch (IllegalThreadStateException ise) {
							LOGGER.trace("Forcing shutdown of process: " + p);
							ProcessUtil.destroy(p);
						}
					}

					get().getServer().stop();
					Thread.sleep(500);
				} catch (InterruptedException e) {
					LOGGER.debug("Caught exception", e);
				}
				LOGGER.info("Stopping " + PropertiesUtil.getProjectProperties().get("project.name") + " " + getVersion());
				/**
				 * Stopping logging gracefully (flushing logs)
				 * No logging is available after this point
				 */
				ILoggerFactory iLoggerContext = LoggerFactory.getILoggerFactory();
				if (iLoggerContext instanceof LoggerContext) {
					((LoggerContext) iLoggerContext).stop();
				} else {
					LOGGER.error("Unable to shut down logging gracefully");
				}

			}
		});

		configuration.setAutoSave();
		UPNPHelper.sendByeBye();
		LOGGER.trace("Waiting 250 milliseconds...");
		Thread.sleep(250);
		UPNPHelper.sendAlive();
		LOGGER.trace("Waiting 250 milliseconds...");
		Thread.sleep(250);
		UPNPHelper.listen();

		// Initiate a library scan in case files were added to folders while UMS was closed.
		if (getConfiguration().getUseCache() && getConfiguration().isScanSharedFoldersOnStartup()) {
			getDatabase().scanLibrary();
		}

		return true;
	}

	private MediaLibrary mediaLibrary;

	/**
	 * Returns the MediaLibrary used by PMS.
	 * @return (MediaLibrary) Used mediaLibrary, if any. null if none is in use.
	 */
	public MediaLibrary getLibrary() {
		return mediaLibrary;
	}

	private static SystemUtils createSystemUtils() {
		if (Platform.isWindows()) {
			return new WinUtils();
		}
		if (Platform.isMac()) {
			return new MacSystemUtils();
		}
		if (Platform.isSolaris()) {
			return new SolarisUtils();
		}
		return new BasicSystemUtils();
	}

	/**
	 * @deprecated Use {@link #getSharedFoldersArray()} instead.
	 */
	@SuppressWarnings("unused")
	@Deprecated
	public File[] getFoldersConf(boolean log) {
		return getSharedFoldersArray(false, getConfiguration());
	}

	/**
	 * @deprecated Use {@link #getSharedFoldersArray()} instead.
	 */
	@Deprecated
	public File[] getFoldersConf() {
		return getSharedFoldersArray(false, getConfiguration());
	}

	/**
	 * Transforms a comma-separated list of directory entries into an array of {@link String}.
	 * Checks that the directory exists and is a valid directory.
	 *
	 * @return {@link java.io.File}[] Array of directories.
	 */
	public File[] getSharedFoldersArray(boolean monitored) {
		return getSharedFoldersArray(monitored, null, getConfiguration());
	}

	public File[] getSharedFoldersArray(boolean monitored, PmsConfiguration configuration) {
		return getSharedFoldersArray(monitored, null, configuration);
	}

	public File[] getSharedFoldersArray(boolean monitored, ArrayList<String> tags, PmsConfiguration configuration) {
		String folders;
		if (monitored) {
			folders = configuration.getFoldersMonitored();
		} else {
			folders = configuration.getFolders(tags);
		}

		if (folders == null || folders.length() == 0) {
			return null;
		}

		ArrayList<File> directories = new ArrayList<>();
		String[] foldersArray = folders.split(",");

		for (String folder : foldersArray) {
			folder = folder.trim();

			// unescape embedded commas. note: backslashing isn't safe as it conflicts with
			// Windows path separators:
			// http://ps3mediaserver.org/forum/viewtopic.php?f=14&t=8883&start=250#p43520
			folder = folder.replaceAll("&comma;", ",");

			// this is called *way* too often
			// so log it so we can fix it.
			LOGGER.info("Checking shared folder: " + folder);

			File file = new File(folder);

			if (file.exists()) {
				if (!file.isDirectory()) {
					LOGGER.warn(
						"The file \"{}\" is not a folder! Please remove it from your shared folders list on the \"{}\" tab or in the configuration file.",
						folder,  Messages.getString("LooksFrame.22")
					);
				}
			} else {
				LOGGER.warn(
					"The folder \"{}\" does not exist. Please remove it from your shared folders list on the \"{}\" tab or in the configuration file.",
					folder,  Messages.getString("LooksFrame.22")
				);
			}

			// add the file even if there are problems so that the user can update the shared folders as required.
			directories.add(file);
		}

		File f[] = new File[directories.size()];
		directories.toArray(f);
		return f;
	}

	/**
	 * Restarts the server. The trigger is either a button on the main PMS window or via
	 * an action item.
	 */
	// XXX: don't try to optimize this by reusing the same server instance.
	// see the comment above HTTPServer.stop()
	public void reset() {
		TaskRunner.getInstance().submitNamed("restart", true, new Runnable() {
			@Override
			public void run() {
				try {
					LOGGER.trace("Waiting 1 second...");
					UPNPHelper.sendByeBye();
					if (server != null) {
						server.stop();
					}
					server = null;
					RendererConfiguration.loadRendererConfigurations(configuration);

					try {
						Thread.sleep(1000);
					} catch (InterruptedException e) {
						LOGGER.trace("Caught exception", e);
					}

					server = new HTTPServer(configuration.getServerPort());
					server.start();
					UPNPHelper.sendAlive();
					frame.setReloadable(false);
				} catch (IOException e) {
					LOGGER.error("error during restart :" +e.getMessage(), e);
				}
			}
		});
	}

	// Cannot remove these methods because of backwards compatibility;
	// none of the PMS code uses it, but some plugins still do.

	/**
	 * @deprecated Use the SLF4J logging API instead.
	 * Adds a message to the debug stream, or {@link System#out} in case the
	 * debug stream has not been set up yet.
	 * @param msg {@link String} to be added to the debug stream.
	 */
	@Deprecated
	public static void debug(String msg) {
		LOGGER.trace(msg);
	}

	/**
	 * @deprecated Use the SLF4J logging API instead.
	 * Adds a message to the info stream.
	 * @param msg {@link String} to be added to the info stream.
	 */
	@Deprecated
	public static void info(String msg) {
		LOGGER.debug(msg);
	}

	/**
	 * @deprecated Use the SLF4J logging API instead.
	 * Adds a message to the minimal stream. This stream is also
	 * shown in the Trace tab.
	 * @param msg {@link String} to be added to the minimal stream.
	 */
	@Deprecated
	public static void minimal(String msg) {
		LOGGER.info(msg);
	}

	/**
	 * @deprecated Use the SLF4J logging API instead.
	 * Adds a message to the error stream. This is usually called by
	 * statements that are in a try/catch block.
	 * @param msg {@link String} to be added to the error stream
	 * @param t {@link Throwable} comes from an {@link Exception}
	 */
	@Deprecated
	public static void error(String msg, Throwable t) {
		LOGGER.error(msg, t);
	}

	/**
	 * Creates a new random {@link #uuid}. These are used to uniquely identify the server to renderers (i.e.
	 * renderers treat multiple servers with the same UUID as the same server).
	 * @return {@link String} with an Universally Unique Identifier.
	 */
	// XXX don't use the MAC address to seed the UUID as it breaks multiple profiles:
	// http://www.ps3mediaserver.org/forum/viewtopic.php?f=6&p=75542#p75542
	public synchronized String usn() {
		if (uuid == null) {
			// Retrieve UUID from configuration
			uuid = getConfiguration().getUuid();

			if (uuid == null) {
				uuid = UUID.randomUUID().toString();
				LOGGER.info("Generated new random UUID: {}", uuid);

				// save the newly-generated UUID
				getConfiguration().setUuid(uuid);

				try {
					getConfiguration().save();
				} catch (ConfigurationException e) {
					LOGGER.error("Failed to save configuration with new UUID", e);
				}
			}

			LOGGER.info("Using the following UUID configured in UMS.conf: {}", uuid);
		}

		return "uuid:" + uuid;
	}

	/**
	 * Returns the user friendly name of the UPnP server.
	 * @return {@link String} with the user friendly name.
	 */
	public String getServerName() {
		if (serverName == null) {
			StringBuilder sb = new StringBuilder();
			sb.append(System.getProperty("os.name").replace(" ", "_"));
			sb.append('-');
			sb.append(System.getProperty("os.arch").replace(" ", "_"));
			sb.append('-');
			sb.append(System.getProperty("os.version").replace(" ", "_"));
			sb.append(", UPnP/1.0 DLNADOC/1.50, UMS/").append(getVersion());
			serverName = sb.toString();
		}

		return serverName;
	}

	/**
	 * Returns the PMS instance.
	 *
	 * @return {@link net.pms.PMS}
	 */
	@Nonnull
	public static PMS get() {
		// XXX when PMS is run as an application, the instance is initialized via the createInstance call in main().
		// However, plugin tests may need access to a PMS instance without going
		// to the trouble of launching the PMS application, so we provide a fallback
		// initialization here. Either way, createInstance() should only be called once (see below)
		if (instance == null) {
			createInstance();
		}

		return instance;
	}

	private synchronized static void createInstance() {
		assert instance == null; // this should only be called once
		instance = new PMS();

		try {
			if (instance.init()) {
				LOGGER.info("{} is now available for renderers to find", PMS.NAME);
			} else {
				LOGGER.info("{} initialization was aborted", PMS.NAME);
			}
		} catch (Exception e) {
			LOGGER.error("A serious error occurred during {} initialization: {}", PMS.NAME, e.getMessage());
			LOGGER.trace("", e);
		}
	}

	/**
	 * @deprecated Use {@link net.pms.formats.FormatFactory#getAssociatedFormat(String)}
	 * instead.
	 *
	 * @param filename
	 * @return The format.
	 */
	@Deprecated
	public Format getAssociatedFormat(String filename) {
		return FormatFactory.getAssociatedFormat(filename);
	}

	public static void main(String args[]) {
		boolean displayProfileChooser = false;
		boolean denyHeadless = false;
		File profilePath = null;
		CacheLogger.startCaching();
		// Make sure that no other versions of JNA found on the system is used
		System.setProperty("jna.nosys", "true");

		// Set headless options if given as a system property when launching the JVM
		if (System.getProperty(CONSOLE, "").equalsIgnoreCase(Boolean.toString(true))) {
			forceHeadless();
		}
		if (System.getProperty(NOCONSOLE, "").equalsIgnoreCase(Boolean.toString(true))) {
			denyHeadless = true;
		}

		if (args.length > 0) {
			Pattern pattern = Pattern.compile(PROFILE);
			for (String arg : args) {
				switch (arg.trim().toLowerCase(Locale.ROOT)) {
					case HEADLESS:
					case CONSOLE:
						forceHeadless();
						break;
					case NATIVELOOK:
						System.setProperty(NATIVELOOK, Boolean.toString(true));
						break;
					case SCROLLBARS:
						System.setProperty(SCROLLBARS, Boolean.toString(true));
						break;
					case NOCONSOLE:
						denyHeadless = true;
						break;
					case PROFILES:
						displayProfileChooser = true;
						break;
					case TRACE:
						traceMode = 2;
						break;
					default:
						Matcher matcher = pattern.matcher(arg);
						if (matcher.find()) {
							profilePath = new File(matcher.group(1));
						}
						break;
				}
			}
		}

		try {
			Toolkit.getDefaultToolkit();
		} catch (AWTError t) {
			LOGGER.error("Toolkit error: " + t.getClass().getName() + ": " + t.getMessage());
			forceHeadless();
		}

		if (isHeadless() && denyHeadless) {
			System.err.println(
				"Either a graphics environment isn't available or headless " +
				"mode is forced, but \"noconsole\" is specified. " + PMS.NAME +
				" can't start, exiting."
			);
			System.exit(1);
		} else if (!isHeadless()) {
			LooksFrame.initializeLookAndFeel();
		}

		if (profilePath != null) {
			if (!FileUtil.isValidFileName(profilePath.getName())) {
				LOGGER.warn("Invalid file name in profile argument - using default profile");
			} else if (!profilePath.exists()) {
				LOGGER.warn("Specified profile ({}) doesn't exist - using default profile", profilePath.getAbsolutePath());
			} else {
				LOGGER.debug("Using specified profile: {}", profilePath.getAbsolutePath());
				System.setProperty("ums.profile.path", profilePath.getAbsolutePath());
			}
		} else if (!isHeadless() && displayProfileChooser) {
			ProfileChooser.display();
		}

		try {
			setConfiguration(new PmsConfiguration());
			assert getConfiguration() != null;

			/* Rename previous log file to .prev
			 * Log file location is unknown at this point, it's finally decided during loadFile() below
			 * but the file is also truncated at the same time, so we'll have to try a qualified guess
			 * for the file location.
			 */

			// Set root level from configuration here so that logging is available during renameOldLogFile();
			LoggingConfig.setRootLevel(Level.toLevel(getConfiguration().getRootLogLevel()));
			renameOldLogFile();

			// Load the (optional) LogBack config file.
			// This has to be called after 'new PmsConfiguration'
			LoggingConfig.loadFile();

			// Check TRACE mode
			if (traceMode == 2) {
				LoggingConfig.setRootLevel(Level.TRACE);
				LOGGER.debug("Forcing debug level to TRACE");
			} else {
				// Remember whether logging level was TRACE/ALL at startup
				traceMode = LoggingConfig.getRootLevel().toInt() <= Level.TRACE_INT ? 1 : 0;
			}

			// Configure syslog unless in forced trace mode
			if (traceMode != 2 && configuration.getLoggingUseSyslog()) {
				LoggingConfig.setSyslog();
			}
			// Configure log buffering
			if (traceMode != 2 && configuration.getLoggingBuffered()) {
				LoggingConfig.setBuffered(true);
			} else if (traceMode == 2) {
				// force unbuffered regardless of logback.xml if in forced trace mode
				LOGGER.debug("Forcing unbuffered verbose logging");
				LoggingConfig.setBuffered(false);
				LoggingConfig.forceVerboseFileEncoder();
			}

			// Write buffered messages to the log now that logger is configured
			CacheLogger.stopAndFlush();

			LOGGER.debug(new Date().toString());

			try {
				getConfiguration().initCred();
			} catch (IOException e) {
				LOGGER.debug("Error initializing plugin credentials: {}", e);
			}

			if (getConfiguration().isRunSingleInstance()) {
				killOld();
			}

			// Create the PMS instance returned by get()
			createInstance(); // Calls new() then init()
		} catch (ConfigurationException t) {
			String errorMessage = String.format(
				"Configuration error: %s: %s",
				t.getClass().getName(),
				t.getMessage()
			);

			LOGGER.error(errorMessage);

			if (!isHeadless() && instance != null) {
				JOptionPane.showMessageDialog(
					(SwingUtilities.getWindowAncestor((Component) instance.getFrame())),
					errorMessage,
					Messages.getString("PMS.42"),
					JOptionPane.ERROR_MESSAGE
				);
			}
		}
	}

	public HTTPServer getServer() {
		return server;
	}

	public HttpServer getWebServer() {
		return web == null ? null : web.getServer();
	}

	public void save() {
		try {
			configuration.save();
		} catch (ConfigurationException e) {
			LOGGER.error("Could not save configuration", e);
		}
	}

	/**
	 * Stores the file in the cache if it doesn't already exist.
	 *
	 * @param file the full path to the file.
	 * @param formatType the type constant defined in {@link Format}.
	 */
	public void storeFileInCache(File file, int formatType) {
		if (
			getConfiguration().getUseCache() &&
			!getDatabase().isDataExists(file.getAbsolutePath(), file.lastModified())
		) {
			try {
				getDatabase().insertOrUpdateData(file.getAbsolutePath(), file.lastModified(), formatType, null);
			} catch (SQLException e) {
				LOGGER.error("Database error while trying to store \"{}\" in the cache: {}", file.getName(), e.getMessage());
				LOGGER.trace("", e);
			}
		}
	}

	/**
	 * Returns a similar TV series name from the database.
	 *
	 * @param title
	 * @return
	 */
	public String getSimilarTVSeriesName(String title) {
		if (title == null) {
			return title;
		}

		title = getSimplifiedShowName(title);
		title = StringEscapeUtils.escapeSql(title);

		if (getConfiguration().getUseCache()) {
			ArrayList<String> titleList = getDatabase().getStrings("SELECT MOVIEORSHOWNAME FROM FILES WHERE TYPE = 4 AND ISTVEPISODE AND MOVIEORSHOWNAMESIMPLE='" + title + "' LIMIT 1");
			if (titleList.size() > 0) {
				return titleList.get(0);
			}
		}

		return "";
	}

	/**
	 * This reduces the incoming title to a lowercase, alphanumeric string
	 * for searching in order to prevent titles like "Word of the Word" and
	 * "Word Of The Word!" from being seen as different shows.
	 *
	 * @param title
	 * @return
	 */
	public String getSimplifiedShowName(String title) {
		if (title == null) {
			return null;
		}

		return title.toLowerCase().replaceAll("[^a-z0-9]", "");
	}

	/**
	 * Retrieves the {@link net.pms.configuration.PmsConfiguration PmsConfiguration} object
	 * that contains all configured settings for PMS. The object provides getters for all
	 * configurable PMS settings.
	 *
	 * @return The configuration object
	 */
	public static PmsConfiguration getConfiguration() {
		return configuration;
	}

	/**
	 * Retrieves the composite {@link net.pms.configuration.DeviceConfiguration DeviceConfiguration} object
	 * that applies to this device, which acts as its {@link net.pms.configuration.PmsConfiguration PmsConfiguration}.
	 *
	 * This function should be used to resolve the relevant PmsConfiguration wherever the renderer
	 * is known or can be determined.
	 *
	 * @param  renderer The renderer configuration.
	 * @return          The DeviceConfiguration object, if any, or the global PmsConfiguration.
	 */
	public static PmsConfiguration getConfiguration(RendererConfiguration renderer) {
		return (renderer != null && (renderer instanceof DeviceConfiguration)) ? (DeviceConfiguration) renderer : configuration;
	}

	public static PmsConfiguration getConfiguration(OutputParams params) {
		return getConfiguration(params != null ? params.mediaRenderer : null);
	}

	// Note: this should be used only when no RendererConfiguration or OutputParams is available
	public static PmsConfiguration getConfiguration(DLNAResource dlna) {
		return getConfiguration(dlna != null ? dlna.getDefaultRenderer() : null);
	}

	/**
	 * Sets the {@link net.pms.configuration.PmsConfiguration PmsConfiguration} object
	 * that contains all configured settings for PMS. The object provides getters for all
	 * configurable PMS settings.
	 *
	 * @param conf The configuration object.
	 */
	public static void setConfiguration(PmsConfiguration conf) {
		configuration = conf;
	}

	/**
	 * Returns the project version for PMS.
	 *
	 * @return The project version.
	 */
	public static String getVersion() {
		return PropertiesUtil.getProjectProperties().get("project.version");
	}

	/**
	 * Returns whether the operating system is 64-bit or 32-bit.
	 *
	 * This will work with Windows and OS X but not necessarily with Linux
	 * because when the OS is not Windows we are using Java's os.arch which
	 * only detects the bitness of Java, not of the operating system.
	 *
	 * @return The bitness of the operating system.
	 *
	 * @deprecated Use {@link SystemInformation#getOSBitness()} instead.
	 */
	@Deprecated
	public static int getOSBitness() {
		return SystemInformation.getOSBitness();
	}

	/**
	 * Log system properties identifying Java, the OS and encoding and log
	 * warnings where appropriate.
	 */
	private static void logSystemInfo() {
		long jvmMemory = Runtime.getRuntime().maxMemory();

		LOGGER.info(
			"Java: {} {} ({}-bit) by {}",
			System.getProperty("java.vm.name"),
			System.getProperty("java.version"),
			System.getProperty("sun.arch.data.model"),
			System.getProperty("java.vendor")
		);
		LOGGER.info(
			"OS: {} {}-bit {}",
			System.getProperty("os.name"),
			SystemInformation.getOSBitness(),
			System.getProperty("os.version")
		);
		LOGGER.info(
			"Maximum JVM Memory: {}",
			jvmMemory == Long.MAX_VALUE ? "Unlimited" : StringUtil.formatBytes(jvmMemory, true)
		);
		LOGGER.info("Language: {}", WordUtils.capitalize(PMS.getLocale().getDisplayName(Locale.ENGLISH)));
		LOGGER.info("Encoding: {}", System.getProperty("file.encoding"));
		LOGGER.info("");

		if (Platform.isMac() && !IOKitUtils.isMacOsVersionEqualOrGreater(6, 0)) {
			// The binaries shipped with the Mac OS X version of UMS are being
			// compiled against specific OS versions, making them incompatible
			// with older versions. Warn the user about this when necessary.
			LOGGER.warn("-----------------------------------------------------------------");
			LOGGER.warn("WARNING!");
			LOGGER.warn("UMS ships with external binaries compiled for Mac OS X 10.6 or");
			LOGGER.warn("higher. You are running an older version of Mac OS X which means");
			LOGGER.warn("that these binaries used for example for transcoding may not work!");
			LOGGER.warn("To solve this, replace the binaries found int the \"osx\"");
			LOGGER.warn("subfolder with versions compiled for your version of OS X.");
			LOGGER.warn("-----------------------------------------------------------------");
			LOGGER.warn("");
		}
	}

	/**
	 * Try to rename old logfile to <filename>.prev
	 */
	private static void renameOldLogFile() {
		String fullLogFileName = configuration.getDefaultLogFilePath();
		String newLogFileName = fullLogFileName + ".prev";

		try {
			File logFile = new File(newLogFileName);
			if (logFile.exists()) {
				Files.delete(logFile);
			}
			logFile = new File(fullLogFileName);
			if (logFile.exists()) {
				File newFile = new File(newLogFileName);
				if (!logFile.renameTo(newFile)) {
					LOGGER.warn("Could not rename \"{}\" to \"{}\"",fullLogFileName,newLogFileName);
				}
			}
		} catch (Exception e) {
			LOGGER.warn("Could not rename \"{}\" to \"{}\": {}",fullLogFileName,newLogFileName,e);
		}
	}

	/**
	 * Restart handling
	 */
	private static void killOld() {
		// Note: failure here doesn't necessarily mean we need admin rights,
		// only that we lack the required permission for these specific items.
		try {
			killProc();
		} catch (AccessControlException e) {
			LOGGER.error(
				"Failed to check for already running instance: " + e.getMessage() +
				(Platform.isWindows() ? "\nUMS might need to run as an administrator to access the PID file" : "")
			);
		} catch (FileNotFoundException e) {
			LOGGER.debug("PID file not found, cannot check for running process");
		} catch (IOException e) {
			LOGGER.error("Error killing old process: " + e);
		}

		try {
			dumpPid();
		} catch (FileNotFoundException e) {
			LOGGER.error(
				"Failed to write PID file: "+ e.getMessage() +
				(Platform.isWindows() ? "\nUMS might need to run as an administrator to enforce single instance" : "")
			);
		} catch (IOException e) {
			LOGGER.error("Error dumping PID " + e);
		}
	}

	/*
	 * This method is only called for Windows OS'es, so specialized Windows charset handling is allowed
	 */
	private static boolean verifyPidName(String pid) throws IOException, IllegalAccessException {
		if (!Platform.isWindows()) {
			throw new IllegalAccessException("verifyPidName can only be called from Windows!");
		}
		ProcessBuilder pb = new ProcessBuilder("tasklist", "/FI", "\"PID eq " + pid + "\"", "/V", "/NH", "/FO", "CSV");
		pb.redirectErrorStream(true);
		Process p = pb.start();
		String line;

		Charset charset = null;
		int codepage = WinUtils.getOEMCP();
		String[] aliases = {"cp" + codepage, "MS" + codepage};
		for (String alias : aliases) {
			try {
				charset = Charset.forName(alias);
				break;
			} catch (IllegalCharsetNameException | UnsupportedCharsetException e) {
				charset = null;
			}
		}
		if (charset == null) {
			charset = Charset.defaultCharset();
			LOGGER.warn("Couldn't find a supported charset for {}, using default ({})", aliases, charset);
		}
		try (BufferedReader in = new BufferedReader(new InputStreamReader(p.getInputStream(), charset))) {
			try {
				p.waitFor();
			} catch (InterruptedException e) {
				in.close();
				return false;
			}
			line = in.readLine();
		}

		if (line == null) {
			return false;
		}

		// remove all " and convert to common case before splitting result on ,
		String[] tmp = line.toLowerCase().replaceAll("\"", "").split(",");
		// if the line is too short we don't kill the process
		if (tmp.length < 9) {
			return false;
		}

		// check first and last, update since taskkill changed
		// also check 2nd last since we migh have ", POSSIBLY UNSTABLE" in there
		boolean ums = tmp[tmp.length - 1].contains("universal media server") ||
			  		  tmp[tmp.length - 2].contains("universal media server");
		return tmp[0].equals("javaw.exe") && ums;
	}

	private static String pidFile() {
		return configuration.getDataFile("pms.pid");
	}

	private static void killProc() throws AccessControlException, IOException{
		ProcessBuilder pb = null;
		String pid;
		String pidFile = pidFile();
		if (!FileUtil.getFilePermissions(pidFile).isReadable()) {
			throw new AccessControlException("Cannot read " + pidFile);
		}

		try (BufferedReader in = new BufferedReader(new InputStreamReader(new FileInputStream(pidFile), StandardCharsets.US_ASCII))) {
			pid = in.readLine();
		}

		if (pid == null) {
			return;
		}

		if (Platform.isWindows()) {
			try {
				if (verifyPidName(pid)) {
					pb = new ProcessBuilder("taskkill", "/F", "/PID", pid, "/T");
				}
			} catch (IllegalAccessException e) {
				// Impossible
			}
		} else if (Platform.isFreeBSD() || Platform.isLinux() || Platform.isOpenBSD() || Platform.isSolaris()) {
			pb = new ProcessBuilder("kill", "-9", pid);
		}

		if (pb == null) {
			return;
		}

		try {
			Process p = pb.start();
			p.waitFor();
		} catch (InterruptedException e) {
			LOGGER.trace("Got interrupted while trying to kill process by PID " + e);
		}
	}

	public static long getPID() {
		String processName = java.lang.management.ManagementFactory.getRuntimeMXBean().getName();
		return Long.parseLong(processName.split("@")[0]);
	}

	private static void dumpPid() throws IOException {
		try (FileOutputStream out = new FileOutputStream(pidFile())) {
			long pid = getPID();
			LOGGER.debug("Writing PID: " + pid);
			String data = String.valueOf(pid) + "\r\n";
			out.write(data.getBytes(StandardCharsets.US_ASCII));
			out.flush();
		}
	}

	private DbgPacker dbgPack;

	public DbgPacker dbgPack() {
		return dbgPack;
	}

	private TempFileMgr tfm;

	public void addTempFile(File f) {
		tfm.add(f);
	}

	public void addTempFile(File f, int cleanTime) {
		tfm.add(f, cleanTime);
	}

	private static ReadWriteLock headlessLock = new ReentrantReadWriteLock();
	private static Boolean headless = null;

	/**
	 * Checks if UMS is running in headless (console) mode, since some Linux
	 * distros seem to not use java.awt.GraphicsEnvironment.isHeadless() properly
	 */
	public static boolean isHeadless() {
		headlessLock.readLock().lock();
		try {
			if (headless != null) {
				return headless;
			}
		} finally {
			headlessLock.readLock().unlock();
		}

		headlessLock.writeLock().lock();
		try {
			JDialog d = new JDialog();
			d.dispose();
			headless = false;
			return headless;
		} catch (NoClassDefFoundError | HeadlessException | InternalError e) {
			headless = true;
			return headless;
		} finally {
			headlessLock.writeLock().unlock();
		}
	}

	/**
	 * Forces UMS to run in headless (console) mode whether a graphics
	 * environment is available or not.
	 */
	public static void forceHeadless() {
		headlessLock.writeLock().lock();
		try {
			headless = true;
		} finally {
			headlessLock.writeLock().unlock();
		}
	}

	private static Locale locale = null;
	private static ReadWriteLock localeLock = new ReentrantReadWriteLock();

	/**
	 * Gets UMS' current {@link Locale} to be used in any {@link Locale}
	 * sensitive operations. If <code>null</code> the default {@link Locale}
	 * is returned.
	 */

	public static Locale getLocale() {
		localeLock.readLock().lock();
		try {
			if (locale != null) {
				return locale;
			}
			return Locale.getDefault();
		} finally {
			localeLock.readLock().unlock();
		}
	}

	/**
	 * Sets UMS' {@link Locale}.
	 * @param aLocale the {@link Locale} to set
	 */

	public static void setLocale(Locale aLocale) {
		localeLock.writeLock().lock();
		try {
			locale = (Locale) aLocale.clone();
			Messages.setLocaleBundle(locale);
		} finally {
			localeLock.writeLock().unlock();
		}
	}

	/**
	 * Sets UMS' {@link Locale} with the same parameters as the
	 * {@link Locale} class constructor. <code>null</code> values are
	 * treated as empty strings.
	 *
	 * @param language An ISO 639 alpha-2 or alpha-3 language code, or a
	 * language subtag up to 8 characters in length. See the
	 * <code>Locale</code> class description about valid language values.
	 * @param country An ISO 3166 alpha-2 country code or a UN M.49
	 * numeric-3 area code. See the <code>Locale</code> class description
	 * about valid country values.
	 * @param variant Any arbitrary value used to indicate a variation of a
	 * <code>Locale</code>. See the <code>Locale</code> class description
	 * for the details.
	 */
	public static void setLocale(String language, String country, String variant) {
		if (country == null) {
			country = "";
		}
		if (variant == null) {
			variant = "";
		}
		localeLock.writeLock().lock();
		try {
			locale = new Locale(language, country, variant);
		} finally {
			localeLock.writeLock().unlock();
		}
	}

	/**
	 * Sets UMS' {@link Locale} with the same parameters as the
	 * {@link Locale} class constructor. <code>null</code> values are
	 * treated as empty strings.
	 *
	 * @param language An ISO 639 alpha-2 or alpha-3 language code, or a
	 * language subtag up to 8 characters in length. See the
	 * <code>Locale</code> class description about valid language values.
	 * @param country An ISO 3166 alpha-2 country code or a UN M.49
	 * numeric-3 area code. See the <code>Locale</code> class description
	 * about valid country values.
	 */
	public static void setLocale(String language, String country) {
		setLocale(language, country, "");
	}

	/**
	 * Sets UMS' {@link Locale} with the same parameters as the {@link Locale}
	 * class constructor. <code>null</code> values are
	 * treated as empty strings.
	 *
	 * @param language An ISO 639 alpha-2 or alpha-3 language code, or a
	 * language subtag up to 8 characters in length. See the
	 * <code>Locale</code> class description about valid language values.
	 */
	public static void setLocale(String language) {
		setLocale(language, "", "");
	}

	private RemoteWeb web;

	@Nullable
	public RemoteWeb getWebInterface() {
		return web;
	}

	/**
	 * Sets the relative URL of a context sensitive help page located in the
	 * documentation directory.
	 *
	 * @param page The help page.
	 */
	public static void setHelpPage(String page) {
		helpPage = page;
	}

	/**
	 * Returns the relative URL of a context sensitive help page in the
	 * documentation directory.
	 *
	 * @return The help page.
	 */
	public static String getHelpPage() {
		return helpPage;
	}

	/**
	 * @deprecated Use {@link com.sun.jna.Platform#isWindows()} instead
	 */
	@Deprecated
	public boolean isWindows() {
		return Platform.isWindows();
	}

	public static boolean filter(RendererConfiguration render, DLNAResource res) {
		NameFilter nf = instance.filter;
		if (nf == null || render == null) {
			return false;
		}

		ArrayList<String> tags = render.tags();
		if (tags == null) {
			return false;
		}

		for (String tag : tags) {
			if (nf.filter(tag, res)) {
				return true;
			}
		}

		return false;
	}

	public static boolean isReady() {
		return get().ready;
	}

	public static GlobalIdRepo getGlobalRepo() {
		return get().globalRepo;
	}

	private InfoDb infoDb;
	private CodeDb codes;
	private CodeEnter masterCode;

	@Deprecated
	public void infoDbAdd(File f, String formattedName) {
		infoDb.backgroundAdd(f, formattedName);
	}

	public InfoDb infoDb() {
		return infoDb;
	}

	public CodeDb codeDb() {
		return codes;
	}

	public void setMasterCode(CodeEnter ce) {
		masterCode = ce;
	}

	public boolean masterCodeValid() {
		return (masterCode != null && masterCode.validCode(null));
	}

	public static FileWatcher getFileWatcher() {
		return fileWatcher;
	}

	public static class DynamicPlaylist extends Playlist {
		private long start;
		private String savePath;

		public DynamicPlaylist(String name, String dir, int mode) {
			super(name, null, 0, mode);
			savePath = dir;
			start = 0;
		}

		@Override
		public void clear() {
			super.clear();
			start = 0;
		}

		@Override
		public void save() {
			if (start == 0) {
				start = System.currentTimeMillis();
			}
			Date d = new Date(start);
			SimpleDateFormat sdf = new SimpleDateFormat("yyyy-MM-dd'T'HH_mm", Locale.US);
			list.save(new File(savePath, "dynamic_" + sdf.format(d) + ".ups"));
		}
	}

	private DynamicPlaylist dynamicPls;

	public Playlist getDynamicPls() {
		if (dynamicPls == null) {
			dynamicPls = new DynamicPlaylist(Messages.getString("PMS.146"),
				configuration.getDynamicPlsSavePath(),
				(configuration.isDynamicPlsAutoSave() ? Playlist.AUTOSAVE : 0) | Playlist.PERMANENT);
		}
		return dynamicPls;
	}

	private void launchJmDNSRenderers() {
		if (configuration.useChromecastExt()) {
			if (RendererConfiguration.getRendererConfigurationByName("Chromecast") != null) {
				try {
					startjmDNS();
					new ChromecastMgr(jmDNS);
				} catch (Exception e) {
					LOGGER.debug("Can't create chromecast mgr");
				}
			}
			else {
				LOGGER.info("No Chromecast renderer found. Please enable one and restart.");
			}
		}
	}

	private void startjmDNS() throws IOException{
		if (jmDNS == null) {
			jmDNS = JmDNS.create();
		}
	}

	private static int traceMode = 0;

	/**
	 * Returns current trace mode state
	 *
	 * @return
	 *			0 = Not started in trace mode<br>
	 *			1 = Started in trace mode<br>
	 *			2 = Forced to trace mode
	 */
	public static int getTraceMode() {
		return traceMode;
	}

	private CredMgr credMgr;

	public static CredMgr.Credential getCred(String owner) {
		return instance.credMgr.getCred(owner);
	}

	public static CredMgr.Credential getCred(String owner, String tag) {
		return instance.credMgr.getCred(owner, tag);
	}

	public static String getCredTag(String owner, String username) {
		return instance.credMgr.getTag(owner, username);
	}

	public static boolean verifyCred(String owner, String tag, String user, String pwd) {
		return instance.credMgr.verify(owner, tag, user, pwd);
	}

	private UmsKeysDb keysDb;

	public static String getKey(String key) {
		 return instance.keysDb.get(key);
	}

	public static void setKey(String key, String val) {
		instance.keysDb.set(key, val);
	}

	/**
	 * @return whether UMS is being run by Surefire
	 */
	public static boolean isRunningTests() {
		return System.getProperty("surefire.real.class.path") != null;
	}
}<|MERGE_RESOLUTION|>--- conflicted
+++ resolved
@@ -603,14 +603,10 @@
 			}
 		}
 
-<<<<<<< HEAD
-		frame.setConnectionState(ConnectionState.SEARCHING);
-=======
 		// Check available GPU HW decoding acceleration methods used in FFmpeg
 		UMSUtils.CheckGPUDecodingAccelerationMethodsForFFmpeg(configuration);
 
-		frame.setStatusCode(0, Messages.getString("PMS.130"), "icon-status-connecting.png");
->>>>>>> ef59d330
+		frame.setConnectionState(ConnectionState.SEARCHING);
 
 		// Check the existence of VSFilter / DirectVobSub
 		if (registry.isAvis() && registry.getAvsPluginsDir() != null) {
