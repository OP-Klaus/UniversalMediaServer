--- conflicted
+++ resolved
@@ -187,12 +187,9 @@
 				tag.add(groupTag);
 			}
 
-<<<<<<< HEAD
-=======
 			/**
 			 * Note: Use getHostName() on Java 6 instead of getHostString().
 			 */
->>>>>>> 822e52a2
 			tag.add(t.getRemoteAddress().getHostName());
 			tag.add("web");
 			root = new RootFolder(tag);
