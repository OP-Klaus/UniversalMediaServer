package net.pms.remote;

import com.sun.net.httpserver.Headers;
import com.sun.net.httpserver.HttpExchange;
import com.sun.net.httpserver.HttpHandler;
import java.io.IOException;
import java.io.InputStream;
import java.io.OutputStream;
import net.pms.PMS;
import net.pms.configuration.FormatConfiguration;
import net.pms.configuration.RendererConfiguration;
import net.pms.configuration.WebRender;
import net.pms.dlna.*;
import net.pms.encoders.FFMpegVideo;
import net.pms.encoders.FFmpegAudio;
import net.pms.encoders.FFmpegWebVideo;
import net.pms.util.FileUtil;
import org.slf4j.Logger;
import org.slf4j.LoggerFactory;

@SuppressWarnings("restriction")
public class RemoteMediaHandler implements HttpHandler {
	private static final Logger LOGGER = LoggerFactory.getLogger(RemoteMediaHandler.class);
	private RemoteWeb parent;
	private String path;
	private RendererConfiguration renderer;
	private boolean flash;

	public RemoteMediaHandler(RemoteWeb parent) {
		this(parent, "media/", null);
	}

	public RemoteMediaHandler(RemoteWeb parent, boolean flash) {
		this(parent, "fmedia/", null);
		this.flash = flash;
	}

	public RemoteMediaHandler(RemoteWeb parent, String path, RendererConfiguration renderer) {
		this.flash = false;
		this.parent = parent;
		this.path = path;
		this.renderer = renderer;
	}

	@Override
	public void handle(HttpExchange httpExchange) throws IOException {
<<<<<<< HEAD
		if (RemoteUtil.deny(httpExchange)) {
			throw new IOException("Access denied");
		}
		RootFolder root = parent.getRoot(RemoteUtil.userName(httpExchange), httpExchange);
		if (root == null) {
			throw new IOException("Unknown root");
		}
		Headers h = httpExchange.getRequestHeaders();
		for (String h1 : h.keySet()) {
			LOGGER.debug("key " + h1 + "=" + h.get(h1));
		}
		String id = RemoteUtil.getId(path, httpExchange);
		id = RemoteUtil.strip(id);
		RendererConfiguration defaultRenderer = renderer;
		if (renderer == null) {
			defaultRenderer = root.getDefaultRenderer();
		}
		DLNAResource resource = root.getDLNAResource(id, defaultRenderer);
		if (resource == null) {
			// another error
			LOGGER.debug("media unkonwn");
			throw new IOException("Bad id");
		}
		if (!resource.isCodeValid(resource)) {
			LOGGER.debug("coded object with invalid code");
			throw new IOException("Bad code");
		}
		DLNAMediaSubtitle sid = null;
		String mimeType = root.getDefaultRenderer().getMimeType(resource); 
		//DLNAResource dlna = res.get(0);
		WebRender renderer = (WebRender) defaultRenderer;
		DLNAMediaInfo media = resource.getMedia();
		if (media == null) {
			media = new DLNAMediaInfo();
			resource.setMedia(media);
		}
		if (mimeType.equals(FormatConfiguration.MIMETYPE_AUTO) && media.getMimeType() != null) {
			mimeType = media.getMimeType();
		}
		int code = 200;
		resource.setDefaultRenderer(defaultRenderer);
		if (resource.getFormat().isVideo()) {
			if (flash) {
				mimeType = "video/flash";
			} else if (!RemoteUtil.directmime(mimeType) || RemoteUtil.transMp4(mimeType, media)) {
				mimeType = renderer != null ? renderer.getVideoMimeType() : RemoteUtil.transMime();
				if (FileUtil.isUrl(resource.getSystemName())) {
					resource.setPlayer(new FFmpegWebVideo());
				} else if (!(resource instanceof DVDISOTitle)) {
					resource.setPlayer(new FFMpegVideo());
				}
				//code = 206;
=======
		try {
			if (RemoteUtil.deny(httpExchange)) {
				throw new IOException("Access denied");
>>>>>>> f334c0f4
			}
			RootFolder root = parent.getRoot(RemoteUtil.userName(httpExchange), httpExchange);
			if (root == null) {
				throw new IOException("Unknown root");
			}
			Headers h = httpExchange.getRequestHeaders();
			for (String h1 : h.keySet()) {
				LOGGER.debug("key " + h1 + "=" + h.get(h1));
			}
			String id = RemoteUtil.getId(path, httpExchange);
			id = RemoteUtil.strip(id);
			RendererConfiguration defaultRenderer = renderer;
			if (renderer == null) {
				defaultRenderer = root.getDefaultRenderer();
			}
			DLNAResource resource = root.getDLNAResource(id, defaultRenderer);
			if (resource == null) {
				// another error
				LOGGER.debug("media unkonwn");
				throw new IOException("Bad id");
			}
			if (!resource.isCodeValid(resource)) {
				LOGGER.debug("coded object with invalid code");
				throw new IOException("Bad code");
			}
			DLNAMediaSubtitle sid = null;
			String mimeType = root.getDefaultRenderer().getMimeType(resource.mimeType(), resource.getMedia());
			//DLNAResource dlna = res.get(0);
			WebRender renderer = (WebRender) defaultRenderer;
			DLNAMediaInfo media = resource.getMedia();
			if (media == null) {
				media = new DLNAMediaInfo();
				resource.setMedia(media);
			}
			if (mimeType.equals(FormatConfiguration.MIMETYPE_AUTO) && media.getMimeType() != null) {
				mimeType = media.getMimeType();
			}
			int code = 200;
			resource.setDefaultRenderer(defaultRenderer);
			if (resource.getFormat().isVideo()) {
				if (flash) {
					mimeType = "video/flash";
				} else if (!RemoteUtil.directmime(mimeType) || RemoteUtil.transMp4(mimeType, media)) {
					mimeType = renderer != null ? renderer.getVideoMimeType() : RemoteUtil.transMime();
					if (FileUtil.isUrl(resource.getSystemName())) {
						resource.setPlayer(new FFmpegWebVideo());
					} else if (!(resource instanceof DVDISOTitle)) {
						resource.setPlayer(new FFMpegVideo());
					}
					//code = 206;
				}
				if (
					PMS.getConfiguration().getWebSubs() &&
					resource.getMediaSubtitle() != null &&
					resource.getMediaSubtitle().isExternal()
				) {
					// fetched on the side
					sid = resource.getMediaSubtitle();
					resource.setMediaSubtitle(null);
				}
			}

			if (!RemoteUtil.directmime(mimeType) && resource.getFormat().isAudio()) {
				resource.setPlayer(new FFmpegAudio());
				code = 206;
			}

			media.setMimeType(mimeType);
			Range.Byte range = RemoteUtil.parseRange(httpExchange.getRequestHeaders(), resource.length());
			LOGGER.debug("Sending {} with mime type {} to {}", resource, mimeType, renderer);
			InputStream in = resource.getInputStream(range, root.getDefaultRenderer());
			if(range.getEnd() == 0) {
				// For web resources actual length may be unknown until we open the stream
				range.setEnd(resource.length());
			}
			Headers headers = httpExchange.getResponseHeaders();
			headers.add("Content-Type", mimeType);
			headers.add("Accept-Ranges", "bytes");
			long end = range.getEnd();
			long start = range.getStart();
			String rStr = start + "-" + end + "/*" ;
			headers.add("Content-Range", "bytes " + rStr);
			if (start != 0) {
				code = 206;
			}

			headers.add("Server", PMS.get().getServerName());
			headers.add("Connection", "keep-alive");
			httpExchange.sendResponseHeaders(code, 0);
			OutputStream os = httpExchange.getResponseBody();
			if (renderer != null) {
				renderer.start(resource);
			}
			if (sid != null) {
				resource.setMediaSubtitle(sid);
			}
			RemoteUtil.dump(in, os, renderer);
		} catch (IOException e) {
			throw e;
		} catch (Exception e) {
			// Nothing should get here, this is just to avoid crashing the thread
			LOGGER.error("Unexpected error in RemoteMediaHandler.handle(): {}", e.getMessage());
			LOGGER.trace("", e);
		}
	}
}<|MERGE_RESOLUTION|>--- conflicted
+++ resolved
@@ -44,64 +44,9 @@
 
 	@Override
 	public void handle(HttpExchange httpExchange) throws IOException {
-<<<<<<< HEAD
-		if (RemoteUtil.deny(httpExchange)) {
-			throw new IOException("Access denied");
-		}
-		RootFolder root = parent.getRoot(RemoteUtil.userName(httpExchange), httpExchange);
-		if (root == null) {
-			throw new IOException("Unknown root");
-		}
-		Headers h = httpExchange.getRequestHeaders();
-		for (String h1 : h.keySet()) {
-			LOGGER.debug("key " + h1 + "=" + h.get(h1));
-		}
-		String id = RemoteUtil.getId(path, httpExchange);
-		id = RemoteUtil.strip(id);
-		RendererConfiguration defaultRenderer = renderer;
-		if (renderer == null) {
-			defaultRenderer = root.getDefaultRenderer();
-		}
-		DLNAResource resource = root.getDLNAResource(id, defaultRenderer);
-		if (resource == null) {
-			// another error
-			LOGGER.debug("media unkonwn");
-			throw new IOException("Bad id");
-		}
-		if (!resource.isCodeValid(resource)) {
-			LOGGER.debug("coded object with invalid code");
-			throw new IOException("Bad code");
-		}
-		DLNAMediaSubtitle sid = null;
-		String mimeType = root.getDefaultRenderer().getMimeType(resource); 
-		//DLNAResource dlna = res.get(0);
-		WebRender renderer = (WebRender) defaultRenderer;
-		DLNAMediaInfo media = resource.getMedia();
-		if (media == null) {
-			media = new DLNAMediaInfo();
-			resource.setMedia(media);
-		}
-		if (mimeType.equals(FormatConfiguration.MIMETYPE_AUTO) && media.getMimeType() != null) {
-			mimeType = media.getMimeType();
-		}
-		int code = 200;
-		resource.setDefaultRenderer(defaultRenderer);
-		if (resource.getFormat().isVideo()) {
-			if (flash) {
-				mimeType = "video/flash";
-			} else if (!RemoteUtil.directmime(mimeType) || RemoteUtil.transMp4(mimeType, media)) {
-				mimeType = renderer != null ? renderer.getVideoMimeType() : RemoteUtil.transMime();
-				if (FileUtil.isUrl(resource.getSystemName())) {
-					resource.setPlayer(new FFmpegWebVideo());
-				} else if (!(resource instanceof DVDISOTitle)) {
-					resource.setPlayer(new FFMpegVideo());
-				}
-				//code = 206;
-=======
 		try {
 			if (RemoteUtil.deny(httpExchange)) {
 				throw new IOException("Access denied");
->>>>>>> f334c0f4
 			}
 			RootFolder root = parent.getRoot(RemoteUtil.userName(httpExchange), httpExchange);
 			if (root == null) {
@@ -128,7 +73,7 @@
 				throw new IOException("Bad code");
 			}
 			DLNAMediaSubtitle sid = null;
-			String mimeType = root.getDefaultRenderer().getMimeType(resource.mimeType(), resource.getMedia());
+			String mimeType = root.getDefaultRenderer().getMimeType(resource);
 			//DLNAResource dlna = res.get(0);
 			WebRender renderer = (WebRender) defaultRenderer;
 			DLNAMediaInfo media = resource.getMedia();
