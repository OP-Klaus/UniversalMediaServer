package net.pms.remote;

import com.sun.net.httpserver.Headers;
import com.sun.net.httpserver.HttpExchange;
import com.sun.net.httpserver.HttpHandler;
import java.io.IOException;
import java.net.URLEncoder;
import java.util.ArrayList;
import java.util.HashMap;
import java.util.List;
import net.pms.PMS;
import net.pms.configuration.PmsConfiguration;
import net.pms.configuration.RendererConfiguration;
import net.pms.configuration.WebRender;
import net.pms.dlna.CodeEnter;
import net.pms.dlna.DLNAResource;
import net.pms.dlna.Playlist;
import net.pms.dlna.RootFolder;
import net.pms.dlna.virtual.VirtualVideoAction;
import net.pms.util.UMSUtils;
import org.apache.commons.lang.StringEscapeUtils;
import org.apache.commons.lang3.StringUtils;
import org.slf4j.Logger;
import org.slf4j.LoggerFactory;

public class RemoteBrowseHandler implements HttpHandler {
	private static final Logger LOGGER = LoggerFactory.getLogger(RemoteBrowseHandler.class);
	private RemoteWeb parent;
	private static PmsConfiguration configuration = PMS.getConfiguration();

	public RemoteBrowseHandler(RemoteWeb parent) {
		this.parent = parent;
	}

	private String mkBrowsePage(String id, HttpExchange t) throws IOException {
		String user = RemoteUtil.userName(t);
		RootFolder root = parent.getRoot(user, true, t);
		String search = RemoteUtil.getQueryVars(t.getRequestURI().getQuery(), "str");

		List<DLNAResource> res = root.getDLNAResources(id, true, 0, 0, root.getDefaultRenderer(), search);
		boolean upnpAllowed = RemoteUtil.bumpAllowed(t);
		boolean upnpControl = RendererConfiguration.hasConnectedControlPlayers();
		if (!res.isEmpty() &&
			res.get(0).getParent() != null &&
			(res.get(0).getParent() instanceof CodeEnter)) {
			// this is a code folder the search string is  entered code
			CodeEnter ce = (CodeEnter)res.get(0).getParent();
			ce.setEnteredCode(search);
			if(!ce.validCode(ce)) {
				// invalid code throw error
				throw new IOException("Auth error");
			}
			DLNAResource real = ce.getResource();
			if (!real.isFolder()) {
				// no folder   -> redirect
				Headers hdr = t.getResponseHeaders();
				hdr.add("Location", "/play/" + real.getId());
				RemoteUtil.respond(t, "", 302, "text/html");
				// return null here to avoid multipl responses
				return null;
			}
			else {
				// redirect to ourself
				Headers hdr = t.getResponseHeaders();
				hdr.add("Location", "/browse/" + real.getResourceId());
				RemoteUtil.respond(t, "", 302, "text/html");
				return null;
			}
		}
		if (StringUtils.isNotEmpty(search) && !(res instanceof CodeEnter)) {
			UMSUtils.postSearch(res, search);
		}

		boolean showFolders = false;
		boolean hasFile     = false;

		ArrayList<String> folders = new ArrayList<String>();
		ArrayList<HashMap<String, String>> media = new ArrayList<HashMap<String, String>>();
		StringBuilder sb = new StringBuilder();

		// Generate innerHtml snippets for folders and media items
		for (DLNAResource r : res) {
			String newId = r.getResourceId();
			String idForWeb = URLEncoder.encode(newId, "UTF-8");
			String thumb = "/thumb/" + idForWeb;
			String name = StringEscapeUtils.escapeHtml(r.resumeName());

			if (r instanceof VirtualVideoAction) {
				// Let's take the VVA real early
				sb.setLength(0);
				HashMap<String, String> item = new HashMap<String, String>();
				sb.append("<a href=\"#\" onclick=\"umsAjax('/play/").append(idForWeb)
						.append("', true);return false;\" title=\"").append(name).append("\">")
						.append("<img class=\"thumb\" src=\"").append(thumb).append("\" alt=\"").append(name).append("\">")
						.append("</a>");
				item.put("thumb", sb.toString());
				sb.setLength(0);
				sb.append("<a href=\"#\" onclick=\"umsAjax('/play/").append(idForWeb)
						.append("', true);return false;\" title=\"").append(name).append("\">")
						.append("<span class=\"caption\">").append(name).append("</span>")
						.append("</a>");
				item.put("caption", sb.toString());
				item.put("bump", "<span class=\"floatRight\"></span>");
				media.add(item);
				hasFile = true;
				continue;
			}

			if (r.isFolder()) {
				sb.setLength(0);
				// The resource is a folder
				String p = "/browse/" + idForWeb;
				boolean code = (r instanceof CodeEnter);
				String txt = RemoteUtil.getMsgString("Web.8", t);
				if (code) {
					txt = RemoteUtil.getMsgString("Web.9", t);
				}
				if (r.getClass().getName().contains("SearchFolder") || code) {
					// search folder add a prompt
					// NOTE!!!
					// Yes doing getClass.getname is REALLY BAD, but this
					// is to make legacy plugins utilize this function as well
					sb.append("<a href=\"javascript:void(0);\" onclick=\"searchFun('").append(p).append("','")
					   .append(txt).append("');\" title=\"").append(name).append("\">");
				} else {
					sb.append("<a href=\"").append(p).append("\" oncontextmenu=\"searchFun('").append(p)
					  .append("','").append(txt).append("');\" title=\"").append(name).append("\">");
				}
				sb.append("<span>").append(name).append("</span>");
				sb.append("</a>");
				folders.add(sb.toString());
				showFolders = true;
			} else {
				// The resource is a media file
				sb.setLength(0);
				HashMap<String, String> item = new HashMap<String, String>();
				if (upnpAllowed) {
					if (upnpControl) {
						sb.append("<a class=\"bumpIcon\" href=\"javascript:bump.start('//")
							.append(parent.getAddress()).append("','/play/").append(idForWeb).append("','")
							.append(name.replace("'", "\\'")).append("')\" title=\"")
							.append(RemoteUtil.getMsgString("Web.1", t)).append("\"></a>");
					} else {
						sb.append("<a class=\"bumpIcon icondisabled\" href=\"javascript:notify('warn','")
						   .append(RemoteUtil.getMsgString("Web.2", t))
						   .append("')\" title=\"").append(RemoteUtil.getMsgString("Web.3", t)).append("\"></a>");
					}
					if (r.getParent() instanceof Playlist) {
						sb.append("\n<a class=\"playlist_del\" href=\"#\" onclick=\"umsAjax('/playlist/del/")
							.append(idForWeb).append("', true);return false;\" title=\"")
						    .append(RemoteUtil.getMsgString("Web.4", t)).append("\"></a>");
					} else {
						sb.append("\n<a class=\"playlist_add\" href=\"#\" onclick=\"umsAjax('/playlist/add/")
							.append(idForWeb).append("', false);return false;\" title=\"")
						    .append(RemoteUtil.getMsgString("Web.5", t)).append("\"></a>");
					}
				} else {
					// ensure that we got a string
					sb.append("");
				}

				item.put("bump", sb.toString());
				sb.setLength(0);

				if (WebRender.supports(r) || r.isResume()) {
					sb.append("<a href=\"/play/").append(idForWeb)
						.append("\" title=\"").append(name).append("\">")
						.append("<img class=\"thumb\" src=\"").append(thumb).append("\" alt=\"").append(name).append("\">")
						.append("</a>");
					item.put("thumb", sb.toString());
					sb.setLength(0);
					sb.append("<a href=\"/play/").append(idForWeb)
						.append("\" title=\"").append(name).append("\">")
						.append("<span class=\"caption\">").append(name).append("</span>")
						.append("</a>");
					item.put("caption", sb.toString());
				} else if (upnpControl && upnpAllowed) {
					// Include it as a web-disabled item so it can be thrown via upnp
					sb.append("<a class=\"webdisabled\" href=\"javascript:notify('warn','")
						.append(RemoteUtil.getMsgString("Web.6", t)).append("')\"")
						.append(" title=\"").append(name).append(" " + RemoteUtil.getMsgString("Web.7", t) + "\">")
						.append("<img class=\"thumb\" src=\"").append(thumb).append("\" alt=\"").append(name).append("\">")
						.append("</a>");
					item.put("thumb", sb.toString());
					sb.setLength(0);
					sb.append("<span class=\"webdisabled caption\">").append(name).append("</span>");
					item.put("caption", sb.toString());
				}
				media.add(item);
				hasFile = true;
			}
		}

<<<<<<< HEAD
	private void writePage(String response, HttpExchange t) throws IOException {
		LOGGER.debug("Write page " + response);
		t.sendResponseHeaders(200, response.length());
		OutputStream os = t.getResponseBody();
			os.write(response.getBytes());
		os.close();
=======
		HashMap<String, Object> vars = new HashMap<String, Object>();
		vars.put("name", id.equals("0") ? configuration.getServerName() :
			StringEscapeUtils.escapeHtml(root.getDLNAResource(id, null).getDisplayName()));
		vars.put("hasFile", hasFile);
		vars.put("noFoldersCSS", showFolders ? "" : " class=\"noFolders\"");
		vars.put("folders", folders);
		vars.put("media", media);
		if (configuration.useWebControl()) {
			vars.put("push", true);
		}

		return parent.getResources().getTemplate("browse.html").execute(vars);
>>>>>>> a48e0911
	}

	@Override
	public void handle(HttpExchange t) throws IOException {
		if (RemoteUtil.deny(t)) {
			throw new IOException("Access denied");
		}
		String id = RemoteUtil.getId("browse/", t);
		LOGGER.debug("Got a browse request found id " + id);
		String response = mkBrowsePage(id, t);
		LOGGER.debug("Write page " + response);
		RemoteUtil.respond(t, response, 200, "text/html");
	}
}<|MERGE_RESOLUTION|>--- conflicted
+++ resolved
@@ -191,14 +191,6 @@
 			}
 		}
 
-<<<<<<< HEAD
-	private void writePage(String response, HttpExchange t) throws IOException {
-		LOGGER.debug("Write page " + response);
-		t.sendResponseHeaders(200, response.length());
-		OutputStream os = t.getResponseBody();
-			os.write(response.getBytes());
-		os.close();
-=======
 		HashMap<String, Object> vars = new HashMap<String, Object>();
 		vars.put("name", id.equals("0") ? configuration.getServerName() :
 			StringEscapeUtils.escapeHtml(root.getDLNAResource(id, null).getDisplayName()));
@@ -211,7 +203,6 @@
 		}
 
 		return parent.getResources().getTemplate("browse.html").execute(vars);
->>>>>>> a48e0911
 	}
 
 	@Override
