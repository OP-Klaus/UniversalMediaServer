--- conflicted
+++ resolved
@@ -228,7 +228,6 @@
 	public static DLNAResource getPlaylist(String name, String uri, int type) {
 		Format f = FormatFactory.getAssociatedFormat("." + FileUtil.getUrlExtension(uri));
 		if (f != null && f.getType() == Format.PLAYLIST) {
-<<<<<<< HEAD
 			if (
 				"m3u".equals(f.getMatchedExtension()) ||
 				"m3u8".equals(f.getMatchedExtension()) ||
@@ -237,17 +236,8 @@
 				return new PlaylistFolder(name, uri, type);
 			} else if ("cue".equals(f.getMatchedExtension())) {
 				return FileUtil.isUrl(uri) ? null : new CueFolder(new File(uri));
-=======
-			switch (f.getMatchedExtension()) {
-				case "m3u":
-				case "m3u8":
-				case "pls":
-					return new PlaylistFolder(name, uri, type);
-				case "cue":
-					return FileUtil.isUrl(uri) ? null : new CueFolder(new File(uri));
-				case "ups":
-					return new Playlist(name, uri);
->>>>>>> c723dc06
+			} else if ("ups".equals(f.getMatchedExtension())) {
+				return new Playlist(name, uri);
 			}
 		}
 		return null;
