--- conflicted
+++ resolved
@@ -193,20 +193,12 @@
 						// resume data
 						resData = str.substring(6, pos);
 					}
-<<<<<<< HEAD
 					if (str.startsWith("sub")) {
 						// subs data
 						subData = str.substring(3, pos);
-=======
-					str = str.substring(7);
-					int pos = str.indexOf(';');
-					if (pos == -1) {
-						continue;
->>>>>>> 89f859f3
 					}
 					str = str.substring(pos + 1);
-<<<<<<< HEAD
-					pos = str.indexOf(";");
+					pos = str.indexOf(';');
 				}
 				LOGGER.debug("master is " + master + " str " + str);
 				ExternalListener lpp;
@@ -220,28 +212,6 @@
 							LOGGER.debug("set masterparent for " + res + " to " + lpp);
 							res.setMasterParent(lpp);
 						}
-=======
-					pos = str.indexOf(';');
-					String subData = null;
-					String resData = null;
-					DLNAResource res = null;
-					Player player = null;
-					while (pos != -1) {
-						if (str.startsWith("player:")) {
-							// find last player
-							player = findLastPlayer(str.substring(7, pos));
-						}
-						if (str.startsWith("resume")) {
-							// resume data
-							resData = str.substring(6, pos);
-						}
-						if (str.startsWith("sub")) {
-							// subs data
-							subData = str.substring(3, pos);
-						}
-						str = str.substring(pos + 1);
-						pos = str.indexOf(';');
->>>>>>> 89f859f3
 					}
 				}
 				if (res != null) {
