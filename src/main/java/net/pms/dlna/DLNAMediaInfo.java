/*
 * PS3 Media Server, for streaming any medias to your PS3.
 * Copyright (C) 2008  A.Brochard
 *
 * This program is free software; you can redistribute it and/or
 * modify it under the terms of the GNU General Public License
 * as published by the Free Software Foundation; version 2
 * of the License only.
 *
 * This program is distributed in the hope that it will be useful,
 * but WITHOUT ANY WARRANTY; without even the implied warranty of
 * MERCHANTABILITY or FITNESS FOR A PARTICULAR PURPOSE.  See the
 * GNU General Public License for more details.
 *
 * You should have received a copy of the GNU General Public License
 * along with this program; if not, write to the Free Software
 * Foundation, Inc., 51 Franklin Street, Fifth Floor, Boston, MA  02110-1301, USA.
 */
package net.pms.dlna;

import java.io.*;
import java.nio.file.Files;
import java.text.DecimalFormat;
import java.text.DecimalFormatSymbols;
import java.util.*;
import java.util.Map.Entry;
import java.util.concurrent.locks.ReentrantReadWriteLock;
import javax.annotation.Nullable;
import net.pms.PMS;
import net.pms.configuration.FormatConfiguration;
import net.pms.configuration.PmsConfiguration;
import net.pms.configuration.RendererConfiguration;
import net.pms.formats.AudioAsVideo;
import net.pms.formats.Format;
import net.pms.formats.Format.Identifier;
import net.pms.formats.audio.*;
import net.pms.formats.v2.SubtitleType;
import net.pms.image.ExifInfo;
import net.pms.image.ExifOrientation;
import net.pms.image.ImageFormat;
import net.pms.image.ImageInfo;
import net.pms.image.ImagesUtil;
import net.pms.image.ImagesUtil.ScaleType;
import net.pms.io.OutputParams;
import net.pms.io.ProcessWrapperImpl;
import net.pms.network.HTTPResource;
import net.pms.util.CoverSupplier;
import net.pms.util.CoverUtil;
import net.pms.util.FileUtil;
import net.pms.util.MpegUtil;
import net.pms.util.ProcessUtil;
import net.pms.util.Rational;
import net.pms.util.StringUtil;
import net.pms.util.UnknownFormatException;
import static net.pms.util.StringUtil.*;
import static org.apache.commons.lang3.StringUtils.isBlank;
import static org.apache.commons.lang3.StringUtils.isNotBlank;
import org.apache.commons.lang3.StringUtils;
import org.jaudiotagger.audio.AudioFile;
import org.jaudiotagger.audio.AudioFileIO;
import org.jaudiotagger.audio.AudioHeader;
import org.jaudiotagger.audio.exceptions.CannotReadException;
import org.jaudiotagger.audio.exceptions.InvalidAudioFrameException;
import org.jaudiotagger.audio.exceptions.ReadOnlyFileException;
import org.jaudiotagger.logging.ErrorMessage;
import org.jaudiotagger.tag.FieldKey;
import org.jaudiotagger.tag.KeyNotFoundException;
import org.jaudiotagger.tag.Tag;
import org.jaudiotagger.tag.TagException;
import org.slf4j.Logger;
import org.slf4j.LoggerFactory;

/**
 * This class keeps track of media file metadata scanned by the MediaInfo library.
 *
 * TODO: Change all instance variables to private. For backwards compatibility
 * with external plugin code the variables have all been marked as deprecated
 * instead of changed to private, but this will surely change in the future.
 * When everything has been changed to private, the deprecated note can be
 * removed.
 */
public class DLNAMediaInfo implements Cloneable {
	private static final Logger LOGGER = LoggerFactory.getLogger(DLNAMediaInfo.class);
	private static final PmsConfiguration configuration = PMS.getConfiguration();

	public static final long ENDFILE_POS = 99999475712L;

	/**
	 * Maximum size of a stream, taking into account that some renderers (like
	 * the PS3) will convert this <code>long</code> to <code>int</code>.
	 * Truncating this value will still return the maximum value that an
	 * <code>int</code> can contain.
	 */
	public static final long TRANS_SIZE = Long.MAX_VALUE - Integer.MAX_VALUE - 1;

	/**
	 * Containers that can represent audio or video media is by default
	 * considered to be video. This {@link Map} maps such containers to the type
	 * to use if they represent audio media.
	 */
	protected static final Map<String, AudioVariantInfo> audioOrVideoContainers;

	static {
		Map<String, AudioVariantInfo> mutableAudioOrVideoContainers = new HashMap<String, AudioVariantInfo>();

		// Map container formats to their "audio variant".
		mutableAudioOrVideoContainers.put(FormatConfiguration.MP4, new AudioVariantInfo(new M4A(), FormatConfiguration.M4A));
		mutableAudioOrVideoContainers.put(FormatConfiguration.MKV, new AudioVariantInfo(new MKA(), FormatConfiguration.MKA));
		mutableAudioOrVideoContainers.put(FormatConfiguration.OGG, new AudioVariantInfo(new OGA(), FormatConfiguration.OGA));
		mutableAudioOrVideoContainers.put(FormatConfiguration.RM, new AudioVariantInfo(new RA(), FormatConfiguration.RA));
		// XXX Not technically correct, but should work until MPA is implemented
		mutableAudioOrVideoContainers.put(FormatConfiguration.MPEG1, new AudioVariantInfo(new MP3(), FormatConfiguration.MPA));
		// XXX Not technically correct, but should work until MPA is implemented
		mutableAudioOrVideoContainers.put(FormatConfiguration.MPEG2, new AudioVariantInfo(new MP3(), FormatConfiguration.MPA));
		mutableAudioOrVideoContainers.put(FormatConfiguration.THREEGPP, new AudioVariantInfo(new THREEGA(), FormatConfiguration.THREEGA));
		mutableAudioOrVideoContainers.put(FormatConfiguration.THREEGPP2, new AudioVariantInfo(new THREEG2A(), FormatConfiguration.THREEGA));
		// XXX WEBM Audio is NOT MKA, but it will have to stay this way until WEBM Audio is implemented.
		mutableAudioOrVideoContainers.put(FormatConfiguration.WEBM, new AudioVariantInfo(new MKA(), FormatConfiguration.WEBA));
		mutableAudioOrVideoContainers.put(FormatConfiguration.WMV, new AudioVariantInfo(new WMA(), FormatConfiguration.WMA));

		audioOrVideoContainers = Collections.unmodifiableMap(mutableAudioOrVideoContainers);
	}

	private final Object videoWithinH264LevelLimitsLock = new Object();
	private Boolean videoWithinH264LevelLimits = null;

	// Stored in database
	private Double durationSec;

	/**
	 * @deprecated Use standard getter and setter to access this variable.
	 */
	@Deprecated
	public int bitrate;

	/**
	 * @deprecated Use standard getter and setter to access this variable.
	 */
	@Deprecated
	public int width;

	/**
	 * @deprecated Use standard getter and setter to access this variable.
	 */
	@Deprecated
	public int height;

	/**
	 * @deprecated Use standard getter and setter to access this variable.
	 */
	@Deprecated
	public long size;

	/**
	 * @deprecated Use standard getter and setter to access this variable.
	 */
	@Deprecated
	public String codecV;

	/**
	 * @deprecated Use standard getter and setter to access this variable.
	 */
	@Deprecated
	public String frameRate;

	private String frameRateMode;
	private Rational pixelAspectRatio;
	private ScanType scanType;
	private ScanOrder scanOrder;

	/**
	 * The frame rate mode as read from the parser
	 */
	private String frameRateModeRaw;
	private String frameRateOriginal;
	private Rational aspectRatioDvdIso;
	private Rational aspectRatioContainer;
	private Rational aspectRatioVideoTrack;
	private int videoBitDepth = 8;

	private volatile DLNAThumbnail thumb = null;

	/**
	 * Metadata gathered from either the filename or OpenSubtitles.
	 */
	private String imdbID;
	private String year;
	private String tvShowName;
	private String simplifiedTvShowName;
	private String tvSeason;
	private String tvEpisodeNumber;
	private String tvEpisodeName;
	private String extraInformation;
	private boolean isTVEpisode;

	private volatile ImageInfo imageInfo = null;

	/**
	 * @deprecated Use standard getter and setter to access this variable.
	 */
	@Deprecated
	public String mimeType;

	/**
	 * @deprecated Use standard getter and setter to access this variable.
	 */
	@Deprecated
	public int bitsPerPixel;

	private final ReentrantReadWriteLock referenceFrameCountLock = new ReentrantReadWriteLock();
	private byte referenceFrameCount = -1;

	private final ReentrantReadWriteLock avcLevelLock = new ReentrantReadWriteLock();
	private String avcLevel = null;

	private final Object h264ProfileLock = new Object();
	private String h264Profile = null;

	private List<DLNAMediaAudio> audioTracks = new ArrayList<>();
	private List<DLNAMediaSubtitle> subtitleTracks = new ArrayList<>();

	/**
	 * @deprecated Use standard getter and setter to access this variable.
	 */
	@Deprecated
	public String muxingMode;

	/**
	 * @deprecated Use standard getter and setter to access this variable.
	 */
	@Deprecated
	public String muxingModeAudio;

	/**
	 * @deprecated Use standard getter and setter to access this variable.
	 */
	@Deprecated
	public String container;

	private final Object h264_annexBLock = new Object();
	private byte[] h264_annexB;

	/**
	 * Not stored in database.
	 */
	private volatile boolean mediaparsed;

	public boolean ffmpegparsed;

	/**
	 * isUseMediaInfo-related, used to manage thumbnail management separated
	 * from the main parsing process.
	 *
	 * @deprecated Use standard getter and setter to access this variable.
	 */
	@Deprecated
	public volatile boolean thumbready;

	/**
	 * @deprecated Use standard getter and setter to access this variable.
	 */
	@Deprecated
	public int dvdtrack;

	/**
	 * @deprecated Use standard getter and setter to access this variable.
	 */
	@Deprecated
	public boolean secondaryFormatValid = true;

	private final Object parsingLock = new Object();
	private boolean parsing = false;

	private final Object ffmpeg_failureLock = new Object();
	private boolean ffmpeg_failure = false;

	private final Object ffmpeg_annexb_failureLock = new Object();
	private boolean ffmpeg_annexb_failure;
	private boolean muxable;
	private Map<String, String> extras;

	/**
	 * @deprecated Use standard getter and setter to access this variable.
	 */
	@Deprecated
	public boolean encrypted;

	/**
	 * @deprecated Use standard getter and setter to access this variable.
	 */
	@Deprecated
	public String matrixCoefficients;

	/**
	 * @deprecated Use standard getter and setter to access this variable.
	 */
	@Deprecated
	public String stereoscopy;

	/**
	 * @deprecated Use standard getter and setter to access this variable.
	 */
	@Deprecated
	public String fileTitleFromMetadata;

	/**
	 * @deprecated Use standard getter and setter to access this variable.
	 */
	@Deprecated
	public String videoTrackTitleFromMetadata;

	private int videoTrackCount = 0;
	private int imageCount = 0;

	public int getVideoTrackCount() {
		return videoTrackCount;
	}

	public void setVideoTrackCount(int value) {
		videoTrackCount = value;
	}

	public int getAudioTrackCount() {
		return audioTracks.size();
	}

	public int getImageCount() {
		return imageCount;
	}

	public void setImageCount(int value) {
		imageCount = value;
	}

	public int getSubTrackCount() {
		return subtitleTracks.size();
	}

	public boolean isVideo() {
		return MediaType.VIDEO == getMediaType();
	}

	public boolean isAudio() {
		return MediaType.AUDIO == getMediaType();
	}

	public boolean hasAudio() {
		return audioTracks.size() > 0;
	}

	/**
	 * Determines whether this media "is" MPEG-4 SLS.
	 * <p>
	 * SLS is MPEG-4's hybrid lossless audio codec. It uses a standard MPEG-4 GA
	 * core layer. Valid cores include AAC-LC, AAC Scalable (without LTP), ER
	 * AAC LC, ER AAC Scalable, and ER BSAC.
	 * <p>
	 * Since DMS currently only implements AAC-LC among the valid core layer
	 * codecs, AAC-LC is the only core layer format "approved" by this test. If
	 * further codecs are added in the future, this test should be modified
	 * accordingly.
	 *
	 * @return {@code true} is this {@link DLNAMediaInfo} instance has two audio
	 *         tracks where the first has codec AAC-LC and the second has codec
	 *         SLS, {@code false} otherwise.
	 */
	public boolean isSLS() {
		if (audioTracks.size() != 2) {
			return false;
		}

		return 
			(
				audioTracks.get(0).isAACLC() ||
				audioTracks.get(0).isERBSAC()
			) &&
			audioTracks.get(1).isSLS();
	}

	public MediaType getMediaType() {
		if (videoTrackCount > 0) {
			return MediaType.VIDEO;
		}
		switch (audioTracks.size()) {
			case 1 :
				return MediaType.AUDIO;
			case 0 :
				if (imageCount > 0) {
					return MediaType.IMAGE;
				}
			default :
				return isSLS() ? MediaType.AUDIO : MediaType.UNKNOWN;
		}
	}

	public boolean isImage() {
		return MediaType.IMAGE == getMediaType();
	}

	/**
	 * Used to determine whether tsMuxeR can mux the file to the renderer
	 * instead of transcoding.
	 * Also used by DLNAResource to help determine the DLNA.ORG_PN (file type)
	 * value to send to the renderer.
	 *
	 * Some of this code is repeated in isVideoWithinH264LevelLimits(), and since
	 * both functions are sometimes (but not always) used together, this is
	 * not an efficient use of code.
	 *
	 * TODO: Fix the above situation.
	 * TODO: Now that FFmpeg is muxing without tsMuxeR, we should make a separate
	 *       function for that, or even better, re-think this whole approach.
	 *
	 * @param mediaRenderer The renderer we might mux to
	 *
	 * @return
	 */
	public boolean isMuxable(RendererConfiguration mediaRenderer) {
		// Make sure the file is H.264 video
		if (isH264()) {
			muxable = true;
		}

		// Check if the renderer supports the resolution of the video
		if (
			(
				mediaRenderer.isMaximumResolutionSpecified() &&
				(
					width > mediaRenderer.getMaxVideoWidth() ||
					height > mediaRenderer.getMaxVideoHeight()
				)
			) ||
			(
				!mediaRenderer.isMuxNonMod4Resolution() &&
				!isMod4()
			)
		) {
			muxable = false;
		}

		// Temporary fix: MediaInfo support will take care of this in the future
		// For now, http://ps3mediaserver.org/forum/viewtopic.php?f=11&t=6361&start=0
		// Bravia does not support AVC video at less than 288px high
		if (mediaRenderer.isBRAVIA() && height < 288) {
			muxable = false;
		}

		return muxable;
	}

	/**
	 * Whether a file is a WEB-DL release.
	 *
	 * It's important for some devices like PS3 because WEB-DL files often have
	 * some difference (possibly not starting on a keyframe or something to do with
	 * SEI output from MEncoder, possibly something else) that makes the PS3 not
	 * accept them when output from tsMuxeR via MEncoder.
	 *
	 * The above statement may not be applicable when using tsMuxeR via FFmpeg
	 * so we should reappraise the situation if we make that change.
	 *
	 * It is unlikely it will return false-positives but it will return
	 * false-negatives.
	 *
	 * @param filename the filename
	 * @param params the file properties
	 *
	 * @return whether a file is a WEB-DL release
	 */
	public boolean isWebDl(String filename, OutputParams params) {
		// Check the filename
		if (filename.toLowerCase().replaceAll("\\-", "").contains("webdl")) {
			return true;
		}

		// Check the metadata
		if (
			(
				getFileTitleFromMetadata() != null &&
				getFileTitleFromMetadata().toLowerCase().replaceAll("\\-", "").contains("webdl")
			) ||
			(
				getVideoTrackTitleFromMetadata() != null &&
				getVideoTrackTitleFromMetadata().toLowerCase().replaceAll("\\-", "").contains("webdl")
			) ||
			(
				params.aid != null &&
				params.aid.getAudioTrackTitleFromMetadata() != null &&
				params.aid.getAudioTrackTitleFromMetadata().toLowerCase().replaceAll("\\-", "").contains("webdl")
			) ||
			(
				params.sid != null &&
				params.sid.getSubtitlesTrackTitleFromMetadata() != null &&
				params.sid.getSubtitlesTrackTitleFromMetadata().toLowerCase().replaceAll("\\-", "").contains("webdl")
			)
		) {
			return true;
		}

		return false;
	}

	public Map<String, String> getExtras() {
		return extras;
	}

	public void putExtra(String key, String value) {
		if (extras == null) {
			extras = new HashMap<>();
		}

		extras.put(key, value);
	}

	public String getExtrasAsString() {
		if (extras == null) {
			return null;
		}

		StringBuilder sb = new StringBuilder();

		for (Map.Entry<String, String> entry : extras.entrySet()) {
			sb.append(entry.getKey());
			sb.append('|');
			sb.append(entry.getValue());
			sb.append('|');
		}

		return sb.toString();
	}

	public void setExtrasAsString(String value) {
		if (value != null) {
			StringTokenizer st = new StringTokenizer(value, "|");

			while (st.hasMoreTokens()) {
				try {
					putExtra(st.nextToken(), st.nextToken());
				} catch (NoSuchElementException nsee) {
					LOGGER.debug("Caught exception", nsee);
				}
			}
		}
	}

	@Deprecated
	public void generateThumbnail(InputFile input, Format ext, int type, Double seekPosition, boolean resume) {
		generateThumbnail(input, ext, type, seekPosition, resume, null);
	}

	public void generateThumbnail(InputFile input, Format ext, int type, Double seekPosition, boolean resume, RendererConfiguration renderer) {
		DLNAMediaInfo forThumbnail = new DLNAMediaInfo();
		forThumbnail.setMediaparsed(mediaparsed);  // check if file was already parsed by MediaInfo
		forThumbnail.setImageInfo(imageInfo);
		forThumbnail.durationSec = getDurationInSeconds();
		if (seekPosition <= forThumbnail.durationSec) {
			forThumbnail.durationSec = seekPosition;
		} else {
			forThumbnail.durationSec /= 2;
		}

		forThumbnail.parse(input, ext, type, true, resume, renderer);
		thumb = forThumbnail.thumb;
		thumbready = true;
	}

	private ProcessWrapperImpl getFFmpegThumbnail(InputFile media, boolean resume) {
		/**
		 * Note: The text output from FFmpeg is used by renderers that do
		 * not use MediaInfo, so do not make any changes that remove or
		 * minimize the amount of text given by FFmpeg here
		 */
		ArrayList<String> args = new ArrayList<>();
		File file = media.getFile();
		boolean dvrms = file != null && file.getAbsolutePath().toLowerCase().endsWith("dvr-ms");
		boolean generateThumbnail =
			configuration.isThumbnailGenerationEnabled() && (
				dvrms ||
				!configuration.isUseMplayerForVideoThumbs()
			);

		if (dvrms && isNotBlank(configuration.getFfmpegAlternativePath())) {
			args.add(configuration.getFfmpegAlternativePath());
		} else {
			args.add(getFfmpegPath());
		}

		if (generateThumbnail) {
			args.add("-ss");
			if (resume) {
				args.add(Integer.toString((int) getDurationInSeconds()));
			} else {
				args.add(Integer.toString((int) Math.min(configuration.getThumbnailSeekPos(), getDurationInSeconds())));
			}
		}

		args.add("-i");

		if (file != null) {
			args.add(ProcessUtil.getShortFileNameIfWideChars(file.getAbsolutePath()));
		} else {
			args.add("-");
		}

		args.add("-an");
		args.add("-dn");
		args.add("-sn");
		if (generateThumbnail) {
			args.add("-vf");
			args.add("scale=320:-2");
			args.add("-vframes");
			args.add("1");
			args.add("-f");
			args.add("image2");
			args.add("pipe:");
		}

		OutputParams params = new OutputParams(configuration);
		params.maxBufferSize = 1;
		params.stdin = media.getPush();
		params.noexitcheck = true; // not serious if anything happens during the thumbnailer

		// true: consume stderr on behalf of the caller i.e. parse()
		final ProcessWrapperImpl pw = new ProcessWrapperImpl(args.toArray(new String[args.size()]), true, params, false, true);

		// FAILSAFE
		synchronized (parsingLock) {
			parsing = true;
		}
		Runnable r = new Runnable() {
			@Override
			public void run() {
				try {
					Thread.sleep(10000);
					synchronized (ffmpeg_failureLock) {
						ffmpeg_failure = true;
					}
				} catch (InterruptedException e) { }

				pw.stopProcess();
				synchronized (parsingLock) {
					parsing = false;
				}
			}
		};

		Thread failsafe = new Thread(r, "FFmpeg Thumbnail Failsafe");
		failsafe.start();
		pw.runInSameThread();
		synchronized (parsingLock) {
			parsing = false;
		}
		return pw;
	}

	private ProcessWrapperImpl getMplayerThumbnail(InputFile media, boolean resume) throws IOException {
		File file = media.getFile();
		String args[] = new String[14];
		args[0] = configuration.getMplayerPath();
		args[1] = "-ss";
		if (resume) {
			args[2] = "" + (int) getDurationInSeconds();
		} else {
			args[2] = "" + configuration.getThumbnailSeekPos();
		}

		args[3] = "-quiet";

		if (file != null) {
			args[4] = ProcessUtil.getShortFileNameIfWideChars(file.getAbsolutePath());
		} else {
			args[4] = "-";
		}

		args[5] = "-msglevel";
		args[6] = "all=4";
		args[7] = "-vf";
		args[8] = "scale=320:-2";
		args[9] = "-frames";
		args[10] = "1";
		args[11] = "-vo";
		String frameName = "" + media.hashCode();
		frameName = "mplayer_thumbs:subdirs=\"" + frameName + "\"";
		frameName = frameName.replace(',', '_');
		args[12] = "jpeg:outdir=" + frameName;
		args[13] = "-nosound";
		OutputParams params = new OutputParams(configuration);
		params.workDir = configuration.getTempFolder();
		params.maxBufferSize = 1;
		params.stdin = media.getPush();
		params.log = true;
		params.noexitcheck = true; // not serious if anything happens during the thumbnailer
		final ProcessWrapperImpl pw = new ProcessWrapperImpl(args, true, params);

		// FAILSAFE
		synchronized (parsingLock) {
			parsing = true;
		}
		Runnable r = new Runnable() {
			@Override
			public void run() {
				try {
					Thread.sleep(3000);
				} catch (InterruptedException e) { }

				pw.stopProcess();
				synchronized (parsingLock) {
					parsing = false;
				}
			}
		};

		Thread failsafe = new Thread(r, "MPlayer Thumbnail Failsafe");
		failsafe.start();
		pw.runInSameThread();
		synchronized (parsingLock) {
			parsing = false;
		}
		return pw;
	}

	private static String getFfmpegPath() {
		String value = configuration.getFfmpegPath();

		if (value == null) {
			LOGGER.info("No FFmpeg - unable to thumbnail");
			throw new RuntimeException("No FFmpeg - unable to thumbnail");
		}
		return value;
	}

	@Deprecated
	public void parse(InputFile inputFile, Format ext, int type, boolean thumbOnly, boolean resume) {
		parse(inputFile, ext, type, thumbOnly, resume, null);
	}

	/**
	 * Parse media without using MediaInfo.
	 */
	public void parse(InputFile inputFile, Format ext, int type, boolean thumbOnly, boolean resume, RendererConfiguration renderer) {
		int i = 0;

		while (isParsing()) {
			if (i == 5) {
				mediaparsed = true;
				break;
			}

			try {
				Thread.sleep(1000);
			} catch (InterruptedException e) { }

			i++;
		}

		if (isMediaparsed() && !thumbOnly) { // file could be already parsed by MediaInfo and we need only thumbnail
			return;
		}

		if (inputFile != null) {
			File file = inputFile.getFile();
			if (file != null) {
				size = file.length();
			} else {
				size = inputFile.getSize();
			}

			ProcessWrapperImpl pw = null;
			boolean ffmpeg_parsing = true;

			if (type == Format.AUDIO || ext instanceof AudioAsVideo) {
				ffmpeg_parsing = false;
				DLNAMediaAudio audio = new DLNAMediaAudio();

				if (file != null) {
					try {
						AudioFile af;
						if ("mp2".equals(FileUtil.getExtension(file).toLowerCase(Locale.ROOT))) {
							af = AudioFileIO.readAs(file, "mp3");
						} else {
							af = AudioFileIO.read(file);
						}
						AudioHeader ah = af.getAudioHeader();

						if (ah != null && !thumbOnly) {
							int length = ah.getTrackLength();
							int rate = ah.getSampleRateAsNumber();

							if (ah.getEncodingType() != null && ah.getEncodingType().toLowerCase().contains("flac 24")) {
								audio.setBitsperSample(24);
							}

							audio.setSampleFrequency("" + rate);
							durationSec = (double) length;
							bitrate = (int) ah.getBitRateAsNumber();

							audio.getAudioProperties().setNumberOfChannels(2); // set default value of channels to 2
							String channels = ah.getChannels().toLowerCase(Locale.ROOT);
							if (StringUtils.isNotBlank(channels)) {
								if (channels.equals("1") || channels.contains("mono")) { // parse value "1" or "Mono"
									audio.getAudioProperties().setNumberOfChannels(1);
								} else if (!(channels.equals("2") || channels.equals("0") || channels.contains("stereo"))) {
									// No need to parse stereo as it's set as default
									try {
										audio.getAudioProperties().setNumberOfChannels(Integer.parseInt(channels));
									} catch (IllegalArgumentException e) {
										LOGGER.debug("Could not parse number of audio channels from \"{}\"", channels);
									}
								}
							}

							if (StringUtils.isNotBlank(ah.getEncodingType())) {
								audio.setCodecA(ah.getEncodingType());
							}

							if (audio.getCodecA() != null && audio.getCodecA().contains("(windows media")) {
								audio.setCodecA(audio.getCodecA().substring(0, audio.getCodecA().indexOf("(windows media")).trim());
							}
						}

						Tag t = af.getTag();

						if (t != null) {
							if (t.getArtworkList().size() > 0) {
								thumb = DLNAThumbnail.toThumbnail(
									t.getArtworkList().get(0).getBinaryData(),
									640,
									480,
									ScaleType.MAX,
									ImageFormat.SOURCE,
									false
								);
							} else if (!configuration.getAudioThumbnailMethod().equals(CoverSupplier.NONE)) {
								thumb = DLNAThumbnail.toThumbnail(
									CoverUtil.get().getThumbnail(t),
									640,
									480,
									ScaleType.MAX,
									ImageFormat.SOURCE,
									false
								);
							}
							if (thumb != null) {
								thumbready = true;
							}

							if (!thumbOnly) {
								audio.setAlbum(t.getFirst(FieldKey.ALBUM));
								audio.setArtist(t.getFirst(FieldKey.ARTIST));
								audio.setSongname(t.getFirst(FieldKey.TITLE));
								String y = t.getFirst(FieldKey.YEAR);

								try {
									if (y.length() > 4) {
										y = y.substring(0, 4);
									}
									audio.setYear(Integer.parseInt(((y != null && y.length() > 0) ? y : "0")));
									y = t.getFirst(FieldKey.TRACK);
									audio.setTrack(Integer.parseInt(((y != null && y.length() > 0) ? y : "1")));
									audio.setGenre(t.getFirst(FieldKey.GENRE));
								} catch (NumberFormatException | KeyNotFoundException e) {
									LOGGER.debug("Error parsing unimportant metadata: " + e.getMessage());
								}
							}
						}
					} catch (CannotReadException e) {
						if (e.getMessage().startsWith(
							ErrorMessage.NO_READER_FOR_THIS_FORMAT.getMsg().substring(0, ErrorMessage.NO_READER_FOR_THIS_FORMAT.getMsg().indexOf("{"))
						)) {
							LOGGER.debug("No audio tag support for audio file \"{}\"", file.getName());
						} else {
							LOGGER.error("Error reading audio tag for \"{}\": {}", file.getName(), e.getMessage());
							LOGGER.trace("", e);
						}
					} catch (IOException | TagException | ReadOnlyFileException | InvalidAudioFrameException | NumberFormatException | KeyNotFoundException e) {
						LOGGER.debug("Error parsing audio file tag for \"{}\": {}", file.getName(), e.getMessage());
						LOGGER.trace("", e);
						ffmpeg_parsing = false;
					}

					// Set container for formats that the normal parsing fails to do from Format
					if (StringUtils.isBlank(container) && ext != null) {
						if (ext.getIdentifier() == Identifier.ADPCM) {
							audio.setCodecA(FormatConfiguration.ADPCM);
						} else if (ext.getIdentifier() == Identifier.DSF) {
							audio.setCodecA(FormatConfiguration.DSF);
						} else if (ext.getIdentifier() == Identifier.DFF) {
							audio.setCodecA(FormatConfiguration.DFF);
						}
					}

					if (StringUtils.isNotBlank(audio.getSongname())) {
						if (renderer != null && renderer.isPrependTrackNumbers() && audio.getTrack() > 0) {
							audio.setSongname(audio.getTrack() + ": " + audio.getSongname());
						}
					} else {
						audio.setSongname(file.getName());
					}

					if (!ffmpeg_parsing) {
						audioTracks.add(audio);
					}
				}
				if (StringUtils.isBlank(container)) {
					container = audio.getCodecA();
				}
			}

			if (type == Format.IMAGE && file != null) {
				if (!thumbOnly) {
					try {
						ffmpeg_parsing = false;
						ImagesUtil.parseImage(file, this);
						imageCount++;
					} catch (IOException e) {
						LOGGER.debug("Error parsing image \"{}\", switching to FFmpeg: {}", file.getAbsolutePath(), e.getMessage());
						LOGGER.trace("", e);
						ffmpeg_parsing = true;
					}
				}

				if (thumbOnly && configuration.isThumbnailGenerationEnabled() && configuration.getImageThumbnailsEnabled()) {
					LOGGER.trace("Creating thumbnail for \"{}\"", file.getName());

					// Create the thumbnail image
					try {
						if (imageInfo instanceof ExifInfo && ((ExifInfo) imageInfo).hasExifThumbnail() && !imageInfo.isImageIOSupported()) {
							/*
							 * XXX Extraction of thumbnails was removed in version
							 * 2.10.0 of metadata-extractor because of a bug in
							 * related code. This section is deactivated while
							 * waiting for this to be made available again.
							 *
							 * Images supported by ImageIO or DCRaw aren't affected,
							 * so this only applied to very few images anyway.
							 * It could extract thumbnails for some "raw" images
							 * if DCRaw was disabled.
							 *
							// ImageIO can't read the file, try to get the embedded Exif thumbnail if it's there.
							Metadata metadata;
							try {
								metadata = ImagesUtil.getMetadata(new FileInputStream(file), imageInfo.getFormat());
							} catch (ImageProcessingException e) {
								metadata = null;
								LOGGER.debug("Unexpected error reading metadata for \"{}\": {}", file.getName(), e.getMessage());
								LOGGER.trace("", e);
							}
							thumb = DLNAThumbnail.toThumbnail(
								ImagesUtil.getThumbnailFromMetadata(file, metadata),
								320,
								320,
								ScaleType.MAX,
								ImageFormat.SOURCE,
								false
							);
							if (thumb == null && LOGGER.isTraceEnabled()) {
								LOGGER.trace("Exif thumbnail extraction failed, no thumbnail will be generated for \"{}\"", file.getName());
							}*/
						} else {
							// This will fail with UnknownFormatException for any image formats not supported by ImageIO
							thumb = DLNAThumbnail.toThumbnail(
								Files.newInputStream(file.toPath()),
								320,
								320,
								ScaleType.MAX,
								ImageFormat.SOURCE,
								false
							);
						}
						thumbready = true;
					} catch (EOFException e) {
						LOGGER.debug(
							"Error generating thumbnail for \"{}\": Unexpected end of file, probably corrupt file or read error.",
							file.getName()
						);
					} catch (UnknownFormatException e) {
						LOGGER.debug("Could not generate thumbnail for \"{}\" because the format is unknown: {}", file.getName(), e.getMessage());
					} catch (IOException e) {
						LOGGER.debug("Error generating thumbnail for \"{}\": {}", file.getName(), e.getMessage());
						LOGGER.trace("", e);
					}
				}
			}

			if (ffmpeg_parsing) {
				if (!thumbOnly || (type == Format.VIDEO && !configuration.isUseMplayerForVideoThumbs())) {
					pw = getFFmpegThumbnail(inputFile, resume);
				}

				boolean dvrms = false;
				String input = "-";

				if (file != null) {
					input = ProcessUtil.getShortFileNameIfWideChars(file.getAbsolutePath());
					dvrms = file.getAbsolutePath().toLowerCase().endsWith("dvr-ms");
				}

				synchronized (ffmpeg_failureLock) {
					if (pw != null && !ffmpeg_failure && !thumbOnly) {
						parseFFmpegInfo(pw.getResults(), input);
					}
				}

				if (
					!thumbOnly &&
					container != null &&
					file != null &&
					container.equals("mpegts") &&
					isH264() &&
					getDurationInSeconds() == 0
				) {
					// Parse the duration
					try {
						int length = MpegUtil.getDurationFromMpeg(file);
						if (length > 0) {
							durationSec = (double) length;
						}
					} catch (IOException e) {
						LOGGER.trace("Error retrieving length: " + e.getMessage());
					}
				}

				if (configuration.isUseMplayerForVideoThumbs() && type == Format.VIDEO && !dvrms) {
					try {
						getMplayerThumbnail(inputFile, resume);
						String frameName = "" + inputFile.hashCode();
						frameName = configuration.getTempFolder() + "/mplayer_thumbs/" + frameName + "00000001/00000001.jpg";
						frameName = frameName.replace(',', '_');
						File jpg = new File(frameName);

						if (jpg.exists()) {
							try (InputStream is = new FileInputStream(jpg)) {
								int sz = is.available();

								if (sz > 0) {
									byte[] bytes = new byte[sz];
									is.read(bytes);
									thumb = DLNAThumbnail.toThumbnail(
										bytes,
										640,
										480,
										ScaleType.MAX,
										ImageFormat.SOURCE,
										false
									);
									thumbready = true;
								}
							}

							if (!jpg.delete()) {
								jpg.deleteOnExit();
							}

							// Try and retry
							if (!jpg.getParentFile().delete() && !jpg.getParentFile().delete()) {
								LOGGER.debug("Failed to delete \"" + jpg.getParentFile().getAbsolutePath() + "\"");
							}
						}
					} catch (IOException e) {
						LOGGER.debug("Caught exception", e);
					}
				}

				if (type == Format.VIDEO && pw != null && thumb == null && pw.getOutputByteArray() != null) {
					byte[] bytes = pw.getOutputByteArray().toByteArray();
					if (bytes != null && bytes.length > 0) {
						try {
							thumb = DLNAThumbnail.toThumbnail(bytes);
						} catch (IOException e) {
							LOGGER.debug("Error while decoding thumbnail: " + e.getMessage());
							LOGGER.trace("", e);
						}
						thumbready = true;
					}
				}
			}

			postParse(type, inputFile);
			mediaparsed = true;
		}
	}

	/**
	 * Parses media info from FFmpeg's stderr output
	 *
	 * @param lines The stderr output
	 * @param input The FFmpeg input (-i) argument used
	 */
	public void parseFFmpegInfo(List<String> lines, String input) {
		if (lines != null) {
			if ("-".equals(input)) {
				input = "pipe:";
			}

			boolean matches = false;
			int langId = 0;
			int subId = 0;
			ListIterator<String> FFmpegMetaData = lines.listIterator();

			for (String line : lines) {
				FFmpegMetaData.next();
				line = line.trim();
				if (line.startsWith("Output")) {
					matches = false;
				} else if (line.startsWith("Input")) {
					if (line.contains(input)) {
						matches = true;
						container = line.substring(10, line.indexOf(',', 11)).trim();

						/**
						 * This method is very inaccurate because the Input line in the FFmpeg output
						 * returns "mov,mp4,m4a,3gp,3g2,mj2" for all 6 of those formats, meaning that
						 * we think they are all "mov".
						 *
						 * Here we workaround it by using the file extension, but the best idea is to
						 * prevent using this method by using MediaInfo=true in renderer configs.
						 */
						if ("mov".equals(container)) {
							container = line.substring(line.lastIndexOf('.') + 1, line.lastIndexOf('\'')).trim();
							LOGGER.trace("Setting container to " + container + " from the filename. To prevent false-positives, use MediaInfo=true in the renderer config.");
						}
					} else {
						matches = false;
					}
				} else if (matches) {
					if (line.contains("Duration")) {
						StringTokenizer st = new StringTokenizer(line, ",");
						while (st.hasMoreTokens()) {
							String token = st.nextToken().trim();
							if (token.startsWith("Duration: ")) {
								String durationStr = token.substring(10);
								int l = durationStr.substring(durationStr.indexOf('.') + 1).length();
								if (l < 4) {
									durationStr += "00".substring(0, 3 - l);
								}
								if (durationStr.contains("N/A")) {
									durationSec = null;
								} else {
									durationSec = parseDurationString(durationStr);
								}
							} else if (token.startsWith("bitrate: ")) {
								String bitr = token.substring(9);
								int spacepos = bitr.indexOf(' ');
								if (spacepos > -1) {
									String value = bitr.substring(0, spacepos);
									String unit = bitr.substring(spacepos + 1);
									bitrate = Integer.parseInt(value);
									if (unit.equals("kb/s")) {
										bitrate = 1024 * bitrate;
									}
									if (unit.equals("mb/s")) {
										bitrate = 1048576 * bitrate;
									}
								}
							}
						}
					} else if (line.contains("Audio:")) {
						StringTokenizer st = new StringTokenizer(line, ",");
						int a = line.indexOf('(');
						int b = line.indexOf("):", a);
						DLNAMediaAudio audio = new DLNAMediaAudio();
						audio.setId(langId++);
						if (a > -1 && b > a) {
							audio.setLang(line.substring(a + 1, b));
						} else {
							audio.setLang(DLNAMediaLang.UND);
						}

						// Get TS IDs
						a = line.indexOf("[0x");
						b = line.indexOf(']', a);
						if (a > -1 && b > a + 3) {
							String idString = line.substring(a + 3, b);
							try {
								audio.setId(Integer.parseInt(idString, 16));
							} catch (NumberFormatException nfe) {
								LOGGER.debug("Error parsing Stream ID: " + idString);
							}
						}

						while (st.hasMoreTokens()) {
							String token = st.nextToken().trim();
							if (token.startsWith("Stream")) {
								String audioString = "Audio: ";
								int positionAfterAudioString = token.indexOf(audioString) + audioString.length();
								String codec;

								/**
								 * Check whether there are more details after the audio string.
								 * e.g. "Audio: aac (LC)"
								 */
								if (token.indexOf(" ", positionAfterAudioString) != -1) {
									codec = token.substring(positionAfterAudioString, token.indexOf(" ", positionAfterAudioString)).trim();

									// workaround for AAC audio formats
									if (codec.equals("aac")) {
										if (token.contains("(LC)")) { 
											codec = FormatConfiguration.AAC_LC;
										} else if (token.contains("(HE-AAC)")) {
											codec = FormatConfiguration.HE_AAC;
										}
									}
								} else {
									codec = token.substring(positionAfterAudioString);

									// workaround for AAC audio formats
									if (codec.equals("aac")) { 
										codec = FormatConfiguration.AAC_LC;
									}
								}

								audio.setCodecA(codec);
							} else if (token.endsWith("Hz")) {
								audio.setSampleFrequency(token.substring(0, token.indexOf("Hz")).trim());
							} else if (token.equals("mono")) {
								audio.getAudioProperties().setNumberOfChannels(1);
							} else if (token.equals("stereo")) {
								audio.getAudioProperties().setNumberOfChannels(2);
							} else if (token.equals("5:1") || token.equals("5.1") || token.equals("6 channels")) {
								audio.getAudioProperties().setNumberOfChannels(6);
							} else if (token.equals("5 channels")) {
								audio.getAudioProperties().setNumberOfChannels(5);
							} else if (token.equals("4 channels")) {
								audio.getAudioProperties().setNumberOfChannels(4);
							} else if (token.equals("2 channels")) {
								audio.getAudioProperties().setNumberOfChannels(2);
							} else if (token.equals("s32")) {
								audio.setBitsperSample(32);
							} else if (token.equals("s24")) {
								audio.setBitsperSample(24);
							} else if (token.equals("s16")) {
								audio.setBitsperSample(16);
							}
						}
						int FFmpegMetaDataNr = FFmpegMetaData.nextIndex();

						if (FFmpegMetaDataNr > -1) {
							line = lines.get(FFmpegMetaDataNr);
						}

						if (line.contains("Metadata:")) {
							FFmpegMetaDataNr += 1;
							line = lines.get(FFmpegMetaDataNr);
							while (line.indexOf("      ") == 0) {
								if (line.toLowerCase().contains("title           :")) {
									int aa = line.indexOf(": ");
									int bb = line.length();
									if (aa > -1 && bb > aa) {
										audio.setAudioTrackTitleFromMetadata(line.substring(aa + 2, bb));
										break;
									}
								} else {
									FFmpegMetaDataNr += 1;
									line = lines.get(FFmpegMetaDataNr);
								}
							}
						}

						audioTracks.add(audio);
					} else if (line.contains("Video:")) {
						StringTokenizer st = new StringTokenizer(line, ",");
						while (st.hasMoreTokens()) {
							String token = st.nextToken().trim();
							if (token.startsWith("Stream")) {
								String videoString = "Video: ";
								int positionAfterVideoString = token.indexOf(videoString) + videoString.length();
								String codec;
	
								// Check whether there are more details after the video string
								if (token.indexOf(" ", positionAfterVideoString) != -1) {
									codec = token.substring(positionAfterVideoString, token.indexOf(" ", positionAfterVideoString)).trim();
								} else {
									codec = token.substring(positionAfterVideoString);
								}

								codecV = codec;
								videoTrackCount++;
							} else if ((token.contains("tbc") || token.contains("tb(c)"))) {
								// A/V sync issues with newest FFmpeg, due to the new tbr/tbn/tbc outputs
								// Priority to tb(c)
								String frameRateDoubleString = token.substring(0, token.indexOf("tb")).trim();
								try {
									if (!frameRateDoubleString.equals(frameRate)) {// tbc taken into account only if different than tbr
										Double frameRateDouble = Double.parseDouble(frameRateDoubleString);
										frameRate = String.format(Locale.ENGLISH, "%.2f", frameRateDouble / 2);
									}
								} catch (NumberFormatException nfe) {
									// Could happen if tbc is "1k" or something like that, no big deal
									LOGGER.debug("Could not parse frame rate \"" + frameRateDoubleString + "\"");
								}

							} else if ((token.contains("tbr") || token.contains("tb(r)")) && frameRate == null) {
								frameRate = token.substring(0, token.indexOf("tb")).trim();
							} else if ((token.contains("fps") || token.contains("fps(r)")) && frameRate == null) { // dvr-ms ?
								frameRate = token.substring(0, token.indexOf("fps")).trim();
							} else if (token.indexOf('x') > -1 && !token.contains("max")) {
								String resolution = token.trim();
								if (resolution.contains(" [")) {
									resolution = resolution.substring(0, resolution.indexOf(" ["));
								}
								try {
									width = Integer.parseInt(resolution.substring(0, resolution.indexOf('x')));
								} catch (NumberFormatException nfe) {
									LOGGER.debug("Could not parse width from \"" + resolution.substring(0, resolution.indexOf('x')) + "\"");
								}
								try {
									height = Integer.parseInt(resolution.substring(resolution.indexOf('x') + 1));
								} catch (NumberFormatException nfe) {
									LOGGER.debug("Could not parse height from \"" + resolution.substring(resolution.indexOf('x') + 1) + "\"");
								}
							}
						}
					} else if (line.contains("Subtitle:")) {
						DLNAMediaSubtitle lang = new DLNAMediaSubtitle();

						// $ ffmpeg -codecs | grep "^...S"
						// ..S... = Subtitle codec
						// DES... ass                  ASS (Advanced SSA) subtitle
						// DES... dvb_subtitle         DVB subtitles (decoders: dvbsub ) (encoders: dvbsub )
						// ..S... dvb_teletext         DVB teletext
						// DES... dvd_subtitle         DVD subtitles (decoders: dvdsub ) (encoders: dvdsub )
						// ..S... eia_608              EIA-608 closed captions
						// D.S... hdmv_pgs_subtitle    HDMV Presentation Graphic Stream subtitles (decoders: pgssub )
						// D.S... jacosub              JACOsub subtitle
						// D.S... microdvd             MicroDVD subtitle
						// DES... mov_text             MOV text
						// D.S... mpl2                 MPL2 subtitle
						// D.S... pjs                  PJS (Phoenix Japanimation Society) subtitle
						// D.S... realtext             RealText subtitle
						// D.S... sami                 SAMI subtitle
						// DES... srt                  SubRip subtitle with embedded timing
						// DES... ssa                  SSA (SubStation Alpha) subtitle
						// DES... subrip               SubRip subtitle
						// D.S... subviewer            SubViewer subtitle
						// D.S... subviewer1           SubViewer v1 subtitle
						// D.S... text                 raw UTF-8 text
						// D.S... vplayer              VPlayer subtitle
						// D.S... webvtt               WebVTT subtitle
						// DES... xsub                 XSUB

						if (line.contains("srt") || line.contains("subrip")) {
							lang.setType(SubtitleType.SUBRIP);
						} else if (line.contains(" text")) {
							// excludes dvb_teletext, mov_text, realtext
							lang.setType(SubtitleType.TEXT);
						} else if (line.contains("microdvd")) {
							lang.setType(SubtitleType.MICRODVD);
						} else if (line.contains("sami")) {
							lang.setType(SubtitleType.SAMI);
						} else if (line.contains("ass") || line.contains("ssa")) {
							lang.setType(SubtitleType.ASS);
						} else if (line.contains("dvd_subtitle")) {
							lang.setType(SubtitleType.VOBSUB);
						} else if (line.contains("xsub")) {
							lang.setType(SubtitleType.DIVX);
						} else if (line.contains("mov_text")) {
							lang.setType(SubtitleType.TX3G);
						} else if (line.contains("webvtt")) {
							lang.setType(SubtitleType.WEBVTT);
						} else {
							lang.setType(SubtitleType.UNKNOWN);
						}

						int a = line.indexOf('(');
						int b = line.indexOf("):", a);
						if (a > -1 && b > a) {
							lang.setLang(line.substring(a + 1, b));
						} else {
							lang.setLang(DLNAMediaLang.UND);
						}

						lang.setId(subId++);
						int FFmpegMetaDataNr = FFmpegMetaData.nextIndex();

						if (FFmpegMetaDataNr > -1) {
							line = lines.get(FFmpegMetaDataNr);
						}

						if (line.contains("Metadata:")) {
							FFmpegMetaDataNr += 1;
							line = lines.get(FFmpegMetaDataNr);

							while (line.indexOf("      ") == 0) {
								if (line.toLowerCase().contains("title           :")) {
									int aa = line.indexOf(": ");
									int bb = line.length();
									if (aa > -1 && bb > aa) {
										lang.setSubtitlesTrackTitleFromMetadata(line.substring(aa + 2, bb));
										break;
									}
								} else {
									FFmpegMetaDataNr += 1;
									line = lines.get(FFmpegMetaDataNr);
								}
							}
						}
						subtitleTracks.add(lang);
					}
				}
			}
		}
		ffmpegparsed = true;
	}

	/**
	 * Whether the file contains H.264 (AVC) video.
	 *
	 * @return {boolean}
	 */
	public boolean isH264() {
		return codecV != null && codecV.startsWith("h264");
	}

	/**
	 * Disable LPCM transcoding for MP4 container with non-H264 video as workaround for MEncoder's A/V sync bug
	 */
	public boolean isValidForLPCMTranscoding() {
		if (container != null) {
			if (container.equals("mp4")) {
				return isH264();
			}
			return true;
		}

		return false;
	}

	public int getFrameNumbers() {
		double fr = Double.parseDouble(frameRate);
		return (int) (getDurationInSeconds() * fr);
	}

	public void setDuration(Double d) {
		this.durationSec = d;
	}

	/**
	 * This is the object {@link Double} and might return <code>null</code>.
	 * To get <code>0</code> instead of <code>null</code>, use
	 * {@link #getDurationInSeconds()}
	 */
	public Double getDuration() {
		return durationSec;
	}

	/**
	 * @return 0 if nothing is specified, otherwise the duration
	 */
	public double getDurationInSeconds() {
		return durationSec != null ? durationSec : 0;
	}

	public String getDurationString() {
		return durationSec != null ? StringUtil.formatDLNADuration(durationSec) : null;
	}

	/**
	 * @deprecated Use {@link StringUtil#formatDLNADuration} instead.
	 */
	@Deprecated
	public static String getDurationString(double d) {
		return StringUtil.formatDLNADuration(d);
	}

	public static Double parseDurationString(String duration) {
		return duration != null ? convertStringToTime(duration) : null;
	}

	public void postParse(int type, InputFile f) {
		String codecA = null;
		if (getFirstAudioTrack() != null) {
			codecA = getFirstAudioTrack().getCodecA();
		}

		if (container != null) {
			switch (container) {
				case FormatConfiguration.AVI:
					mimeType = HTTPResource.AVI_TYPEMIME;
					break;
				case FormatConfiguration.ASF:
					mimeType = HTTPResource.ASF_TYPEMIME;
					break;
				case FormatConfiguration.FLV:
					mimeType = HTTPResource.FLV_TYPEMIME;
					break;
				case FormatConfiguration.WMV:
					mimeType = HTTPResource.WMV_TYPEMIME;
					break;
				case FormatConfiguration.MOV:
					mimeType = HTTPResource.MOV_TYPEMIME;
					break;
				case FormatConfiguration.ADPCM:
					mimeType = HTTPResource.AUDIO_ADPCM_TYPEMIME;
					break;
				case FormatConfiguration.ADTS:
					mimeType = HTTPResource.AUDIO_ADTS_TYPEMIME;
					break;
				case FormatConfiguration.M4A:
					mimeType = HTTPResource.AUDIO_M4A_TYPEMIME;
					break;
				case FormatConfiguration.AC3:
					mimeType = HTTPResource.AUDIO_AC3_TYPEMIME;
					break;
				case FormatConfiguration.AU:
					mimeType = HTTPResource.AUDIO_AU_TYPEMIME;
					break;
				case FormatConfiguration.DFF:
					mimeType = HTTPResource.AUDIO_DFF_TYPEMIME;
					break;
				case FormatConfiguration.DSF:
					mimeType = HTTPResource.AUDIO_DSF_TYPEMIME;
					break;
				case FormatConfiguration.EAC3:
					mimeType = HTTPResource.AUDIO_EAC3_TYPEMIME;
					break;
				case FormatConfiguration.MPA:
					mimeType = HTTPResource.AUDIO_MPA_TYPEMIME;
					break;
				case FormatConfiguration.MP2:
					mimeType = HTTPResource.AUDIO_MP2_TYPEMIME;
					break;
				case FormatConfiguration.AIFF:
					mimeType = HTTPResource.AUDIO_AIFF_TYPEMIME;
					break;
				case FormatConfiguration.ATRAC:
					mimeType = HTTPResource.AUDIO_ATRAC_TYPEMIME;
					break;
				case FormatConfiguration.MKA:
					mimeType = HTTPResource.AUDIO_MKA_TYPEMIME;
					break;
				case FormatConfiguration.MLP:
					mimeType = HTTPResource.AUDIO_MLP_TYPEMIME;
					break;
				case FormatConfiguration.MONKEYS_AUDIO:
					mimeType = HTTPResource.AUDIO_APE_TYPEMIME;
					break;
				case FormatConfiguration.MPC:
					mimeType = HTTPResource.AUDIO_MPC_TYPEMIME;
					break;
				case FormatConfiguration.OGG:
					mimeType = HTTPResource.OGG_TYPEMIME;
					break;
				case FormatConfiguration.OGA:
					mimeType = HTTPResource.AUDIO_OGA_TYPEMIME;
					break;
				case FormatConfiguration.RA:
					mimeType = HTTPResource.AUDIO_RA_TYPEMIME;
					break;
				case FormatConfiguration.RM:
					mimeType = HTTPResource.RM_TYPEMIME;
					break;
				case FormatConfiguration.SHORTEN:
					mimeType = HTTPResource.AUDIO_SHN_TYPEMIME;
					break;
				case FormatConfiguration.THREEGA:
					mimeType = HTTPResource.AUDIO_THREEGPPA_TYPEMIME;
					break;
				case FormatConfiguration.TRUEHD:
					mimeType = HTTPResource.AUDIO_TRUEHD_TYPEMIME;
					break;
				case FormatConfiguration.TTA:
					mimeType = HTTPResource.AUDIO_TTA_TYPEMIME;
					break;
				case FormatConfiguration.WAVPACK:
					mimeType = HTTPResource.AUDIO_WV_TYPEMIME;
					break;
				case FormatConfiguration.WEBA:
					mimeType = HTTPResource.AUDIO_WEBM_TYPEMIME;
					break;
				case FormatConfiguration.WMA:
				case FormatConfiguration.WMA10:
					mimeType = HTTPResource.AUDIO_WMA_TYPEMIME;
					break;
			}
		}

		if (mimeType == null) {
			if (codecV != null) {
				if ("matroska".equals(container) || "mkv".equals(container)) {
					mimeType = HTTPResource.MATROSKA_TYPEMIME;
				} else if ("ogg".equals(container)) {
					mimeType = HTTPResource.OGG_TYPEMIME;
				} else if ("3gp".equals(container)) {
					mimeType = HTTPResource.THREEGPP_TYPEMIME;
				} else if ("3g2".equals(container)) {
					mimeType = HTTPResource.THREEGPP2_TYPEMIME;
				} else if ("webm".equals(container)) {
					mimeType = HTTPResource.WEBM_TYPEMIME;
				} else if (container.startsWith("flash")) {
					mimeType = HTTPResource.FLV_TYPEMIME;
				} else if (codecV.equals("mjpeg") || "jpg".equals(container)) {
					mimeType = HTTPResource.JPEG_TYPEMIME;
				} else if ("png".equals(codecV) || "png".equals(container)) {
					mimeType = HTTPResource.PNG_TYPEMIME;
				} else if ("gif".equals(codecV) || "gif".equals(container)) {
					mimeType = HTTPResource.GIF_TYPEMIME;
				} else if ("tiff".equals(codecV) || "tiff".equals(container)) {
					mimeType = HTTPResource.TIFF_TYPEMIME;
				} else if ("bmp".equals(codecV) || "bmp".equals(container)) {
					mimeType = HTTPResource.BMP_TYPEMIME;
				} else if (codecV.startsWith("h264") || codecV.equals("h263") || codecV.equals("mpeg4") || codecV.equals("mp4")) {
					mimeType = HTTPResource.MP4_TYPEMIME;
				} else if (codecV.contains("mpeg") || codecV.contains("mpg")) {
					mimeType = HTTPResource.MPEG_TYPEMIME;
				}
			} else if (codecV == null && codecA != null) {
				if ("ogg".equals(container) || "oga".equals(container)) {
					mimeType = HTTPResource.AUDIO_OGA_TYPEMIME;
				} else if ("3gp".equals(container)) {
					mimeType = HTTPResource.AUDIO_THREEGPPA_TYPEMIME;
				} else if ("3g2".equals(container)) {
					mimeType = HTTPResource.AUDIO_THREEGPP2A_TYPEMIME;
				} else if ("adts".equals(container)) {
					mimeType = HTTPResource.AUDIO_ADTS_TYPEMIME;
				} else if ("matroska".equals(container) || "mkv".equals(container)) {
					mimeType = HTTPResource.AUDIO_MKA_TYPEMIME;
				} else if ("webm".equals(container)) {
					mimeType = HTTPResource.AUDIO_WEBM_TYPEMIME;
				} else if (codecA.contains("mp3")) {
					mimeType = HTTPResource.AUDIO_MP3_TYPEMIME;
				} else if (codecA.equals(FormatConfiguration.MPA)) {
					mimeType = HTTPResource.AUDIO_MPA_TYPEMIME;
				} else if (codecA.equals(FormatConfiguration.MP2)) {
					mimeType = HTTPResource.AUDIO_MP2_TYPEMIME;
				} else if (codecA.contains("flac")) {
					mimeType = HTTPResource.AUDIO_FLAC_TYPEMIME;
				} else if (codecA.contains("vorbis")) {
					mimeType = HTTPResource.AUDIO_VORBIS_TYPEMIME;
				} else if (codecA.contains("asf") || codecA.startsWith("wm")) {
					mimeType = HTTPResource.AUDIO_WMA_TYPEMIME;
				} else if (codecA.contains("pcm") || codecA.contains("wav") || codecA.contains("dts")) {
					mimeType = HTTPResource.AUDIO_WAV_TYPEMIME;
				} else if (codecA.equals(FormatConfiguration.TRUEHD)) {
					mimeType = HTTPResource.AUDIO_TRUEHD_TYPEMIME;
				} else if (codecA.equals(FormatConfiguration.DTS)) {
					mimeType = HTTPResource.AUDIO_DTS_TYPEMIME;
				} else if (codecA.equals(FormatConfiguration.DTSHD)) {
					mimeType = HTTPResource.AUDIO_DTSHD_TYPEMIME;
				} else if (codecA.equals(FormatConfiguration.EAC3)) {
					mimeType = HTTPResource.AUDIO_EAC3_TYPEMIME;
				} else if (codecA.equals(FormatConfiguration.ADPCM)) {
					mimeType = HTTPResource.AUDIO_ADPCM_TYPEMIME;
				} else if (codecA.equals(FormatConfiguration.DFF)) {
					mimeType = HTTPResource.AUDIO_DFF_TYPEMIME;
				} else if (codecA.equals(FormatConfiguration.DSF)) {
					mimeType = HTTPResource.AUDIO_DSF_TYPEMIME;
				}
			}

			if (mimeType == null) {
				mimeType = HTTPResource.getDefaultMimeType(type);
			}
		}

		if (getFirstAudioTrack() == null || !(type == Format.AUDIO && getFirstAudioTrack().getBitsperSample() == 24 && getFirstAudioTrack().getSampleRate() > 48000)) {
			secondaryFormatValid = false;
		}
	}

	/**
	 * Checks whether the video has too many reference frames per pixels for the renderer
	 *
	 * TODO move to PlayerUtil
	 */
	public boolean isVideoWithinH264LevelLimits(InputFile f, RendererConfiguration mediaRenderer) {
		synchronized (videoWithinH264LevelLimitsLock) {
			if (videoWithinH264LevelLimits == null) {
				if (isH264()) {
					videoWithinH264LevelLimits = true;
					if (
						container != null &&
						(
							container.equals("matroska") ||
							container.equals("mkv") ||
							container.equals("mov") ||
							container.equals("mp4")
						)
					) { // Containers without h264_annexB
						byte headers[][] = getAnnexBFrameHeader(f);
						synchronized (ffmpeg_annexb_failureLock) {
							if (ffmpeg_annexb_failure) {
								LOGGER.info("Error parsing information from the file: " + f.getFilename());
							}
						}

						if (headers != null) {
							synchronized (h264_annexBLock) {
								h264_annexB = headers[1];
								if (h264_annexB != null) {
									int skip = 5;
									if (h264_annexB[2] == 1) {
										skip = 4;
									}
									byte header[] = new byte[h264_annexB.length - skip];
									System.arraycopy(h264_annexB, skip, header, 0, header.length);

									avcLevelLock.readLock().lock();
									referenceFrameCountLock.readLock().lock();
									try {
										if (
											referenceFrameCount > -1 &&
											(
												"4.1".equals(avcLevel) ||
												"4.2".equals(avcLevel) ||
												"5".equals(avcLevel) ||
												"5.0".equals(avcLevel) ||
												"5.1".equals(avcLevel) ||
												"5.2".equals(avcLevel)
											) &&
											width > 0 &&
											height > 0
										) {
											int maxref;
											if (mediaRenderer == null || mediaRenderer.isPS3()) {
												/**
												 * 2013-01-25: Confirmed maximum reference frames on PS3:
												 *    - 4 for 1920x1080
												 *    - 11 for 1280x720
												 * Meaning this math is correct
												 */
												maxref = (int) Math.floor(10252743 / (double) (width * height));
											} else {
												/**
												 * This is the math for level 4.1, which results in:
												 *    - 4 for 1920x1080
												 *    - 9 for 1280x720
												 */
												maxref = (int) Math.floor(8388608 / (double) (width * height));
											}

											if (referenceFrameCount > maxref) {
												LOGGER.debug(
													"The file \"{}\" is not compatible with this renderer because it " +
													"can only take {} reference frames at this resolution while this " +
													"file has {} reference frames",
													f.getFilename(),
													maxref, referenceFrameCount
												);
												videoWithinH264LevelLimits = false;
											} else if (referenceFrameCount == -1) {
												LOGGER.debug(
													"The file \"{}\" may not be compatible with this renderer because " +
													"we can't get its number of reference frames",
													f.getFilename()
												);
												videoWithinH264LevelLimits = false;
											}
										}
									} finally {
										referenceFrameCountLock.readLock().unlock();
										avcLevelLock.readLock().unlock();
									}
								} else {
									LOGGER.debug(
										"The H.264 stream inside the file \"{}\" is not compatible with this renderer",
										f.getFilename()
									);
									videoWithinH264LevelLimits = false;
								}
							}
						} else {
							videoWithinH264LevelLimits = false;
						}
					}
				} else {
					videoWithinH264LevelLimits = false;
				}
			}
			return videoWithinH264LevelLimits;
		}
	}

	public boolean isMuxable(String filename, String codecA) {
		return codecA != null && (codecA.startsWith("dts") || codecA.equals("dca"));
	}

	public boolean isLossless(String codecA) {
		return codecA != null && (codecA.contains("pcm") || codecA.startsWith("dts") || codecA.equals("dca") || codecA.contains("flac")) && !codecA.contains("pcm_u8") && !codecA.contains("pcm_s8");
	}

	@Override
	public String toString() {
		StringBuilder result = new StringBuilder();
		if (getContainer() != null) {
			result.append("Container: ").append(getContainer().toUpperCase(Locale.ROOT)).append(", ");
		}
		result.append("Size: ").append(getSize());
		if (isVideo()) {
			result.append(", Video Bitrate: ").append(getBitrate());
			result.append(", Video Tracks: ").append(getVideoTrackCount());
			result.append(", Video Codec: ").append(getCodecV());
			result.append(", Duration: ").append(getDurationString());
			result.append(", Video Resolution: ").append(getWidth()).append(" x ").append(getHeight());
			if (aspectRatioContainer != null) {
				result.append(", Display Aspect Ratio: ").append(aspectRatioContainer.toAspectRatio());
			}
			if (pixelAspectRatio != null && !Rational.ONE.equals(pixelAspectRatio)) {
				result.append(", Pixel Aspect Ratio: ");
				if (pixelAspectRatio.isInteger()) {
					result.append(pixelAspectRatio.toDebugString());
				} else {
					result.append(pixelAspectRatio.toDecimalString(
						new DecimalFormat("#0.##", DecimalFormatSymbols.getInstance(Locale.ROOT))
					));
					result.append(" (").append(pixelAspectRatio.toString()).append(")");
				}
			}
			if (scanType != null) {
				result.append(", Scan Type: ").append(getScanType());
			}
			if (scanOrder != null) {
				result.append(", Scan Order: ").append(getScanOrder());
			}
			if (isNotBlank(getFrameRate())) {
				result.append(", Frame Rate: ").append(getFrameRate());
			}
			if (isNotBlank(getFrameRateOriginal())) {
				result.append(", Original Frame Rate: ").append(getFrameRateOriginal());
			}
			if (isNotBlank(getFrameRateMode())) {
				result.append(", Frame Rate Mode: ");
				result.append(getFrameRateMode());
				if (isNotBlank(getFrameRateModeRaw())) {
					result.append(" (").append(getFrameRateModeRaw()).append(")");
				}
			}
			if (isNotBlank(getFrameRateModeRaw())) {
				result.append(", Frame Rate Mode Raw: ");
				result.append(getFrameRateModeRaw());
			}
			if (isNotBlank(getMuxingMode())) {
				result.append(", Muxing Mode: ").append(getMuxingMode());
			}
			if (isNotBlank(getMatrixCoefficients())) {
				result.append(", Matrix Coefficients: ").append(getMatrixCoefficients());
			}
			if (isNotBlank(avcLevel)) {
				result.append(", AVC Level: ").append(getAvcLevel());
			}
//			if (isNotBlank(getHevcLevel())) {
//				result.append(", HEVC Level: ");
//				result.append(getHevcLevel());
			if (getVideoBitDepth() != 8) {
				result.append(", Video Bit Depth: ").append(getVideoBitDepth());
			}
			if (isNotBlank(getFileTitleFromMetadata())) {
				result.append(", File Title from Metadata: ").append(getFileTitleFromMetadata());
			}
			if (isNotBlank(getVideoTrackTitleFromMetadata())) {
				result.append(", Video Track Title from Metadata: ").append(getVideoTrackTitleFromMetadata());
			}

			if (getAudioTrackCount() > 0) {
				appendAudioTracks(result);
			}

			if (subtitleTracks != null && !subtitleTracks.isEmpty()) {
				appendSubtitleTracks(result);
			}

		} else if (getAudioTrackCount() > 0) {
			result.append(", Bitrate: ").append(getBitrate());
			result.append(", Duration: ").append(getDurationString());
			appendAudioTracks(result);
		}
		if (getImageCount() > 0) {
			if (getImageCount() > 1) {
				result.append(", Images: ").append(getImageCount());
			}
			if (getImageInfo() != null) {
				result.append(", ").append(getImageInfo());
			} else {
				result.append(", Image Width: ").append(getWidth());
				result.append(", Image Height: ").append(getHeight());
			}
		}

		if (getThumb() != null) {
			result.append(", ").append(getThumb());
		}

		result.append(", Mime Type: ").append(getMimeType());

		return result.toString();
	}

	public void appendAudioTracks(StringBuilder sb) {
		sb.append(", Audio Tracks: ").append(getAudioTrackCount());
		for (DLNAMediaAudio audio : audioTracks) {
			if (!audio.equals(audioTracks.get(0))) {
				sb.append(",");
			}
			sb.append(" [").append(audio).append("]");
		}
	}

	public void appendSubtitleTracks(StringBuilder sb) {
		sb.append(", Subtitle Tracks: ").append(getSubTrackCount());
		for (DLNAMediaSubtitle subtitleTrack : subtitleTracks) {
			if (!subtitleTrack.equals(subtitleTracks.get(0))) {
				sb.append(",");
			}
			sb.append(" [").append(subtitleTrack).append("]");
		}
	}

	public DLNAThumbnailInputStream getThumbnailInputStream() {
		return thumb != null ? new DLNAThumbnailInputStream(thumb) : null;
	}

	public String getValidFps(boolean ratios) {
		String validFrameRate = null;

		if (frameRate != null && frameRate.length() > 0) {
			try {
				double fr = Double.parseDouble(frameRate.replace(',', '.'));

				if (fr >= 14.99 && fr < 15.1) {
					validFrameRate = "15";
				} else if (fr > 23.9 && fr < 23.99) {
					validFrameRate = ratios ? "24000/1001" : "23.976";
				} else if (fr > 23.99 && fr < 24.1) {
					validFrameRate = "24";
				} else if (fr >= 24.99 && fr < 25.1) {
					validFrameRate = "25";
				} else if (fr > 29.9 && fr < 29.99) {
					validFrameRate = ratios ? "30000/1001" : "29.97";
				} else if (fr >= 29.99 && fr < 30.1) {
					validFrameRate = "30";
				} else if (fr > 47.9 && fr < 47.99) {
					validFrameRate = ratios ? "48000/1001" : "47.952";
				} else if (fr > 49.9 && fr < 50.1) {
					validFrameRate = "50";
				} else if (fr > 59.8 && fr < 59.99) {
					validFrameRate = ratios ? "60000/1001" : "59.94";
				} else if (fr >= 59.99 && fr < 60.1) {
					validFrameRate = "60";
				}
			} catch (NumberFormatException nfe) {
				LOGGER.error(null, nfe);
			}
		}

		return validFrameRate;
	}

	public DLNAMediaAudio getFirstAudioTrack() {
		if (audioTracks.size() > 0) {
			return audioTracks.get(0);
		}
		return null;
	}

	/**
	 * @deprecated use getAspectRatioMencoderMpegopts() for the original
	 * functionality of this method, or use getAspectRatioContainer() for a
	 * better default method to get aspect ratios.
	 */
	@Deprecated
	public String getValidAspect(boolean ratios) {
		return getAspectRatioMencoderMpegopts(ratios);
	}

	/**
	 * Converts the result of getAspectRatioDvdIso() to provide
	 * MEncoderVideo with a valid value for the "vaspect" option in the
	 * "-mpegopts" command.
	 *
	 * Note: Our code never uses a false value for "ratios", so unless any
	 * plugins rely on it we can simplify things by removing that parameter.
	 *
	 * @param ratios
	 * @return
	 */
	public String getAspectRatioMencoderMpegopts(boolean ratios) {
		String a = null;

		if (aspectRatioDvdIso != null) {
			double aspectRatio = aspectRatioDvdIso.doubleValue();

			if (aspectRatio > 1.7 && aspectRatio < 1.8) {
				a = ratios ? "16/9" : "1.777777777777777";
			}

			if (aspectRatio > 1.3 && aspectRatio < 1.4) {
				a = ratios ? "4/3" : "1.333333333333333";
			}
		}

		return a;
	}

	public String getResolution() {
		if (width > 0 && height > 0) {
			return width + "x" + height;
		}

		return null;
	}

	public int getRealVideoBitrate() {
		if (bitrate > 0) {
			return (bitrate / 8);
		}

		int realBitrate = 10000000;

		if (getDurationInSeconds() > 0) {
			realBitrate = (int) (size / getDurationInSeconds());
		}

		return realBitrate;
	}

	public boolean isHDVideo() {
		return (width > 864 || height > 576);
	}

	public boolean isMpegTS() {
		return container != null && container.equals("mpegts");
	}

	public byte[][] getAnnexBFrameHeader(InputFile f) {
		String[] cmdArray = new String[14];
		cmdArray[0] = configuration.getFfmpegPath();
		cmdArray[1] = "-i";

		if (f.getPush() == null && f.getFilename() != null) {
			cmdArray[2] = f.getFilename();
		} else {
			cmdArray[2] = "-";
		}

		cmdArray[3] = "-vframes";
		cmdArray[4] = "1";
		cmdArray[5] = "-c:v";
		cmdArray[6] = "copy";
		cmdArray[7] = "-f";
		cmdArray[8] = "h264";
		cmdArray[9] = "-bsf";
		cmdArray[10] = "h264_mp4toannexb";
		cmdArray[11] = "-an";
		cmdArray[12] = "-y";
		cmdArray[13] = "pipe:";

		byte[][] returnData = new byte[2][];
		OutputParams params = new OutputParams(configuration);
		params.maxBufferSize = 1;
		params.stdin = f.getPush();

		final ProcessWrapperImpl pw = new ProcessWrapperImpl(cmdArray, true, params);

		Runnable r = new Runnable() {
			@Override
			public void run() {
				try {
					Thread.sleep(3000);
					synchronized (ffmpeg_annexb_failureLock) {
						ffmpeg_annexb_failure = true;
					}
				} catch (InterruptedException e) { }
				pw.stopProcess();
			}
		};

		Thread failsafe = new Thread(r, "FFMpeg AnnexB Frame Header Failsafe");
		failsafe.start();
		pw.runInSameThread();

		synchronized (ffmpeg_annexb_failureLock) {
			if (ffmpeg_annexb_failure) {
				return null;
			}
		}

		byte data[] = pw.getOutputByteArray().toByteArray();
		returnData[0] = data;
		int kf = 0;

		for (int i = 3; i < data.length; i++) {
			if (data[i - 3] == 1 && (data[i - 2] & 37) == 37 && (data[i - 1] & -120) == -120) {
				kf = i - 2;
				break;
			}
		}

		int st = 0;
		boolean found = false;

		if (kf > 0) {
			for (int i = kf; i >= 5; i--) {
				if (data[i - 5] == 0 && data[i - 4] == 0 && data[i - 3] == 0 && (data[i - 2] & 1) == 1 && (data[i - 1] & 39) == 39) {
					st = i - 5;
					found = true;
					break;
				}
			}
		}

		if (found) {
			byte header[] = new byte[kf - st];
			System.arraycopy(data, st, header, 0, kf - st);
			returnData[1] = header;
		}

		return returnData;
	}

	@Override
	protected DLNAMediaInfo clone() throws CloneNotSupportedException {
		DLNAMediaInfo mediaCloned = (DLNAMediaInfo) super.clone();
		mediaCloned.setAudioTracksList(new ArrayList<DLNAMediaAudio>());
		for (DLNAMediaAudio audio : audioTracks) {
			mediaCloned.getAudioTracksList().add((DLNAMediaAudio) audio.clone());
		}

		mediaCloned.setSubtitleTracksList(new ArrayList<DLNAMediaSubtitle>());
		for (DLNAMediaSubtitle sub : subtitleTracks) {
			mediaCloned.getSubtitleTracksList().add((DLNAMediaSubtitle) sub.clone());
		}

		return mediaCloned;
	}

	/**
	 * @return the bitrate
	 * @since 1.50.0
	 */
	public int getBitrate() {
		return bitrate;
	}

	/**
	 * @param bitrate the bitrate to set
	 * @since 1.50.0
	 */
	public void setBitrate(int bitrate) {
		this.bitrate = bitrate;
	}

	/**
	 * @return the width
	 * @since 1.50.0
	 */
	public int getWidth() {
		return width;
	}

	/**
	 * @param width the width to set
	 * @since 1.50.0
	 */
	public void setWidth(int width) {
		this.width = width;
	}

	/**
	 * @return the height
	 * @since 1.50.0
	 */
	public int getHeight() {
		return height;
	}

	/**
	 * @param height the height to set
	 * @since 1.50.0
	 */
	public void setHeight(int height) {
		this.height = height;
	}

	/**
	 * @return the size
	 * @since 1.50.0
	 */
	public long getSize() {
		return size;
	}

	/**
	 * @param size the size to set
	 * @since 1.50.0
	 */
	public void setSize(long size) {
		this.size = size;
	}

	/**
	 * @return the codecV
	 * @since 1.50.0
	 */
	public String getCodecV() {
		return codecV;
	}

	/**
	 * @param codecV the codecV to set
	 * @since 1.50.0
	 */
	public void setCodecV(String codecV) {
		this.codecV = codecV != null ? codecV.toLowerCase(Locale.ROOT) : null ;
	}

	/**
	 * @return the frameRate
	 * @since 1.50.0
	 */
	public String getFrameRate() {
		return frameRate;
	}

	/**
	 * @param frameRate the frameRate to set
	 * @since 1.50.0
	 */
	public void setFrameRate(String frameRate) {
		this.frameRate = frameRate;
	}

	/**
	 * @return the frameRateOriginal
	 */
	public String getFrameRateOriginal() {
		return frameRateOriginal;
	}

	/**
	 * @param frameRateOriginal the frameRateOriginal to set
	 */
	public void setFrameRateOriginal(String frameRateOriginal) {
		this.frameRateOriginal = frameRateOriginal;
	}

	/**
	 * @return the frameRateMode
	 * @since 1.55.0
	 */
	public String getFrameRateMode() {
		return frameRateMode;
	}

	/**
	 * @param frameRateMode the frameRateMode to set
	 * @since 1.55.0
	 */
	public void setFrameRateMode(String frameRateMode) {
		this.frameRateMode = frameRateMode;
	}

	/**
	 * @return The unaltered frame rate mode
	 */
	public String getFrameRateModeRaw() {
		return frameRateModeRaw;
	}

	/**
	 * @param frameRateModeRaw the unaltered frame rate mode to set
	 */
	public void setFrameRateModeRaw(String frameRateModeRaw) {
		this.frameRateModeRaw = frameRateModeRaw;
	}

	/**
	 * @return the video bit depth.
	 */
	public int getVideoBitDepth() {
		return videoBitDepth;
	}

	/**
	 * @param value the video bit depth to set.
	 */
	public void setVideoBitDepth(int value) {
		this.videoBitDepth = value;
	}

	public String getIMDbID() {
		return imdbID;
	}

	public void setIMDbID(String value) {
		this.imdbID = value;
	}

	public String getYear() {
		return year;
	}

	public void setYear(String value) {
		this.year = value;
	}

	public String getMovieOrShowName() {
		return tvShowName;
	}

	public void setMovieOrShowName(String value) {
		this.tvShowName = value;
	}

	public String getSimplifiedMovieOrShowName() {
		return simplifiedTvShowName;
	}

	public void setSimplifiedMovieOrShowName(String value) {
		this.simplifiedTvShowName = value;
	}

	public String getTVSeason() {
		return tvSeason;
	}

	public void setTVSeason(String value) {
		this.tvSeason = value;
	}

	public String getTVEpisodeNumber() {
		return tvEpisodeNumber;
	}

	public void setTVEpisodeNumber(String value) {
		this.tvEpisodeNumber = value;
	}

	public String getTVEpisodeName() {
		return tvEpisodeName;
	}

	public void setTVEpisodeName(String value) {
		this.tvEpisodeName = value;
	}

	public boolean isTVEpisode() {
		return isTVEpisode;
	}

	public void setIsTVEpisode(boolean value) {
		this.isTVEpisode = value;
	}

	/**
	 * Any extra information like movie edition or whether it is a
	 * sample video.
	 *
	 * Example: "(Director's Cut) (Sample)"
	 * @return 
	 */
	public String getExtraInformation() {
		return extraInformation;
	}

	/**
	 * Any extra information like movie edition or whether it is a
	 * sample video.
	 *
	 * Example: "(Director's Cut) (Sample)"
	 */
	public void setExtraInformation(String value) {
		this.extraInformation = value;
	}

	/**
	 * @return The pixel aspect ratio.
	 */
	public Rational getPixelAspectRatio() {
		return pixelAspectRatio;
	}

	/**
	 * @param value The pixel aspect ratio to set.
	 */
	public void setPixelAspectRatio(String pixelAspectRatio) {
		setPixelAspectRatio(Rational.valueOf(pixelAspectRatio));
	}

	/**
	 * Sets the pixel aspect ratio.
	 *
	 * @param pixelAspectRatio the pixel aspect ratio to set.
	 */
	public void setPixelAspectRatio(Rational pixelAspectRatio) {
		if (Rational.isNotBlank(pixelAspectRatio)) {
			this.pixelAspectRatio = pixelAspectRatio;
		} else {
			this.pixelAspectRatio = null;
		}
	}

	/**
	 * @return The interlacement mode.
	 */
	@Nullable
	public ScanType getScanType() {
		return scanType;
	}

	/**
	 * @param value The interlacement mode to set.
	 */
	public void setScanType(@Nullable ScanType scanType) {
		this.scanType = scanType;
	}

	/**
	 * Sets the {@link ScanType} by parsing the specified {@link String}.
	 *
	 * @param scanType the {@link String} to parse.
	 */
	public void setScanType(@Nullable String scanType) {
		this.scanType = ScanType.typeOf(scanType);
	}

	/**
	 * @return the {@link ScanOrder}.
	 */
	@Nullable
	public ScanOrder getScanOrder() {
		return scanOrder;
	}

	/**
	 * Sets the {@link ScanOrder}.
	 *
	 * @param scanType the {@link ScanOrder} to set.
	 */
	public void setScanOrder(@Nullable ScanOrder scanOrder) {
		this.scanOrder = scanOrder;
	}

	/**
	 * Sets the {@link ScanOrder} by parsing the specified {@link String}.
	 *
	 * @param scanOrder the {@link String} to parse.
	 */
	public void setScanOrder(@Nullable String scanOrder) {
		this.scanOrder = ScanOrder.typeOf(scanOrder);
	}

	/**
	 * @deprecated use getAspectRatioDvdIso() for the original.
	 * functionality of this method, or use getAspectRatioContainer() for a
	 * better default method to get aspect ratios.
	 */
	@Deprecated
	public String getAspect() {
		return getAspectRatioDvdIso().toAspectRatio();
	}

	/**
	 * The aspect ratio for a DVD ISO video track
	 *
	 * @return the aspect
	 * @since 1.50.0
	 */
	public Rational getAspectRatioDvdIso() {
		return aspectRatioDvdIso;
	}

	/**
	 * @deprecated use setAspectRatioDvdIso() for the original
	 * functionality of this method, or use setAspectRatioContainer() for a
	 * better default method to set aspect ratios.
	 */
	public void setAspectRatioDvdIso(String aspectRatio) {
		setAspectRatioDvdIso(Rational.valueOf(aspectRatio));
	}

	/**
	 * @param aspect the aspect to set
	 * @since 1.50.0
	 */
	public void setAspectRatioDvdIso(Rational aspectRatio) {
		if (Rational.isNotBlank(aspectRatio)) {
			aspectRatioDvdIso = aspectRatio;
		} else {
			aspectRatioDvdIso = null;
		}
	}

	/**
	 * Get the aspect ratio reported by the file/container.
	 * This is the aspect ratio that the renderer should display the video
	 * at, and is usually the same as the video track aspect ratio.
	 *
	 * @return the aspect ratio reported by the file/container
	 */
	public Rational getAspectRatioContainer() {
		return aspectRatioContainer;
	}

	/**
	 * Set the aspect ratio reported by the file/container.
	 *
	 * @see #getAspectRatioContainer()
	 * @param aspect the aspect ratio to set
	 */
	public void setAspectRatioContainer(String aspectRatio) {
		setAspectRatioContainer(Rational.valueOf(aspectRatio));
	}

	/**
	 * Sets the aspect ratio reported by the file/container.
	 *
	 * @param aspectRatio the aspect ratio to set.
	 */
	public void setAspectRatioContainer(Rational aspectRatio) {
		if (Rational.isNotBlank(aspectRatio)) {
			aspectRatioContainer = aspectRatio;
		} else {
			aspectRatioContainer = null;
		}
	}

	/**
	 * Get the aspect ratio of the video track. This is the actual aspect ratio
	 * of the pixels, which is not always the aspect ratio that the renderer
	 * should display or that we should output; that is
	 * {@link #getAspectRatioContainer()}
	 *
	 * @return the aspect ratio of the video track
	 */
	public Rational getAspectRatioVideoTrack() {
		return aspectRatioVideoTrack;
	}

	/**
	 * @param aspect the aspect ratio to set
	 */
	public void setAspectRatioVideoTrack(String aspectRatio) {
		setAspectRatioVideoTrack(Rational.valueOf(aspectRatio));
	}

	/**
	 * Make sure the aspect ratio is formatted, e.g. 16:9 not 1.78
	 *
	 * @param aspect the possibly-unformatted aspect ratio
	 *
	 * @return the formatted aspect ratio or null
	 */
<<<<<<< HEAD
	public String getFormattedAspectRatio(String aspect) {
		if (isBlank(aspect)) {
			return null;
		}
		if (aspect.contains(":")) {
			return aspect;
		}
		double exactAspectRatio = Double.parseDouble(aspect);
		if (exactAspectRatio > 1.7 && exactAspectRatio <= 1.8) {
			return "16:9";
		} else if (exactAspectRatio > 1.3 && exactAspectRatio < 1.4) {
			return "4:3";
		} else if (exactAspectRatio > 1.2 && exactAspectRatio < 1.3) {
			return "5:4";
		} else {
			return null;
=======
	public void setAspectRatioVideoTrack(Rational aspectRatio) {
		if (Rational.isNotBlank(aspectRatio)) {
			aspectRatioVideoTrack = aspectRatio;
		} else {
			aspectRatioVideoTrack = null;
>>>>>>> 2cd8f85a
		}
	}

	/**
	 * @return the thumb
	 * @since 1.50.0
	 */
	public DLNAThumbnail getThumb() {
		return thumb;
	}

	/**
	 * @param thumb the thumb to set
	 * @since 1.50.0
	 * @deprecated Use {@link #setThumb(DLNAThumbnail)} instead.
	 */
	@Deprecated
	public void setThumb(byte[] thumb) {
		try {
			this.thumb = DLNAThumbnail.toThumbnail(
				thumb,
				640,
				480,
				ScaleType.MAX,
				ImageFormat.SOURCE,
				false
			);
			if (this.thumb != null) {
				thumbready = true;
			}
		} catch (IOException e) {
			LOGGER.error("An error occurred while trying to store thumbnail: {}", e.getMessage());
			LOGGER.trace("", e);
		}
	}

	/**
	 * Sets the {@link DLNAThumbnail} instance to use for this {@link DLNAMediaInfo} instance.
	 *
	 * @param thumbnail the {@link DLNAThumbnail} to set.
	 */
	public void setThumb(DLNAThumbnail thumbnail) {
		this.thumb = thumbnail;
		if (thumbnail != null) {
			thumbready = true;
		}
	}

	/**
	 * @return the mimeType
	 * @since 1.50.0
	 */
	public String getMimeType() {
		return mimeType;
	}

	/**
	 * @param mimeType the mimeType to set
	 * @since 1.50.0
	 */
	public void setMimeType(String mimeType) {
		this.mimeType = mimeType;
	}

	public String getMatrixCoefficients() {
		return matrixCoefficients;
	}

	public void setMatrixCoefficients(String matrixCoefficients) {
		this.matrixCoefficients = matrixCoefficients;
	}

	public String getFileTitleFromMetadata() {
		return fileTitleFromMetadata;
	}

	public void setFileTitleFromMetadata(String value) {
		this.fileTitleFromMetadata = value;
	}

	public String getVideoTrackTitleFromMetadata() {
		return videoTrackTitleFromMetadata;
	}

	public void setVideoTrackTitleFromMetadata(String value) {
		this.videoTrackTitleFromMetadata = value;
	}

	/**
	 * @return The {@link ImageInfo} for this media or {@code null}.
	 */
	public ImageInfo getImageInfo() {
		return imageInfo;
	}

	/**
	 * Sets the {@link ImageInfo} for this media.
	 *
	 * @param imageInfo the {@link ImageInfo}.
	 */
	public void setImageInfo(ImageInfo imageInfo) {
		this.imageInfo = imageInfo;
		if (imageInfo != null && imageInfo.getWidth() > 0 && imageInfo.getHeight() > 0) {
			setWidth(imageInfo.getWidth());
			setHeight(imageInfo.getHeight());
		}
	}

	/**
	 * @return reference frame count for video stream or {@code -1} if not parsed.
	 */
	public byte getReferenceFrameCount() {
		referenceFrameCountLock.readLock().lock();
		try {
			return referenceFrameCount;
		} finally {
			referenceFrameCountLock.readLock().unlock();
		}
	}

	/**
	 * Sets reference frame count for video stream or {@code -1} if not parsed.
	 *
	 * @param referenceFrameCount reference frame count.
	 */
	public void setReferenceFrameCount(byte referenceFrameCount) {
		if (referenceFrameCount < -1) {
			throw new IllegalArgumentException("referenceFrameCount must be >= -1.");
		}
		referenceFrameCountLock.writeLock().lock();
		try {
			this.referenceFrameCount = referenceFrameCount;
		} finally {
			referenceFrameCountLock.writeLock().unlock();
		}
	}

	/**
	 * @return AVC level for video stream or {@code null} if not parsed.
	 */
	public String getAvcLevel() {
		avcLevelLock.readLock().lock();
		try {
			return avcLevel;
		} finally {
			avcLevelLock.readLock().unlock();
		}
	}

	/**
	 * Sets AVC level for video stream or {@code null} if not parsed.
	 *
	 * @param avcLevel AVC level.
	 */
	public void setAvcLevel(String avcLevel) {
		avcLevelLock.writeLock().lock();
		try {
			this.avcLevel = avcLevel;
		} finally {
			avcLevelLock.writeLock().unlock();
		}
	}

	public int getAvcAsInt() {
		try {
			return Integer.parseInt(getAvcLevel().replaceAll("\\.", ""));
		} catch (Exception e) {
			return 0;
		}
	}

	public String getH264Profile() {
		synchronized (h264ProfileLock) {
			return h264Profile;
		}
	}

	public void setH264Profile(String s) {
		synchronized (h264ProfileLock) {
			h264Profile = s;
		}
	}

	/**
	 * @return the audioTracks
	 * @since 1.60.0
	 */
	// TODO (breaking change): rename to getAudioTracks
	public List<DLNAMediaAudio> getAudioTracksList() {
		return audioTracks;
	}

	/**
	 * @return the audioTracks
	 * @deprecated use getAudioTracksList() instead
	 */
	@Deprecated
	public ArrayList<DLNAMediaAudio> getAudioCodes() {
		if (audioTracks instanceof ArrayList) {
			return (ArrayList<DLNAMediaAudio>) audioTracks;
		}
		return new ArrayList<>();
	}

	/**
	 * @param audioTracks the audioTracks to set
	 * @since 1.60.0
	 */
	// TODO (breaking change): rename to setAudioTracks
	public void setAudioTracksList(List<DLNAMediaAudio> audioTracks) {
		this.audioTracks = audioTracks;
	}

	/**
	 * @param audioTracks the audioTracks to set
	 * @deprecated use setAudioTracksList(ArrayList<DLNAMediaAudio> audioTracks) instead
	 */
	@Deprecated
	public void setAudioCodes(List<DLNAMediaAudio> audioTracks) {
		setAudioTracksList(audioTracks);
	}

	/**
	 * @return the subtitleTracks
	 * @since 1.60.0
	 */
	// TODO (breaking change): rename to getSubtitleTracks
	public List<DLNAMediaSubtitle> getSubtitleTracksList() {
		return subtitleTracks;
	}

	/**
	 * @return the subtitleTracks
	 * @deprecated use getSubtitleTracksList() instead
	 */
	@Deprecated
	public ArrayList<DLNAMediaSubtitle> getSubtitlesCodes() {
		if (subtitleTracks instanceof ArrayList) {
			return (ArrayList<DLNAMediaSubtitle>) subtitleTracks;
		}
		return new ArrayList<>();
	}

	/**
	 * @param subtitleTracks the subtitleTracks to set
	 * @since 1.60.0
	 */
	// TODO (breaking change): rename to setSubtitleTracks
	public void setSubtitleTracksList(List<DLNAMediaSubtitle> subtitleTracks) {
		this.subtitleTracks = subtitleTracks;
	}

	/**
	 * @param subtitleTracks the subtitleTracks to set
	 * @deprecated use setSubtitleTracksList(ArrayList<DLNAMediaSubtitle> subtitleTracks) instead
	 */
	@Deprecated
	public void setSubtitlesCodes(List<DLNAMediaSubtitle> subtitleTracks) {
		setSubtitleTracksList(subtitleTracks);
	}

	/**
	 * @return The Exif orientation or {@code 1} if unknown.
	 * @since 1.50.0
	 */
	public ExifOrientation getExifOrientation() {
		return imageInfo != null ? imageInfo.getExifOrientation() : ExifOrientation.TOP_LEFT;
	}

	/**
	 * @return the muxingMode
	 * @since 1.50.0
	 */
	public String getMuxingMode() {
		return muxingMode;
	}

	/**
	 * @param muxingMode the muxingMode to set
	 * @since 1.50.0
	 */
	public void setMuxingMode(String muxingMode) {
		this.muxingMode = muxingMode;
	}

	/**
	 * @return the muxingModeAudio
	 * @since 1.50.0
	 */
	public String getMuxingModeAudio() {
		return muxingModeAudio;
	}

	/**
	 * @param muxingModeAudio the muxingModeAudio to set
	 * @since 1.50.0
	 */
	public void setMuxingModeAudio(String muxingModeAudio) {
		this.muxingModeAudio = muxingModeAudio;
	}

	/**
	 * @return the container
	 * @since 1.50.0
	 */
	public String getContainer() {
		return container;
	}

	/**
	 * @param container the container to set
	 * @since 1.50.0
	 */
	public void setContainer(String container) {
		this.container = container;
	}

	/**
	 * @return the h264_annexB
	 * @since 1.50.0
	 */
	public byte[] getH264AnnexB() {
		synchronized (h264_annexBLock) {
			if (h264_annexB == null) {
				return null;
			}
			byte[] result = new byte[h264_annexB.length];
			System.arraycopy(h264_annexB, 0, result, 0, h264_annexB.length);
			return result;
		}
	}

	/**
	 * @param h264AnnexB the h264_annexB to set
	 * @since 1.50.0
	 */
	public void setH264AnnexB(byte[] h264AnnexB) {
		synchronized (h264_annexBLock) {
			if (h264AnnexB == null) {
				this.h264_annexB = null;
			} else {
				this.h264_annexB = new byte[h264AnnexB.length];
				System.arraycopy(h264AnnexB, 0, this.h264_annexB, 0, h264AnnexB.length);
			}
		}
	}

	/**
	 * @return the mediaparsed
	 * @since 1.50.0
	 */
	public boolean isMediaparsed() {
		return mediaparsed;
	}

	/**
	 * @param mediaparsed the mediaparsed to set
	 * @since 1.50.0
	 */
	public void setMediaparsed(boolean mediaparsed) {
		this.mediaparsed = mediaparsed;
	}

	public boolean isFFmpegparsed() {
		return ffmpegparsed;
	}

	/**
	 * @return the thumbready
	 * @since 1.50.0
	 */
	public boolean isThumbready() {
		return thumbready;
	}

	/**
	 * @param thumbready the thumbready to set
	 * @since 1.50.0
	 */
	public void setThumbready(boolean thumbready) {
		this.thumbready = thumbready;
	}

	/**
	 * @return the dvdtrack
	 * @since 1.50.0
	 */
	public int getDvdtrack() {
		return dvdtrack;
	}

	/**
	 * @param dvdtrack the dvdtrack to set
	 * @since 1.50.0
	 */
	public void setDvdtrack(int dvdtrack) {
		this.dvdtrack = dvdtrack;
	}

	/**
	 * @return the secondaryFormatValid
	 * @since 1.50.0
	 */
	public boolean isSecondaryFormatValid() {
		return secondaryFormatValid;
	}

	/**
	 * @param secondaryFormatValid the secondaryFormatValid to set
	 * @since 1.50.0
	 */
	public void setSecondaryFormatValid(boolean secondaryFormatValid) {
		this.secondaryFormatValid = secondaryFormatValid;
	}

	/**
	 * @return the parsing
	 * @since 1.50.0
	 */
	public boolean isParsing() {
		synchronized (parsingLock) {
			return parsing;
		}
	}

	/**
	 * @param parsing the parsing to set
	 * @since 1.50.0
	 */
	public void setParsing(boolean parsing) {
		synchronized (parsingLock) {
			this.parsing = parsing;
		}
	}

	/**
	 * @return the encrypted
	 * @since 1.50.0
	 */
	public boolean isEncrypted() {
		return encrypted;
	}

	/**
	 * @param encrypted the encrypted to set
	 * @since 1.50.0
	 */
	public void setEncrypted(boolean encrypted) {
		this.encrypted = encrypted;
	}

	public boolean isMod4() {
		if (
			height % 4 != 0 ||
			width % 4 != 0
		) {
			return false;
		}

		return true;
	}

	/**
	 * Note: This is based on a flag in Matroska files, and as such it is
	 * unreliable; it will be unlikely to find a false-positive but there
	 * will be false-negatives, similar to language flags.
	 *
	 * @return whether the video track is 3D
	 */
	public boolean is3d() {
		return isNotBlank(stereoscopy);
	}

	/**
	 * The significance of this is that the aspect ratio should not be kept
	 * in this case when transcoding.
	 * Example: 3840x1080 should be resized to 1920x1080, not 1920x540.
	 *
	 * @return whether the video track is full SBS or OU 3D
	 */
	public boolean is3dFullSbsOrOu() {
		if (!is3d()) {
			return false;
		}

		switch (stereoscopy.toLowerCase()) {
			case "overunderrt":
			case "oulf":
			case "ourf":
			case "sbslf":
			case "sbsrf":
			case "top-bottom (left eye first)":
			case "top-bottom (right eye first)":
			case "side by side (left eye first)":
			case "side by side (right eye first)":
				return true;
		}

		return false;
	}

	/**
	 * Note: This is based on a flag in Matroska files, and as such it is
	 * unreliable; it will be unlikely to find a false-positive but there
	 * will be false-negatives, similar to language flags.
	 *
	 * @return the type of stereoscopy (3D) of the video track
	 */
	public String getStereoscopy() {
		return stereoscopy;
	}

	/**
	 * Sets the type of stereoscopy (3D) of the video track.
	 *
	 * Note: This is based on a flag in Matroska files, and as such it is
	 * unreliable; it will be unlikely to find a false-positive but there
	 * will be false-negatives, similar to language flags.
	 *
	 * @param stereoscopy the type of stereoscopy (3D) of the video track
	 */
	public void setStereoscopy(String stereoscopy) {
		this.stereoscopy = stereoscopy;
	}

	/**
	 * Used by FFmpeg for 3D video format naming
	 */
	public enum Mode3D {
		ML,
		MR,
		SBSL,
		SBSR,
		SBS2L,
		SBS2R,
		ABL,
		ABR,
		AB2L,
		AB2R,
		ARCG,
		ARCH,
		ARCC,
		ARCD,
		AGMG,
		AGMH,
		AGMC,
		AGMD,
		AYBG,
		AYBH,
		AYBC,
		AYBD
	};

	public Mode3D get3DLayout() {
		if (!is3d()) {
			return null;
		}

		isAnaglyph = true;
		switch (stereoscopy.toLowerCase()) {
			case "overunderrt":
			case "oulf":
			case "top-bottom (left eye first)":
				isAnaglyph = false;
				return Mode3D.ABL;
			case "ourf":
			case "top-bottom (right eye first)":
				isAnaglyph = false;
				return Mode3D.ABR;
			case "sbslf":
			case "side by side (left eye first)":
				isAnaglyph = false;
				return Mode3D.SBSL;
			case "sbsrf":
			case "side by side (right eye first)":
				isAnaglyph = false;
				return Mode3D.SBSR;
			case "half top-bottom (left eye first)":
				isAnaglyph = false;
				return Mode3D.AB2L;
			case "half side by side (left eye first)":
				isAnaglyph = false;
				return Mode3D.SBS2L;
			case "arcg":
				return Mode3D.ARCG;
			case "arch":
				return Mode3D.ARCH;
			case "arcc":
				return Mode3D.ARCC;
			case "arcd":
				return Mode3D.ARCD;
			case "agmg":
				return Mode3D.AGMG;
			case "agmh":
				return Mode3D.AGMH;
			case "agmc":
				return Mode3D.AGMC;
			case "agmd":
				return Mode3D.AGMD;
			case "aybg":
				return Mode3D.AYBG;
			case "aybh":
				return Mode3D.AYBH;
			case "aybc":
				return Mode3D.AYBC;
			case "aybd":
				return Mode3D.AYBD;
		}

		return null;
	}

	private boolean isAnaglyph;

	public boolean stereoscopyIsAnaglyph() {
		get3DLayout();
		return isAnaglyph;
	}

	public boolean isDVDResolution() {
		return (width == 720 && height == 576) || (width == 720 && height == 480);
	}

	/**
	 * Determines if this {@link DLNAMediaInfo} instance has a container that is
	 * used both for audio and video media.
	 *
	 * @return {@code true} if the currently set {@code container} can be either
	 *         audio or video, {@code false} otherwise.
	 */
	public boolean isAudioOrVideoContainer() {
		if (StringUtils.isBlank(container)) {
			return false;
		}
		for (Entry<String, AudioVariantInfo> entry : audioOrVideoContainers.entrySet()) {
			if (
				container.equals(entry.getKey()) ||
				container.equals(entry.getValue().getFormatConfiguration())
			) {
				return true;
			}
		}
		return false;
	}

	/**
	 * Returns the {@link Format} to use if this {@link DLNAMediaInfo} instance
	 * represent an audio media wrapped in a container that can represent both
	 * audio and video media. This returns {@code null} unless
	 * {@link #isAudioOrVideoContainer} is {@code true}.
	 *
	 * @see #isAudioOrVideoContainer()
	 *
	 * @return The "audio variant" {@link Format} for this container, or
	 *         {@code null} if it doesn't apply.
	 */
	public Format getAudioVariantFormat() {
		if (StringUtils.isBlank(container)) {
			return null;
		}
		for (Entry<String, AudioVariantInfo> entry : audioOrVideoContainers.entrySet()) {
			if (
				container.equals(entry.getKey()) ||
				container.equals(entry.getValue().getFormatConfiguration())
			) {
				return entry.getValue().getFormat();
			}
		}
		return null;
	}

	/**
	 * Returns the {@link FormatConfiguration} {@link String} constant to use if
	 * this {@link DLNAMediaInfo} instance represent an audio media wrapped in a
	 * container that can represent both audio and video media. This returns
	 * {@code null} unless {@link #isAudioOrVideoContainer} is {@code true}.
	 *
	 * @see #isAudioOrVideoContainer()
	 *
	 * @return The "audio variant" {@link FormatConfiguration} {@link String}
	 *         constant for this container, or {@code null} if it doesn't apply.
	 */
	public String getAudioVariantFormatConfigurationString() {
		if (StringUtils.isBlank(container)) {
			return null;
		}
		for (Entry<String, AudioVariantInfo> entry : audioOrVideoContainers.entrySet()) {
			if (
				container.equals(entry.getKey()) ||
				container.equals(entry.getValue().getFormatConfiguration())
			) {
				return entry.getValue().getFormatConfiguration();
			}
		}
		return null;
	}

	/**
	 * Returns the {@link AudioVariantInfo} to use if this {@link DLNAMediaInfo}
	 * instance represent an audio media wrapped in a container that can
	 * represent both audio and video media. This returns {@code null} unless
	 * {@link #isAudioOrVideoContainer} is {@code true}.
	 *
	 * @see #isAudioOrVideoContainer()
	 *
	 * @return The {@link AudioVariantInfo} for this container, or {@code null}
	 *         if it doesn't apply.
	 */
	public AudioVariantInfo getAudioVariant() {
		if (StringUtils.isBlank(container)) {
			return null;
		}
		for (Entry<String, AudioVariantInfo> entry : audioOrVideoContainers.entrySet()) {
			if (
				container.equals(entry.getKey()) ||
				container.equals(entry.getValue().getFormatConfiguration())
			) {
				return entry.getValue();
			}
		}
		return null;
	}

	/**
	 * An immutable struct/record for hold information for a particular audio
	 * variant for containers that can constitute multiple "media types".
	 */
	public static class AudioVariantInfo {

		protected final Format format;
		protected final String formatConfiguration;

		/**
		 * Creates a new instance.
		 *
		 * @param format the {@link Format} for this {@link AudioVariantInfo}.
		 * @param formatConfiguration the {@link FormatConfiguration}
		 *            {@link String} constant for this {@link AudioVariantInfo}.
		 */
		public AudioVariantInfo(Format format, String formatConfiguration) {
			this.format = format;
			this.formatConfiguration = formatConfiguration;
		}

		/**
		 * @return the {@link Format}.
		 */
		public Format getFormat() {
			return format;
		}

		/**
		 * @return the {@link FormatConfiguration} {@link String} constant.
		 */
		public String getFormatConfiguration() {
			return formatConfiguration;
		}
	}

	/**
	 * This {@code enum} represents the different video "scan types".
	 */
	public static enum ScanType {

		/** Interlaced scan, any sub-type */
		INTERLACED,

		/** Mixed scan */
		MIXED,

		/** Progressive scan */
		PROGRESSIVE;

		@Override
		public String toString() {
			switch (this) {
				case INTERLACED:
					return "Interlaced";
				case MIXED:
					return "Mixed";
				case PROGRESSIVE:
					return "Progressive";
				default:
					return name();
			}
		};

		public static ScanType typeOf(String scanType) {
			if (isBlank(scanType)) {
				return null;
			}
			scanType = scanType.trim().toLowerCase(Locale.ROOT);
			switch (scanType) {
				case "interlaced" :
					return INTERLACED;
				case "mixed" :
					return MIXED;
				case "progressive" :
					return PROGRESSIVE;
				default:
					LOGGER.debug("Warning: Unrecognized ScanType \"{}\"", scanType);
					return null;
			}
		}
	}

	/**
	 * This {@code enum} represents the video scan order.
	 */
	public static enum ScanOrder {

		/** Bottom Field First */
		BFF,

		/** Bottom Field Only */
		BFO,

		/** Pulldown */
		PULLDOWN,

		/** 2:2:2:2:2:2:2:2:2:2:2:3 Pulldown */
		PULLDOWN_2_2_2_2_2_2_2_2_2_2_2_3,

		/** 2:3 Pulldown */
		PULLDOWN_2_3,

		/** Top Field First */
		TFF,

		/** Top Field Only */
		TFO;

		@Override
		public String toString() {
			switch (this) {
				case BFF:
					return "Bottom Field First";
				case BFO:
					return "Bottom Field Only";
				case PULLDOWN:
					return "Pulldown";
				case PULLDOWN_2_2_2_2_2_2_2_2_2_2_2_3:
					return "2:2:2:2:2:2:2:2:2:2:2:3 Pulldown";
				case PULLDOWN_2_3:
					return "2:3 Pulldown";
				case TFF:
					return "Top Field First";
				case TFO:
					return "Top Field Only";
				default:
					return name();
			}
		};

		public static ScanOrder typeOf(String scanOrder) {
			if (isBlank(scanOrder)) {
				return null;
			}
			scanOrder = scanOrder.trim().toLowerCase(Locale.ROOT);
			switch (scanOrder) {
				case "bff" :
				case "bottom field first":
					return BFF;
				case "bfo":
				case "bottom field only":
					return BFO;
				case "pulldown":
					return PULLDOWN;
				case "2:2:2:2:2:2:2:2:2:2:2:3 pulldown":
					return PULLDOWN_2_2_2_2_2_2_2_2_2_2_2_3;
				case "2:3 pulldown":
					return PULLDOWN_2_3;
				case "tff":
				case "top field first":
					return TFF;
				case "tfo":
				case "top field only":
					return TFO;
				default:
					LOGGER.debug("Warning: Unrecognized ScanOrder \"{}\"", scanOrder);
					if (scanOrder.contains("pulldown")) {
						return PULLDOWN;
					}
					return null;
			}
		}
	}
}<|MERGE_RESOLUTION|>--- conflicted
+++ resolved
@@ -2539,30 +2539,11 @@
 	 *
 	 * @return the formatted aspect ratio or null
 	 */
-<<<<<<< HEAD
-	public String getFormattedAspectRatio(String aspect) {
-		if (isBlank(aspect)) {
-			return null;
-		}
-		if (aspect.contains(":")) {
-			return aspect;
-		}
-		double exactAspectRatio = Double.parseDouble(aspect);
-		if (exactAspectRatio > 1.7 && exactAspectRatio <= 1.8) {
-			return "16:9";
-		} else if (exactAspectRatio > 1.3 && exactAspectRatio < 1.4) {
-			return "4:3";
-		} else if (exactAspectRatio > 1.2 && exactAspectRatio < 1.3) {
-			return "5:4";
-		} else {
-			return null;
-=======
 	public void setAspectRatioVideoTrack(Rational aspectRatio) {
 		if (Rational.isNotBlank(aspectRatio)) {
 			aspectRatioVideoTrack = aspectRatio;
 		} else {
 			aspectRatioVideoTrack = null;
->>>>>>> 2cd8f85a
 		}
 	}
 
