--- conflicted
+++ resolved
@@ -690,18 +690,6 @@
 				if (configuration.getImageThumbnailsEnabled()) {
 					LOGGER.trace("Creating (temporary) thumbnail: {}", inputFile.getFile().getName());
 
-<<<<<<< HEAD
-						File jpg = new File(thumbFilename);
-
-						if (jpg.exists()) {
-							InputStream is = new FileInputStream(jpg);
-							int sz = is.available();
-							if (sz > 0) {
-								setThumb(new byte[sz]);
-								is.read(getThumb());
-							}
-							is.close();
-=======
 					// Create the thumbnail image using the Thumbnailator library
 					try {
 						ByteArrayOutputStream out = new ByteArrayOutputStream();	
@@ -710,7 +698,6 @@
 								.outputFormat("JPEG")
 								.outputQuality(1.0f)
 								.toOutputStream(out);;
->>>>>>> e269f400
 
 								setThumb(out.toByteArray());
 					} catch (IOException | IllegalArgumentException | IllegalStateException e) {
@@ -968,27 +955,8 @@
 							lang.setLang(DLNAMediaLang.UND);
 						}
 
-<<<<<<< HEAD
-				if (configuration.isUseMplayerForVideoThumbs() && type == Format.VIDEO && !dvrms) {
-					try {
-						getMplayerThumbnail(inputFile);
-						String frameName = "" + inputFile.hashCode();
-						frameName = configuration.getTempFolder() + "/mplayer_thumbs/" + frameName + "00000001/00000001.jpg";
-						frameName = frameName.replace(',', '_');
-						File jpg = new File(frameName);
-
-						if (jpg.exists()) {
-							InputStream is = new FileInputStream(jpg);
-							int sz = is.available();
-							if (sz > 0) {
-								setThumb(new byte[sz]);
-								is.read(getThumb());
-							}
-							is.close();
-=======
 						lang.setId(subId++);
 						int FFmpegMetaDataNr = FFmpegMetaData.nextIndex();
->>>>>>> e269f400
 
 						if (FFmpegMetaDataNr > -1) {
 							line = lines.get(FFmpegMetaDataNr);
