--- conflicted
+++ resolved
@@ -147,7 +147,7 @@
 	public String aspectRatioVideoTrack;
 	private int videoBitDepth = 8;
 
-<<<<<<< HEAD
+	private volatile DLNAThumbnail thumb = null;
 	/**
 	 * Metadata gathered from either the filename or OpenSubtitles.
 	 */
@@ -159,16 +159,8 @@
 	private String tvEpisodeName;
 	private String edition;
 	private boolean isTVEpisode;
-	private int databaseFileId = -1;
-
-	private boolean isFullyPlayed = false;
-
-	private byte thumb[];
-=======
-	private volatile DLNAThumbnail thumb = null;
 
 	private volatile ImageInfo imageInfo = null;
->>>>>>> 6e9bd2c6
 
 	/**
 	 * @deprecated Use standard getter and setter to access this variable.
@@ -218,15 +210,6 @@
 	 * @deprecated Use standard getter and setter to access this variable.
 	 */
 	@Deprecated
-<<<<<<< HEAD
-	public int orientation;
-
-	/**
-	 * @deprecated Use standard getter and setter to access this variable.
-	 */
-	@Deprecated
-=======
->>>>>>> 6e9bd2c6
 	public String muxingMode;
 
 	/**
@@ -938,19 +921,6 @@
 					// XXX (Nadahar) - the below code needs update, as it will break with the next version of Metadata-extractor
 					// Create the thumbnail image
 					try {
-<<<<<<< HEAD
-						int thumbnailWidth = renderer.isSquareImageThumbnails() ? renderer.getThumbnailHeight() : renderer.getThumbnailWidth();
-						int thumbnailHeight = renderer.getThumbnailHeight();
-
-						// Make sure the image fits in the renderer's bounds
-						boolean isFullyPlayedThumbnail = FullyPlayed.isFullyPlayedThumbnail(file);
-						thumb = UMSUtils.scaleImage(Files.readAllBytes(file.toPath()), thumbnailWidth, thumbnailHeight, isFullyPlayedThumbnail, renderer);
-						thumbready = true;
-						if (isFullyPlayedThumbnail) {
-							thumb = FullyPlayed.addFullyPlayedOverlay(thumb, MediaType.IMAGE);
-						}
-
-=======
 						if (imageInfo instanceof ExifInfo && ((ExifInfo) imageInfo).hasExifThumbnail() && !imageInfo.isImageIOSupported()) {
 							/*
 							 * XXX Extraction of thumbnails was removed in version
@@ -1002,7 +972,6 @@
 						);
 					} catch (UnknownFormatException e) {
 						LOGGER.debug("Could not generate thumbnail for \"{}\" because the format is unknown: {}", file.getName(), e.getMessage());
->>>>>>> 6e9bd2c6
 					} catch (IOException e) {
 						LOGGER.debug("Error generating thumbnail for \"{}\": {}", file.getName(), e.getMessage());
 						LOGGER.trace("", e);
@@ -1061,10 +1030,6 @@
 								int sz = is.available();
 
 								if (sz > 0) {
-<<<<<<< HEAD
-									thumb = new byte[sz];
-									is.read(thumb);
-=======
 									byte[] bytes = new byte[sz];
 									is.read(bytes);
 									thumb = DLNAThumbnail.toThumbnail(
@@ -1075,7 +1040,7 @@
 										ImageFormat.SOURCE,
 										false
 									);
->>>>>>> 6e9bd2c6
+									thumbready = true;
 									thumbready = true;
 								}
 							}
@@ -1098,25 +1063,10 @@
 					byte[] bytes = pw.getOutputByteArray().toByteArray();
 					if (bytes != null && bytes.length > 0) {
 						try {
-<<<<<<< HEAD
-							if (is != null) {
-								sz = is.available();
-								if (sz > 0) {
-									thumb = new byte[sz];
-									is.read(thumb);
-									thumbready = true;
-								}
-							}
-						} finally {
-							if (is != null) {
-								is.close();
-							}
-=======
 							thumb = DLNAThumbnail.toThumbnail(bytes);
 						} catch (IOException e) {
 							LOGGER.debug("Error while decoding thumbnail: " + e.getMessage());
 							LOGGER.trace("", e);
->>>>>>> 6e9bd2c6
 						}
 						thumbready = true;
 					}
@@ -2440,6 +2390,7 @@
 	 * @since 1.50.0
 	 * @deprecated Use {@link #setThumb(DLNAThumbnail)} instead.
 	 */
+	@Deprecated
 	public void setThumb(byte[] thumb) {
 		try {
 			this.thumb = DLNAThumbnail.toThumbnail(
@@ -2514,13 +2465,8 @@
 	/**
 	 * @return The {@link ImageInfo} for this media or {@code null}.
 	 */
-<<<<<<< HEAD
-	public int getBitsPerPixel() { //TODO: (Nad) Check post merge
-		return bitsPerPixel;
-=======
 	public ImageInfo getImageInfo() {
 		return imageInfo;
->>>>>>> 6e9bd2c6
 	}
 
 	/**
@@ -2692,27 +2638,11 @@
 	}
 
 	/**
-<<<<<<< HEAD
-	 * @return the orientation
-	 * @since 1.50.0
-	 */
-	public int getOrientation() {
-		return orientation;
-	}
-
-	/**
-	 * @param orientation the orientation to set
-	 * @since 1.50.0
-	 */
-	public void setOrientation(int orientation) {
-		this.orientation = orientation;
-=======
 	 * @return The Exif orientation or {@code 1} if unknown.
 	 * @since 1.50.0
 	 */
 	public ExifOrientation getExifOrientation() {
 		return imageInfo != null ? imageInfo.getExifOrientation() : ExifOrientation.TOP_LEFT;
->>>>>>> 6e9bd2c6
 	}
 
 	/**
