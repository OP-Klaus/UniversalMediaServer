--- conflicted
+++ resolved
@@ -152,7 +152,9 @@
 							media.setStereoscopy(MI.Get(video, i, "MultiView_Layout"));
 						}
 
-<<<<<<< HEAD
+						media.setPixelAspectRatio(MI.Get(video, i, "PixelAspectRatio"));
+						media.setScanType(MI.Get(video, i, "ScanType"));
+						media.setScanOrder(MI.Get(video, i, "ScanOrder"));
 						media.setAspectRatioContainer(MI.Get(video, i, "DisplayAspectRatio/String"));
 						media.setAspectRatioVideoTrack(MI.Get(video, i, "DisplayAspectRatio_Original/String"));
 						media.setFrameRate(getFPSValue(MI.Get(video, i, "FrameRate")));
@@ -165,23 +167,6 @@
 						if (!value.isEmpty()) {
 							media.putExtra(FormatConfiguration.MI_QPEL, value);
 						}
-=======
-							media.setPixelAspectRatio(MI.Get(video, i, "PixelAspectRatio"));
-							media.setScanType(MI.Get(video, i, "ScanType"));
-							media.setScanOrder(MI.Get(video, i, "ScanOrder"));
-							media.setAspectRatioContainer(MI.Get(video, i, "DisplayAspectRatio/String"));
-							media.setAspectRatioVideoTrack(MI.Get(video, i, "DisplayAspectRatio_Original/String"));
-							media.setFrameRate(getFPSValue(MI.Get(video, i, "FrameRate")));
-							media.setFrameRateOriginal(MI.Get(video, i, "FrameRate_Original"));
-							media.setFrameRateMode(getFrameRateModeValue(MI.Get(video, i, "FrameRate_Mode")));
-							media.setFrameRateModeRaw(MI.Get(video, i, "FrameRate_Mode"));
-							media.setReferenceFrameCount(getReferenceFrameCount(MI.Get(video, i, "Format_Settings_RefFrames/String")));
-							media.setVideoTrackTitleFromMetadata(MI.Get(video, i, "Title"));
-							value = MI.Get(video, i, "Format_Settings_QPel");
-							if (!value.isEmpty()) {
-								media.putExtra(FormatConfiguration.MI_QPEL, value);
-							}
->>>>>>> 2cd8f85a
 
 						value = MI.Get(video, i, "Format_Settings_GMC");
 						if (!value.isEmpty()) {
