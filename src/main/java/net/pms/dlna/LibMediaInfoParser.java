package net.pms.dlna;

import java.io.File;
import java.io.IOException;
import java.nio.charset.StandardCharsets;
import java.util.Base64;
import java.util.StringTokenizer;
import java.util.regex.Matcher;
import java.util.regex.Pattern;
import net.pms.configuration.FormatConfiguration;
import net.pms.configuration.RendererConfiguration;
import net.pms.dlna.MediaInfo.StreamType;
import net.pms.formats.v2.SubtitleType;
import net.pms.util.FileUtil;
<<<<<<< HEAD
=======
import net.pms.util.ImagesUtil;
import org.apache.commons.codec.binary.Base64;
import org.apache.commons.imaging.ImageReadException;
>>>>>>> 6fd6d60c
import static org.apache.commons.lang3.StringUtils.*;
import org.slf4j.Logger;
import org.slf4j.LoggerFactory;

public class LibMediaInfoParser {
	private static final Logger LOGGER = LoggerFactory.getLogger(LibMediaInfoParser.class);

	// Regular expression to parse a 4 digit year number from a string
	private static final String YEAR_REGEX = ".*([\\d]{4}).*";

	// Pattern to parse the year from a string
	private static final Pattern yearPattern = Pattern.compile(YEAR_REGEX);

	private static MediaInfo MI;

	static {
		MI = new MediaInfo();

		if (MI.isValid()) {
			MI.Option("Internet", "No"); // avoid MediaInfoLib to try to connect to an Internet server for availability of newer software, anonymous statistics and retrieving information about a file
			MI.Option("Complete", "1");
			MI.Option("Language", "raw");
			MI.Option("File_TestContinuousFileNames", "0");
			LOGGER.debug("Option 'File_TestContinuousFileNames' is set to: " + MI.Option("File_TestContinuousFileNames_Get"));
			MI.Option("ParseSpeed", "0");
			LOGGER.debug("Option 'ParseSpeed' is set to: " + MI.Option("ParseSpeed_Get"));
//			LOGGER.debug(MI.Option("Info_Parameters_CSV")); // It can be used to export all current MediaInfo parameters
		}
	}

	public static boolean isValid() {
		return MI.isValid();
	}

	public static void close() {
		try {
			MI.finalize();
		} catch (Throwable e) {
			LOGGER.debug("Caught exception", e);
		}
	}

	@Deprecated
	public synchronized static void parse(DLNAMediaInfo media, InputFile inputFile, int type) {
		parse(media, inputFile, type, null);
	}

	/**
	 * Parse media via MediaInfo.
	 */
	public synchronized static void parse(DLNAMediaInfo media, InputFile inputFile, int type, RendererConfiguration renderer) {
		File file = inputFile.getFile();
		if (!media.isMediaparsed() && file != null && MI.isValid() && MI.Open(file.getAbsolutePath()) > 0) {
//			try {
				StreamType general = StreamType.General;
				StreamType video = StreamType.Video;
				StreamType audio = StreamType.Audio;
				StreamType image = StreamType.Image;
				StreamType text = StreamType.Text;
				DLNAMediaAudio currentAudioTrack = new DLNAMediaAudio();
				DLNAMediaSubtitle currentSubTrack;
				media.setSize(file.length());
				String value;

				// set General
				getFormat(general, media, currentAudioTrack, MI.Get(general, 0, "Format"), file);
				getFormat(general, media, currentAudioTrack, MI.Get(general, 0, "CodecID").trim(), file);
				media.setDuration(getDuration(MI.Get(general, 0, "Duration/String1")));
				media.setBitrate(getBitrate(MI.Get(general, 0, "OverallBitRate")));
				value = MI.Get(general, 0, "Cover_Data");
				if (!value.isEmpty()) {
<<<<<<< HEAD
					media.setThumb(Base64.getDecoder().decode(value.getBytes(StandardCharsets.US_ASCII)));
=======
					media.setThumb(new Base64().decode(value.getBytes(StandardCharsets.US_ASCII)));
					media.setThumbready(true);
>>>>>>> 6fd6d60c
				}
				value = MI.Get(general, 0, "Title");
				if (!value.isEmpty()) {
					media.setFileTitleFromMetadata(value);
				}

				// set Video
				media.setVideoTrackCount(MI.Count_Get(video));
				if (media.getVideoTrackCount() > 0) {
					for (int i = 0; i < media.getVideoTrackCount(); i++) {
						// check for DXSA and DXSB subtitles (subs in video format)
						if (MI.Get(video, i, "Title").startsWith("Subtitle")) {
							currentSubTrack = new DLNAMediaSubtitle();
							// First attempt to detect subtitle track format
							currentSubTrack.setType(SubtitleType.valueOfLibMediaInfoCodec(MI.Get(video, i, "Format")));
							// Second attempt to detect subtitle track format (CodecID usually is more accurate)
							currentSubTrack.setType(SubtitleType.valueOfLibMediaInfoCodec(MI.Get(video, i, "CodecID")));
							currentSubTrack.setId(media.getSubtitleTracksList().size());
							addSub(currentSubTrack, media);
						} else {
							getFormat(video, media, currentAudioTrack, MI.Get(video, i, "Format"), file);
							getFormat(video, media, currentAudioTrack, MI.Get(video, i, "Format_Version"), file);
							getFormat(video, media, currentAudioTrack, MI.Get(video, i, "CodecID"), file);
							media.setWidth(getPixelValue(MI.Get(video, i, "Width")));
							media.setHeight(getPixelValue(MI.Get(video, i, "Height")));
							media.setMatrixCoefficients(MI.Get(video, i, "matrix_coefficients"));
							media.setStereoscopy(MI.Get(video, i, "MultiView_Layout"));
							media.setAspectRatioContainer(MI.Get(video, i, "DisplayAspectRatio/String"));
							media.setAspectRatioVideoTrack(MI.Get(video, i, "DisplayAspectRatio_Original/String"));
							media.setFrameRate(getFPSValue(MI.Get(video, i, "FrameRate")));
							media.setFrameRateMode(getFrameRateModeValue(MI.Get(video, i, "FrameRateMode")));
							media.setReferenceFrameCount(getReferenceFrameCount(MI.Get(video, i, "Format_Settings_RefFrames/String")));
							media.setVideoTrackTitleFromMetadata(MI.Get(video, i, "Title"));
							value = MI.Get(video, i, "Format_Settings_QPel");
							if (!value.isEmpty()) {
								media.putExtra(FormatConfiguration.MI_QPEL, value);
							}

							value = MI.Get(video, i, "Format_Settings_GMC");
							if (!value.isEmpty()) {
								media.putExtra(FormatConfiguration.MI_GMC, value);
							}

							value = MI.Get(video, i, "Format_Settings_GOP");
							if (!value.isEmpty()) {
								media.putExtra(FormatConfiguration.MI_GOP, value);
							}

							media.setMuxingMode(MI.Get(video, i, "MuxingMode"));
							if (!media.isEncrypted()) {
								media.setEncrypted("encrypted".equals(MI.Get(video, i, "Encryption")));
							}

							value = MI.Get(video, i, "BitDepth");
							if (!value.isEmpty()) {
								try {
									media.setVideoBitDepth(Integer.parseInt(value));
								} catch (NumberFormatException nfe) {
									LOGGER.debug("Could not parse bits per sample \"" + value + "\"");
								}
							}
						}

						value = MI.Get(video, i, "Format_Profile");
						if (!value.isEmpty() && media.getCodecV() != null && media.getCodecV().equals(FormatConfiguration.H264)) {
							media.setAvcLevel(getAvcLevel(value));
						}
					}
				}

				// set Audio
				int audioTracks = MI.Count_Get(audio);
				if (audioTracks > 0) {
					for (int i = 0; i < audioTracks; i++) {
						currentAudioTrack = new DLNAMediaAudio();
						getFormat(audio, media, currentAudioTrack, MI.Get(audio, i, "Format"), file);
						getFormat(audio, media, currentAudioTrack, MI.Get(audio, i, "Format_Version"), file);
						getFormat(audio, media, currentAudioTrack, MI.Get(audio, i, "Format_Profile"), file);
						getFormat(audio, media, currentAudioTrack, MI.Get(audio, i, "CodecID"), file);
						currentAudioTrack.setLang(getLang(MI.Get(audio, i, "Language/String")));
						currentAudioTrack.setAudioTrackTitleFromMetadata((MI.Get(audio, i, "Title")).trim());
						currentAudioTrack.getAudioProperties().setNumberOfChannels(MI.Get(audio, i, "Channel(s)"));
						currentAudioTrack.setSampleFrequency(getSampleFrequency(MI.Get(audio, i, "SamplingRate")));
						currentAudioTrack.setBitRate(getBitrate(MI.Get(audio, i, "BitRate")));
						currentAudioTrack.setSongname(MI.Get(general, 0, "Track"));

						if (
							renderer.isPrependTrackNumbers() &&
							currentAudioTrack.getTrack() > 0 &&
							currentAudioTrack.getSongname() != null &&
							currentAudioTrack.getSongname().length() > 0
						) {
							currentAudioTrack.setSongname(currentAudioTrack.getTrack() + ": " + currentAudioTrack.getSongname());
						}

						currentAudioTrack.setAlbum(MI.Get(general, 0, "Album"));
						currentAudioTrack.setArtist(MI.Get(general, 0, "Performer"));
						currentAudioTrack.setGenre(MI.Get(general, 0, "Genre"));
						// Try to parse the year from the stored date
						String recordedDate = MI.Get(general, 0, "Recorded_Date");
						Matcher matcher = yearPattern.matcher(recordedDate);
						if (matcher.matches()) {
							try {
								currentAudioTrack.setYear(Integer.parseInt(matcher.group(1)));
							} catch (NumberFormatException nfe) {
								LOGGER.debug("Could not parse year from recorded date \"" + recordedDate + "\"");
							}
						}

						// Special check for OGM: MediaInfo reports specific Audio/Subs IDs (0xn) while mencoder does not
						value = MI.Get(audio, i, "ID/String");
						if (!value.isEmpty()) {
							if (value.contains("(0x") && !FormatConfiguration.OGG.equals(media.getContainer())) {
								currentAudioTrack.setId(getSpecificID(value));
							} else {
								currentAudioTrack.setId(media.getAudioTracksList().size());
							}
						}

						value = MI.Get(general, i, "Track/Position");
						if (!value.isEmpty()) {
							try {
								currentAudioTrack.setTrack(Integer.parseInt(value));
							} catch (NumberFormatException nfe) {
								LOGGER.debug("Could not parse track \"" + value + "\"");
							}
						}

						value = MI.Get(audio, i, "BitDepth");
						if (!value.isEmpty()) {
							try {
								currentAudioTrack.setBitsperSample(Integer.parseInt(value));
							} catch (NumberFormatException nfe) {
								LOGGER.debug("Could not parse bits per sample \"" + value + "\"");
							}
						}

						addAudio(currentAudioTrack, media);
					}
				}

				// set Image
				media.setImageCount(MI.Count_Get(image));
				if (media.getImageCount() > 0) {
					boolean parseByMediainfo = false;
					// for image parsing use Imaging instead of the MediaInfo which doesn't provide enough information
					try {
						ImagesUtil.parseImageByImaging(file, media);
						media.setContainer(media.getCodecV());
					} catch (ImageReadException | IOException e) {
						LOGGER.debug("Error when parsing image ({}) with Imaging, switching to MediaInfo.", file.getAbsolutePath());
						parseByMediainfo = true;
					}

					if (parseByMediainfo) {
						getFormat(image, media, currentAudioTrack, MI.Get(image, 0, "Format"), file);
						media.setWidth(getPixelValue(MI.Get(image, 0, "Width")));
						media.setHeight(getPixelValue(MI.Get(image, 0, "Height")));
					}
					
//					media.setImageCount(media.getImageCount() + 1);
				}

				// set Subs in text format
				int subTracks = MI.Count_Get(text);
				if (subTracks > 0) {
					for (int i = 0; i < subTracks; i++) {
						currentSubTrack = new DLNAMediaSubtitle();
						currentSubTrack.setType(SubtitleType.valueOfLibMediaInfoCodec(MI.Get(text, i, "Format")));
						currentSubTrack.setType(SubtitleType.valueOfLibMediaInfoCodec(MI.Get(text, i, "CodecID")));
						currentSubTrack.setLang(getLang(MI.Get(text, i, "Language/String")));
						currentSubTrack.setSubtitlesTrackTitleFromMetadata((MI.Get(text, i, "Title")).trim());
						// Special check for OGM: MediaInfo reports specific Audio/Subs IDs (0xn) while mencoder does not
						value = MI.Get(text, i, "ID/String");
						if (!value.isEmpty()) {
							if (value.contains("(0x") && !FormatConfiguration.OGG.equals(media.getContainer())) {
								currentSubTrack.setId(getSpecificID(value));
							} else {
								currentSubTrack.setId(media.getSubtitleTracksList().size());
							}
						}

						addSub(currentSubTrack, media);
					}
				}

				/**
				 * Native M4A/AAC streaming bug: http://www.ps3mediaserver.org/forum/viewtopic.php?f=6&t=16691
				 * Some M4A files have generic codec id "mp42" instead of "M4A". For example:
				 *
				 * General
				 * Format                                   : MPEG-4
				 * Format profile                           : Apple audio with iTunes info
				 * Codec ID                                 : M4A
				 *
				 * vs
				 *
				 * General
				 * Format                                   : MPEG-4
				 * Format profile                           : Base Media / Version 2
				 * Codec ID                                 : mp42
				 *
				 * As a workaround, set container type to AAC for MP4 files that have a single AAC audio track and no video.
				 */
				if (
					FormatConfiguration.MP4.equals(media.getContainer()) &&
					isBlank(media.getCodecV()) &&
					media.getAudioTracksList() != null &&
					media.getAudioTracksList().size() == 1 &&
					FormatConfiguration.AAC.equals(media.getAudioTracksList().get(0).getCodecA())
				) {
					media.setContainer(FormatConfiguration.AAC);
				}

				/**
				 * Recognize 3D layout from the filename.
				 *
				 * First we check for our custom naming convention, for which the filename
				 * either has to start with "3DSBSLF" or "3DSBSRF" for side-by-side layout
				 * or "3DOULF" or "3DOURF" for over-under layout.
				 * For anaglyph 3D video can be used following combination:
				 * 		3DARCG 	anaglyph_red_cyan_gray
				 *		3DARCH 	anaglyph_red_cyan_half_color
				 *		3DARCC 	anaglyph_red_cyan_color
				 *		3DARCD 	anaglyph_red_cyan_dubois
				 *		3DAGMG 	anaglyph_green_magenta_gray
				 *		3DAGMH 	anaglyph_green_magenta_half_color
				 *		3DAGMC 	anaglyph_green_magenta_color
				 *		3DAGMD 	anaglyph_green_magenta_dubois
				 *		3DAYBG 	anaglyph_yellow_blue_gray
				 *		3DAYBH 	anaglyph_yellow_blue_half_color
				 *		3DAYBC 	anaglyph_yellow_blue_color
				 *		3DAYBD 	anaglyph_yellow_blue_dubois
				 *
				 * Next we check for common naming conventions.
				 */
				if (!media.is3d()) {
					String upperCaseFileName = file.getName().toUpperCase();
					if (upperCaseFileName.startsWith("3DSBS")) {
						LOGGER.debug("3D format SBS detected for " + file.getName());
						media.setStereoscopy(file.getName().substring(2, 7));
					} else if (upperCaseFileName.startsWith("3DOU")) {
						LOGGER.debug("3D format OU detected for " + file.getName());
						media.setStereoscopy(file.getName().substring(2, 6));
					} else if (upperCaseFileName.startsWith("3DA")) {
						LOGGER.debug("3D format Anaglyph detected for " + file.getName());
						media.setStereoscopy(file.getName().substring(2, 6));
					} else if (upperCaseFileName.matches(".*[\\s\\.](H-|H|HALF-|HALF.)SBS[\\s\\.].*")) {
						LOGGER.debug("3D format HSBS detected for " + file.getName());
						media.setStereoscopy("half side by side (left eye first)");
					} else if (upperCaseFileName.matches(".*[\\s\\.](H-|H|HALF-|HALF.)(OU|TB)[\\s\\.].*")) {
						LOGGER.debug("3D format HOU detected for " + file.getName());
						media.setStereoscopy("half top-bottom (left eye first)");
					} else if (upperCaseFileName.matches(".*[\\s\\.]SBS[\\s\\.].*")) {
						if (media.getWidth() > 1920) {
							LOGGER.debug("3D format SBS detected for " + file.getName());
							media.setStereoscopy("side by side (left eye first)");
						} else {
							LOGGER.debug("3D format HSBS detected based on width for " + file.getName());
							media.setStereoscopy("half side by side (left eye first)");
						}
					} else if (upperCaseFileName.matches(".*[\\s\\.](OU|TB)[\\s\\.].*")) {
						if (media.getHeight() > 1080) {
							LOGGER.debug("3D format OU detected for " + file.getName());
							media.setStereoscopy("top-bottom (left eye first)");
						} else {
							LOGGER.debug("3D format HOU detected based on height for " + file.getName());
							media.setStereoscopy("half top-bottom (left eye first)");
						}
					}
				}

				media.finalize(type, inputFile);
//			} catch (Exception e) {
//				LOGGER.error("Error in MediaInfo parsing:", e);
//			} finally {
				MI.Close();
				if (media.getContainer() == null) {
					media.setContainer(DLNAMediaLang.UND);
				}

				if (media.getCodecV() == null) {
					media.setCodecV(DLNAMediaLang.UND);
				}

				media.setMediaparsed(true);
//			}
		}
	}

	public static void addAudio(DLNAMediaAudio currentAudioTrack, DLNAMediaInfo media) {
		if (isBlank(currentAudioTrack.getLang())) {
			currentAudioTrack.setLang(DLNAMediaLang.UND);
		}

		if (isBlank(currentAudioTrack.getCodecA())) {
			currentAudioTrack.setCodecA(DLNAMediaLang.UND);
		}

		media.getAudioTracksList().add(currentAudioTrack);
	}

	public static void addSub(DLNAMediaSubtitle currentSubTrack, DLNAMediaInfo media) {
		if (currentSubTrack.getType() == SubtitleType.UNSUPPORTED) {
			return;
		}

		if (isBlank(currentSubTrack.getLang())) {
			currentSubTrack.setLang(DLNAMediaLang.UND);
		}

		media.getSubtitleTracksList().add(currentSubTrack);
	}

	@Deprecated
	// FIXME this is obsolete (replaced by the private method below) and isn't called from anywhere outside this class
	public static void getFormat(MediaInfo.StreamType streamType, DLNAMediaInfo media, DLNAMediaAudio audio, String value) {
		getFormat(streamType, media, audio, value, null);
	}

	/**
	 * Sends the correct information to media.setContainer(),
	 * media.setCodecV() or media.setCodecA, depending on streamType.
	 *
	 * TODO: Rename to something like setFormat - this is not a getter.
	 *
	 * @param streamType
	 * @param media
	 * @param audio
	 * @param value
	 * @param file 
	 */
	private static void getFormat(StreamType streamType, DLNAMediaInfo media, DLNAMediaAudio audio, String value, File file) {
		if (value.isEmpty()) {
			return;
		}

		value = value.toLowerCase();
		String format = null;

		if (value.startsWith("3g2")) {
			format = FormatConfiguration.THREEGPP2;
		} else if (value.startsWith("3gp")) {
			format = FormatConfiguration.THREEGPP;
		} else if (value.startsWith("matroska")) {
			format = FormatConfiguration.MATROSKA;
		} else if (value.equals("avi") || value.equals("opendml")) {
			format = FormatConfiguration.AVI;
		} else if (value.startsWith("cinepack")) {
			format = FormatConfiguration.CINEPACK;
		} else if (value.startsWith("flash")) {
			format = FormatConfiguration.FLV;
		} else if (value.equals("webm")) {
			format = FormatConfiguration.WEBM;
		} else if (value.equals("qt") || value.equals("quicktime")) {
			format = FormatConfiguration.MOV;
		} else if (value.equals("isom") || value.startsWith("mp4") || value.equals("20") || value.equals("m4v") || value.startsWith("mpeg-4")) {
			format = FormatConfiguration.MP4;
		} else if (value.contains("mpeg-ps")) {
			format = FormatConfiguration.MPEGPS;
		} else if (value.contains("mpeg-ts") || value.equals("bdav")) {
			format = FormatConfiguration.MPEGTS;
		} else if (value.contains("aiff")) {
			format = FormatConfiguration.AIFF;
		} else if (value.startsWith("atmos") || value.equals("131")) {
			format = FormatConfiguration.ATMOS;
		} else if (value.contains("ogg")) {
			format = FormatConfiguration.OGG;
		} else if (value.contains("opus")) {
			format = FormatConfiguration.OPUS;
		} else if (value.contains("realmedia") || value.startsWith("rv")) {
			format = FormatConfiguration.RM;
		} else if (value.startsWith("theora")) {
			format = FormatConfiguration.THEORA;
		} else if (value.contains("windows media") || value.equals("wmv1") || value.equals("wmv2") || value.equals("wmv7") || value.equals("wmv8")) {
			format = FormatConfiguration.WMV;
		} else if (value.contains("mjpg") || value.contains("m-jpeg")) {
			format = FormatConfiguration.MJPEG;
		} else if (value.startsWith("h263") || value.startsWith("s263") || value.startsWith("u263")) {
			format = FormatConfiguration.H263;
		} else if (value.startsWith("avc") || value.startsWith("h264")) {
			format = FormatConfiguration.H264;
		} else if (value.startsWith("hevc")) {
			format = FormatConfiguration.H265;
		} else if (value.startsWith("sorenson")) {
			format = FormatConfiguration.SORENSON;
		} else if (value.startsWith("vp6")) {
			format = FormatConfiguration.VP6;
		} else if (value.startsWith("vp7")) {
			format = FormatConfiguration.VP7;
		} else if (value.startsWith("vp8")) {
			format = FormatConfiguration.VP8;
		} else if (value.startsWith("vp9")) {
			format = FormatConfiguration.VP9;
		} else if (value.contains("xvid")) {
			format = FormatConfiguration.MP4;
		} else if (value.contains("mjpg") || value.contains("m-jpeg")) {
			format = FormatConfiguration.MJPEG;
		} else if (value.contains("div") || value.contains("dx")) {
			format = FormatConfiguration.DIVX;
		} else if (value.matches("(?i)(dv)|(cdv.?)|(dc25)|(dcap)|(dvc.?)|(dvs.?)|(dvrs)|(dv25)|(dv50)|(dvan)|(dvh.?)|(dvis)|(dvl.?)|(dvnm)|(dvp.?)|(mdvf)|(pdvc)|(r411)|(r420)|(sdcc)|(sl25)|(sl50)|(sldv)")) {
			format = FormatConfiguration.DV;
		} else if (value.contains("mpeg video")) {
			format = FormatConfiguration.MPEG2;
		} else if (value.equals("vc-1") || value.equals("vc1") || value.equals("wvc1") || value.equals("wmv3") || value.equals("wmv9") || value.equals("wmva")) {
			format = FormatConfiguration.VC1;
		} else if (value.startsWith("version 1")) {
			if (media.getCodecV() != null && media.getCodecV().equals(FormatConfiguration.MPEG2) && audio.getCodecA() == null) {
				format = FormatConfiguration.MPEG1;
			}
		} else if (value.equals("layer 3")) {
			if (audio.getCodecA() != null && audio.getCodecA().equals(FormatConfiguration.MPA)) {
				format = FormatConfiguration.MP3;
				// special case:
				if (media.getContainer() != null && media.getContainer().equals(FormatConfiguration.MPA)) {
					media.setContainer(FormatConfiguration.MP3);
				}
			}
		} else if (value.equals("ma") || value.equals("ma / core") || value.equals("134")) {
			if (audio.getCodecA() != null && audio.getCodecA().equals(FormatConfiguration.DTS)) {
				format = FormatConfiguration.DTSHD;
			}
		} else if (value.equals("vorbis") || value.equals("a_vorbis")) {
			format = FormatConfiguration.VORBIS;
		} else if (value.equals("adts")) {
			format = FormatConfiguration.ADTS;
		} else if (value.startsWith("amr")) {
			format = FormatConfiguration.AMR;
		} else if (value.equals("ac-3") || value.equals("a_ac3") || value.equals("2000")) {
			format = FormatConfiguration.AC3;
		} else if (value.startsWith("cook")) {
			format = FormatConfiguration.COOK;
		} else if (value.startsWith("qdesign")) {
			format = FormatConfiguration.QDESIGN;
		} else if (value.equals("realaudio lossless")) {
			format = FormatConfiguration.REALAUDIO_LOSSLESS;
		} else if (value.equals("e-ac-3")) {
			format = FormatConfiguration.EAC3;
		} else if (value.contains("truehd")) {
			format = FormatConfiguration.TRUEHD;
		} else if (value.equals("tta")) {
			format = FormatConfiguration.TTA;
		} else if (value.equals("55") || value.equals("a_mpeg/l3")) {
			format = FormatConfiguration.MP3;
		} else if (value.equals("lc")) {
			format = FormatConfiguration.AAC;
		} else if (value.contains("he-aac")) {
			format = FormatConfiguration.AAC_HE;
		} else if (value.startsWith("adpcm")) {
			format = FormatConfiguration.ADPCM;
		} else if (value.equals("pcm") || (value.equals("1") && (audio.getCodecA() == null || !audio.getCodecA().equals(FormatConfiguration.DTS)))) {
			format = FormatConfiguration.LPCM;
		} else if (value.equals("alac")) {
			format = FormatConfiguration.ALAC;
		} else if (value.equals("wave")) {
			format = FormatConfiguration.WAV;
		} else if (value.equals("shorten")) {
			format = FormatConfiguration.SHORTEN;
		} else if (
			(
				value.equals("dts") ||
				value.equals("a_dts") ||
				value.equals("8")
			) &&
			(
				audio.getCodecA() == null ||
				!audio.getCodecA().equals(FormatConfiguration.DTSHD)
			)
		) {
			format = FormatConfiguration.DTS;
		} else if (value.equals("mpeg audio")) {
			format = FormatConfiguration.MPA;
		} else if (value.equals("161") || value.startsWith("wma")) {
			format = FormatConfiguration.WMA;
			if (media.getCodecV() == null) {
				media.setContainer(FormatConfiguration.WMA);
			}
		} else if (value.equals("flac")) {
			format = FormatConfiguration.FLAC;
		} else if (value.equals("monkey's audio")) {
			format = FormatConfiguration.APE;
		} else if (value.contains("musepack")) {
			format = FormatConfiguration.MPC;
		} else if (value.contains("wavpack")) {
			format = FormatConfiguration.WAVPACK;
		} else if (value.contains("mlp")) {
			format = FormatConfiguration.MLP;
		} else if (value.contains("atrac3")) {
			format = FormatConfiguration.ATRAC;
			if (media.getCodecV() == null) {
				media.setContainer(FormatConfiguration.ATRAC);
			}
		} else if (value.equals("jpeg")) {
			format = FormatConfiguration.JPG;
		} else if (value.equals("png")) {
			format = FormatConfiguration.PNG;
		} else if (value.equals("gif")) {
			format = FormatConfiguration.GIF;
		} else if (value.equals("bitmap")) {
			format = FormatConfiguration.BMP;
		} else if (value.equals("tiff")) {
			format = FormatConfiguration.TIFF;
		} else if (containsIgnoreCase(value, "@l") && streamType == StreamType.Video) {
			media.setAvcLevel(getAvcLevel(value));
			media.setH264Profile(getAvcProfile(value));
		}

		if (format != null) {
			if (streamType == StreamType.General) {
				media.setContainer(format);
			} else if (streamType == StreamType.Video) {
				media.setCodecV(format);
			} else if (streamType == StreamType.Audio) {
				audio.setCodecA(format);
			}
		// format not found so set container type based on the file extension. It will be overwritten when the correct type will be found
		} else if (streamType == StreamType.General && media.getContainer() == null) {
			media.setContainer(FileUtil.getExtension(file.getAbsolutePath()));
		}
	}

	public static int getPixelValue(String value) {
		if (value.contains("pixel")) {
			value = value.substring(0, value.indexOf("pixel"));
		}

		value = value.trim();

		// Value can look like "512 / 512" at this point
		if (value.contains("/")) {
			value = value.substring(0, value.indexOf('/')).trim();
		}

		int pixels = Integer.parseInt(value);
		return pixels;
	}

	/**
	 * @param value {@code Format_Settings_RefFrames/String} value to parse.
	 * @return reference frame count or {@code -1} if could not parse.
	 */
	public static byte getReferenceFrameCount(String value) {
		if (isBlank(value)) {
			return -1;
		}

		try {
			// Values like "16 frame3"
			return Byte.parseByte(substringBefore(value, " "));
		} catch (NumberFormatException ex) {
			// Not parsed
			LOGGER.warn("Could not parse ReferenceFrameCount value {}." , value);
			LOGGER.warn("Exception: ", ex);
			return -1;
		}
	}

	/**
	 * @param value {@code Format_Profile} value to parse.
	 * @return AVC level or {@code null} if could not parse.
	 */
	public static String getAvcLevel(String value) {
		// Example values:
		// High@L3.0
		// High@L4.0
		// High@L4.1
		final String avcLevel = substringAfterLast(lowerCase(value), "@l");
		if (isNotBlank(avcLevel)) {
			return avcLevel;
		} else {
			LOGGER.warn("Could not parse AvcLevel value {}." , value);
			return null;
		}
	}

	public static String getAvcProfile(String value) {
		String profile = substringBefore(lowerCase(value), "@l");
		if (isNotBlank(profile)) {
			return profile;
		} else {
			LOGGER.warn("Could not parse AvcProfile value {}." , value);
			return null;
		}
	}

	public static int getBitrate(String value) {
		if (value.isEmpty()) {
			return 0;
		}

		if (value.contains("/")) {
			value = value.substring(0, value.indexOf('/')).trim();
		}

		try {
			return Integer.parseInt(value);
		} catch (NumberFormatException e) {
			LOGGER.trace("Could not parse bitrate \"{}\": ", value, e.getMessage());
			return 0;
		}
	}

	public static int getSpecificID(String value) {
		// If ID is given as 'streamID-substreamID' use the second (which is hopefully unique).
		// For example in vob audio ID can be '189 (0xBD)-32 (0x80)' and text ID '189 (0xBD)-128 (0x20)'
		int end = value.lastIndexOf("(0x");
		if (end > -1) {
			int start = value.lastIndexOf('-') + 1;
			value = value.substring(start > end ? 0 : start, end);
		}

		value = value.trim();
		int id = Integer.parseInt(value);
		return id;
	}

	public static String getSampleFrequency(String value) {
		/**
		 * Some tracks show several values, e.g. "48000 / 48000 / 24000" for HE-AAC
		 * We store only the first value
		 */
		if (value.indexOf('/') > -1) {
			value = value.substring(0, value.indexOf('/'));
		}

		if (value.contains("khz")) {
			value = value.substring(0, value.indexOf("khz"));
		}

		value = value.trim();
		return value;
	}

	public static String getFPSValue(String value) {
		if (value.contains("fps")) {
			value = value.substring(0, value.indexOf("fps"));
		}

		value = value.trim();
		return value;
	}

	public static String getFrameRateModeValue(String value) {
		if (value.indexOf('/') > -1) {
			value = value.substring(0, value.indexOf('/'));
		}

		value = value.trim();
		return value;
	}

	public static String getLang(String value) {
		if (value.indexOf('(') > -1) {
			value = value.substring(0, value.indexOf('('));
		}

		if (value.indexOf('/') > -1) {
			value = value.substring(0, value.indexOf('/'));
		}

		value = value.trim();
		return value;
	}

	/**
	 * @deprecated use trim()
	 */
	@Deprecated
	public static String getFlavor(String value) {
		value = value.trim();
		return value;
	}

	private static double getDuration(String value) {
		int h = 0, m = 0, s = 0;
		StringTokenizer st = new StringTokenizer(value, " ");

		while (st.hasMoreTokens()) {
			String token = st.nextToken();
			int hl = token.indexOf('h');

			if (hl > -1) {
				h = Integer.parseInt(token.substring(0, hl).trim());
			}

			int mnl = token.indexOf("mn");

			if (mnl > -1) {
				m = Integer.parseInt(token.substring(0, mnl).trim());
			}

			int msl = token.indexOf("ms");

			if (msl == -1) {
				// Only check if ms was not found
				int sl = token.indexOf('s');

				if (sl > -1) {
					s = Integer.parseInt(token.substring(0, sl).trim());
				}
			}
		}

		return (h * 3600) + (m * 60) + s;
	}
}<|MERGE_RESOLUTION|>--- conflicted
+++ resolved
@@ -12,12 +12,8 @@
 import net.pms.dlna.MediaInfo.StreamType;
 import net.pms.formats.v2.SubtitleType;
 import net.pms.util.FileUtil;
-<<<<<<< HEAD
-=======
 import net.pms.util.ImagesUtil;
-import org.apache.commons.codec.binary.Base64;
 import org.apache.commons.imaging.ImageReadException;
->>>>>>> 6fd6d60c
 import static org.apache.commons.lang3.StringUtils.*;
 import org.slf4j.Logger;
 import org.slf4j.LoggerFactory;
@@ -89,12 +85,8 @@
 				media.setBitrate(getBitrate(MI.Get(general, 0, "OverallBitRate")));
 				value = MI.Get(general, 0, "Cover_Data");
 				if (!value.isEmpty()) {
-<<<<<<< HEAD
 					media.setThumb(Base64.getDecoder().decode(value.getBytes(StandardCharsets.US_ASCII)));
-=======
-					media.setThumb(new Base64().decode(value.getBytes(StandardCharsets.US_ASCII)));
 					media.setThumbready(true);
->>>>>>> 6fd6d60c
 				}
 				value = MI.Get(general, 0, "Title");
 				if (!value.isEmpty()) {
