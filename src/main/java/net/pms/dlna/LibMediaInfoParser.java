--- conflicted
+++ resolved
@@ -116,10 +116,10 @@
 				}
 			}
 
-				value = MI.Get(general, 0, "Title");
-				if (!value.isEmpty()) {
-					media.setFileTitleFromMetadata(value);
-				}
+			value = MI.Get(general, 0, "Title");
+			if (!value.isEmpty()) {
+				media.setFileTitleFromMetadata(value);
+			}
 
 			if (parseLogger != null) {
 				parseLogger.logGeneralColumns(file);
@@ -152,33 +152,33 @@
 							media.setStereoscopy(MI.Get(video, i, "MultiView_Layout"));
 						}
 
-							media.setAspectRatioContainer(MI.Get(video, i, "DisplayAspectRatio/String"));
-							media.setAspectRatioVideoTrack(MI.Get(video, i, "DisplayAspectRatio_Original/String"));
-							media.setFrameRate(getFPSValue(MI.Get(video, i, "FrameRate")));
-							media.setFrameRateOriginal(MI.Get(video, i, "FrameRate_Original"));
-							media.setFrameRateMode(getFrameRateModeValue(MI.Get(video, i, "FrameRate_Mode")));
-							media.setFrameRateModeRaw(MI.Get(video, i, "FrameRate_Mode"));
-							media.setReferenceFrameCount(getReferenceFrameCount(MI.Get(video, i, "Format_Settings_RefFrames/String")));
-							media.setVideoTrackTitleFromMetadata(MI.Get(video, i, "Title"));
-							value = MI.Get(video, i, "Format_Settings_QPel");
-							if (!value.isEmpty()) {
-								media.putExtra(FormatConfiguration.MI_QPEL, value);
-							}
-
-							value = MI.Get(video, i, "Format_Settings_GMC");
-							if (!value.isEmpty()) {
-								media.putExtra(FormatConfiguration.MI_GMC, value);
-							}
-
-							value = MI.Get(video, i, "Format_Settings_GOP");
-							if (!value.isEmpty()) {
-								media.putExtra(FormatConfiguration.MI_GOP, value);
-							}
-
-							media.setMuxingMode(MI.Get(video, i, "MuxingMode"));
-							if (!media.isEncrypted()) {
-								media.setEncrypted("encrypted".equals(MI.Get(video, i, "Encryption")));
-							}
+						media.setAspectRatioContainer(MI.Get(video, i, "DisplayAspectRatio/String"));
+						media.setAspectRatioVideoTrack(MI.Get(video, i, "DisplayAspectRatio_Original/String"));
+						media.setFrameRate(getFPSValue(MI.Get(video, i, "FrameRate")));
+						media.setFrameRateOriginal(MI.Get(video, i, "FrameRate_Original"));
+						media.setFrameRateMode(getFrameRateModeValue(MI.Get(video, i, "FrameRate_Mode")));
+						media.setFrameRateModeRaw(MI.Get(video, i, "FrameRate_Mode"));
+						media.setReferenceFrameCount(getReferenceFrameCount(MI.Get(video, i, "Format_Settings_RefFrames/String")));
+						media.setVideoTrackTitleFromMetadata(MI.Get(video, i, "Title"));
+						value = MI.Get(video, i, "Format_Settings_QPel");
+						if (!value.isEmpty()) {
+							media.putExtra(FormatConfiguration.MI_QPEL, value);
+						}
+
+						value = MI.Get(video, i, "Format_Settings_GMC");
+						if (!value.isEmpty()) {
+							media.putExtra(FormatConfiguration.MI_GMC, value);
+						}
+
+						value = MI.Get(video, i, "Format_Settings_GOP");
+						if (!value.isEmpty()) {
+							media.putExtra(FormatConfiguration.MI_GOP, value);
+						}
+
+						media.setMuxingMode(MI.Get(video, i, "MuxingMode"));
+						if (!media.isEncrypted()) {
+							media.setEncrypted("encrypted".equals(MI.Get(video, i, "Encryption")));
+						}
 
 						value = MI.Get(video, i, "BitDepth");
 						if (!value.isEmpty()) {
@@ -201,7 +201,6 @@
 				}
 			}
 
-<<<<<<< HEAD
 			// set Audio
 			int audioTracks = MI.Count_Get(audio);
 			if (audioTracks > 0) {
@@ -250,126 +249,79 @@
 					) {
 						currentAudioTrack.setSongname(currentAudioTrack.getTrack() + ": " + currentAudioTrack.getSongname());
 					}
-=======
-				// set Audio
-				int audioTracks = MI.Count_Get(audio);
-				if (audioTracks > 0) {
-					for (int i = 0; i < audioTracks; i++) {
-						currentAudioTrack = new DLNAMediaAudio();
-						getFormat(audio, media, currentAudioTrack, MI.Get(audio, i, "Format"), file);
-						getFormat(audio, media, currentAudioTrack, MI.Get(audio, i, "Format_Version"), file);
-						getFormat(audio, media, currentAudioTrack, MI.Get(audio, i, "Format_Profile"), file);
-						getFormat(audio, media, currentAudioTrack, MI.Get(audio, i, "CodecID"), file);
-						value = MI.Get(audio, i, "CodecID_Description");
-						if (isNotBlank(value) && value.startsWith("Windows Media Audio 10")) {
-							currentAudioTrack.setCodecA(FormatConfiguration.WMA10);
-						}
-						currentAudioTrack.setLang(getLang(MI.Get(audio, i, "Language/String")));
-						currentAudioTrack.setAudioTrackTitleFromMetadata((MI.Get(audio, i, "Title")).trim());
-						currentAudioTrack.getAudioProperties().setNumberOfChannels(MI.Get(audio, i, "Channel(s)"));
-						currentAudioTrack.setSampleFrequency(getSampleFrequency(MI.Get(audio, i, "SamplingRate")));
-						currentAudioTrack.setBitRate(getBitrate(MI.Get(audio, i, "BitRate")));
-						currentAudioTrack.setSongname(MI.Get(general, 0, "Track"));
-
-						if (
-							renderer.isPrependTrackNumbers() &&
-							currentAudioTrack.getTrack() > 0 &&
-							currentAudioTrack.getSongname() != null &&
-							currentAudioTrack.getSongname().length() > 0
-						) {
-							currentAudioTrack.setSongname(currentAudioTrack.getTrack() + ": " + currentAudioTrack.getSongname());
-						}
->>>>>>> 91bc9a6c
-
-						currentAudioTrack.setAlbum(MI.Get(general, 0, "Album"));
-						currentAudioTrack.setArtist(MI.Get(general, 0, "Performer"));
-						currentAudioTrack.setGenre(MI.Get(general, 0, "Genre"));
-						// Try to parse the year from the stored date
-						String recordedDate = MI.Get(general, 0, "Recorded_Date");
-						Matcher matcher = yearPattern.matcher(recordedDate);
-						if (matcher.matches()) {
-							try {
-								currentAudioTrack.setYear(Integer.parseInt(matcher.group(1)));
-							} catch (NumberFormatException nfe) {
-								LOGGER.debug("Could not parse year from recorded date \"" + recordedDate + "\"");
-							}
-						}
-
-<<<<<<< HEAD
-					// Special check for OGM: MediaInfo reports specific Audio/Subs IDs (0xn) while mencoder/FFmpeg does not
+
+					currentAudioTrack.setAlbum(MI.Get(general, 0, "Album"));
+					currentAudioTrack.setArtist(MI.Get(general, 0, "Performer"));
+					currentAudioTrack.setGenre(MI.Get(general, 0, "Genre"));
+					// Try to parse the year from the stored date
+					String recordedDate = MI.Get(general, 0, "Recorded_Date");
+					Matcher matcher = yearPattern.matcher(recordedDate);
+					if (matcher.matches()) {
+						try {
+							currentAudioTrack.setYear(Integer.parseInt(matcher.group(1)));
+						} catch (NumberFormatException nfe) {
+							LOGGER.debug("Could not parse year from recorded date \"" + recordedDate + "\"");
+						}
+					}
+
+					// Special check for OGM: MediaInfo reports specific Audio/Subs IDs (0xn) while mencoder does not
 					value = MI.Get(audio, i, "ID/String");
 					if (!value.isEmpty()) {
 						if (value.contains("(0x") && !FormatConfiguration.OGG.equals(media.getContainer())) {
 							currentAudioTrack.setId(getSpecificID(value));
 						} else {
 							currentAudioTrack.setId(media.getAudioTracksList().size());
-=======
-						// Special check for OGM: MediaInfo reports specific Audio/Subs IDs (0xn) while mencoder does not
-						value = MI.Get(audio, i, "ID/String");
-						if (!value.isEmpty()) {
-							if (value.contains("(0x") && !FormatConfiguration.OGG.equals(media.getContainer())) {
-								currentAudioTrack.setId(getSpecificID(value));
-							} else {
-								currentAudioTrack.setId(media.getAudioTracksList().size());
-							}
->>>>>>> 91bc9a6c
-						}
-
-						value = MI.Get(general, i, "Track/Position");
-						if (!value.isEmpty()) {
-							try {
-								currentAudioTrack.setTrack(Integer.parseInt(value));
-							} catch (NumberFormatException nfe) {
-								LOGGER.debug("Could not parse track \"" + value + "\"");
-							}
-						}
-
-						value = MI.Get(audio, i, "BitDepth");
-						if (!value.isEmpty()) {
-							try {
-								currentAudioTrack.setBitsperSample(Integer.parseInt(value));
-							} catch (NumberFormatException nfe) {
-								LOGGER.debug("Could not parse bits per sample \"" + value + "\"");
-							}
-						}
-<<<<<<< HEAD
-					}
-					
-=======
-
->>>>>>> 91bc9a6c
+						}
+					}
+
+					value = MI.Get(general, i, "Track/Position");
+					if (!value.isEmpty()) {
+						try {
+							currentAudioTrack.setTrack(Integer.parseInt(value));
+						} catch (NumberFormatException nfe) {
+							LOGGER.debug("Could not parse track \"" + value + "\"");
+						}
+					}
+
+					value = MI.Get(audio, i, "BitDepth");
+					if (!value.isEmpty()) {
+						try {
+							currentAudioTrack.setBitsperSample(Integer.parseInt(value));
+						} catch (NumberFormatException nfe) {
+							LOGGER.debug("Could not parse bits per sample \"" + value + "\"");
+						}
+					}
+
 					addAudio(currentAudioTrack, media);
 					if (parseLogger != null) {
 						parseLogger.logAudioTrackColumns(i);
 					}
 				}
-
-
-			}
-
-				// set Image
-				media.setImageCount(MI.Count_Get(image));
-				if (media.getImageCount() > 0 || type == Format.IMAGE) {
-					boolean parseByMediainfo = false;
-					// For images use our own parser instead of MediaInfo which doesn't provide enough information
-					try {
-						ImagesUtil.parseImage(file, media);
-						// This is a little hack. MediaInfo only recognizes a few image formats
-						// so that MI.Count_Get(image) might return 0 even if there is an image.
-						if (media.getImageCount() == 0) {
-							media.setImageCount(1);
-						}
-					} catch (IOException e) {
-						if (media.getImageCount() > 0) {
-							LOGGER.debug("Error parsing image ({}), switching to MediaInfo: {}", file.getAbsolutePath(), e.getMessage());
-							LOGGER.trace("", e);
-							parseByMediainfo = true;
-						} else {
-							LOGGER.warn("Image parsing for \"{}\" failed both with MediaInfo and internally: {}", file.getAbsolutePath(), e.getMessage());
-							LOGGER.trace("", e);
-							media.setImageCount(1);
-						}
-					}
+			}
+
+			// set Image
+			media.setImageCount(MI.Count_Get(image));
+			if (media.getImageCount() > 0 || type == Format.IMAGE) {
+				boolean parseByMediainfo = false;
+				// For images use our own parser instead of MediaInfo which doesn't provide enough information
+				try {
+					ImagesUtil.parseImage(file, media);
+					// This is a little hack. MediaInfo only recognizes a few image formats
+					// so that MI.Count_Get(image) might return 0 even if there is an image.
+					if (media.getImageCount() == 0) {
+						media.setImageCount(1);
+					}
+				} catch (IOException e) {
+					if (media.getImageCount() > 0) {
+						LOGGER.debug("Error parsing image ({}), switching to MediaInfo: {}", file.getAbsolutePath(), e.getMessage());
+						LOGGER.trace("", e);
+						parseByMediainfo = true;
+					} else {
+						LOGGER.warn("Image parsing for \"{}\" failed both with MediaInfo and internally: {}", file.getAbsolutePath(), e.getMessage());
+						LOGGER.trace("", e);
+						media.setImageCount(1);
+					}
+				}
 
 				if (parseByMediainfo) {
 					getFormat(image, media, currentAudioTrack, MI.Get(image, 0, "Format"), file);
@@ -381,7 +333,6 @@
 				}
 			}
 
-<<<<<<< HEAD
 			// set Subs in text format
 			int subTracks = MI.Count_Get(text);
 			if (subTracks > 0) {
@@ -420,26 +371,8 @@
 							currentSubTrack.setId(getSpecificID(value));
 						} else {
 							currentSubTrack.setId(media.getSubtitleTracksList().size());
-=======
-				// set Subs in text format
-				int subTracks = MI.Count_Get(text);
-				if (subTracks > 0) {
-					for (int i = 0; i < subTracks; i++) {
-						currentSubTrack = new DLNAMediaSubtitle();
-						currentSubTrack.setType(SubtitleType.valueOfLibMediaInfoCodec(MI.Get(text, i, "Format")));
-						currentSubTrack.setType(SubtitleType.valueOfLibMediaInfoCodec(MI.Get(text, i, "CodecID")));
-						currentSubTrack.setLang(getLang(MI.Get(text, i, "Language/String")));
-						currentSubTrack.setSubtitlesTrackTitleFromMetadata((MI.Get(text, i, "Title")).trim());
-						// Special check for OGM: MediaInfo reports specific Audio/Subs IDs (0xn) while mencoder does not
-						value = MI.Get(text, i, "ID/String");
-						if (!value.isEmpty()) {
-							if (value.contains("(0x") && !FormatConfiguration.OGG.equals(media.getContainer())) {
-								currentSubTrack.setId(getSpecificID(value));
-							} else {
-								currentSubTrack.setId(media.getSubtitleTracksList().size());
-							}
->>>>>>> 91bc9a6c
-						}
+						}
+					}
 
 					addSub(currentSubTrack, media);
 					if (parseLogger != null) {
@@ -448,14 +381,14 @@
 				}
 			}
 
-				/*
-				 * Some container formats (like MP4/M4A) can represent both audio
-				 * and video media. DMS initially recognized this as video, but this
-				 * is corrected here it the content is only audio.
-				 */
-				if (media.isAudioOrVideoContainer() && media.isAudio()) {
-					media.setContainer(media.getAudioVariantFormatConfigurationString());
-				}
+			/*
+			 * Some container formats (like MP4/M4A) can represent both audio
+			 * and video media. UMS initially recognized this as video, but this
+			 * is corrected here if the content is only audio.
+			 */
+			if (media.isAudioOrVideoContainer() && media.isAudio()) {
+				media.setContainer(media.getAudioVariantFormatConfigurationString());
+			}
 
 				// Separate ASF from WMV
 				if (FormatConfiguration.WMV.equals(media.getContainer())) {
@@ -550,9 +483,9 @@
 				media.setContainer(DLNAMediaLang.UND);
 			}
 
-				if (media.getCodecV() == null) {
-					media.setCodecV(DLNAMediaLang.UND);
-				}
+			if (media.getCodecV() == null) {
+				media.setCodecV(DLNAMediaLang.UND);
+			}
 
 			media.setMediaparsed(true);
 		}
@@ -592,13 +525,20 @@
 	 * Sends the correct information to media.setContainer(),
 	 * media.setCodecV() or media.setCodecA, depending on streamType.
 	 *
-	 * TODO: Rename to something like setFormat - this is not a getter.
+	 * Note: A lot of these are types of MPEG-4 Audio and this can be a
+	 * good resource to make sense of that:
+	 * https://en.wikipedia.org/wiki/MPEG-4_Part_3#MPEG-4_Audio_Object_Types
+	 * There are also free samples of most of them at:
+	 * http://fileformats.archiveteam.org/wiki/MPEG-4_SLS
 	 *
 	 * @param streamType
 	 * @param media
 	 * @param audio
 	 * @param value
 	 * @param file
+	 * @todo Rename to something like setFormat - this is not a getter.
+	 * @todo Split the values by streamType to make the logic more clear
+	 *       with less negative statements.
 	 */
 	private static void getFormat(StreamType streamType, DLNAMediaInfo media, DLNAMediaAudio audio, String value, File file) {
 		if (isBlank(value)) {
@@ -656,30 +596,31 @@
 		} else if (value.startsWith("theora")) {
 			format = FormatConfiguration.THEORA;
 		} else if (
-				value.startsWith("windows media") ||
-				value.equals("wmv1") ||
-				value.equals("wmv2")
-			) {
-				format = FormatConfiguration.WMV;
-		} else if (streamType == StreamType.Video &&
-				(
-					value.contains("mjpg") ||
-					value.contains("mjpeg") ||
-					value.equals("mjpa") ||
-					value.equals("mjpb") ||
-					value.equals("jpeg") ||
-					value.equals("jpeg2000")
-				)
-			) {
-				format = FormatConfiguration.MJPEG;
+			value.startsWith("windows media") ||
+			value.equals("wmv1") ||
+			value.equals("wmv2")
+		) {
+			format = FormatConfiguration.WMV;
+		} else if (
+			streamType == StreamType.Video &&
+			(
+				value.contains("mjpg") ||
+				value.contains("mjpeg") ||
+				value.equals("mjpa") ||
+				value.equals("mjpb") ||
+				value.equals("jpeg") ||
+				value.equals("jpeg2000")
+			)
+		) {
+			format = FormatConfiguration.MJPEG;
 		} else if (value.equals("h261")) {
 			format = FormatConfiguration.H261;
 		} else if (
-				value.equals("h263") ||
-				value.equals("s263") ||
-				value.equals("u263")
-			) {
-				format = FormatConfiguration.H263;
+			value.equals("h263") ||
+			value.equals("s263") ||
+			value.equals("u263")
+		) {
+			format = FormatConfiguration.H263;
 		} else if (value.startsWith("avc") || value.startsWith("h264")) {
 			format = FormatConfiguration.H264;
 		} else if (value.startsWith("hevc")) {
@@ -695,11 +636,11 @@
 		} else if (value.startsWith("vp9")) {
 			format = FormatConfiguration.VP9;
 		} else if (
-				value.startsWith("div") ||
-				value.equals("dx50") ||
-				value.equals("dvx1")
-			) {
-				format = FormatConfiguration.DIVX;
+			value.startsWith("div") ||
+			value.equals("dx50") ||
+			value.equals("dvx1")
+		) {
+			format = FormatConfiguration.DIVX;
 		} else if (value.startsWith("indeo")) { // Intel Indeo Video: IV31, IV32, IV41 and IV50
 			format = FormatConfiguration.INDEO;
 		} else if (streamType == StreamType.Video && value.equals("yuv")) {
@@ -746,8 +687,13 @@
 					media.setContainer(FormatConfiguration.MP3);
 				}
 			}
-		} else if (value.equals("layer 2") && audio.getCodecA() != null && media.getContainer() != null &&
-				   audio.getCodecA().equals(FormatConfiguration.MPA) && media.getContainer().equals(FormatConfiguration.MPA)) {
+		} else if (
+			value.equals("layer 2") &&
+			audio.getCodecA() != null &&
+			media.getContainer() != null &&
+			audio.getCodecA().equals(FormatConfiguration.MPA) &&
+			media.getContainer().equals(FormatConfiguration.MPA)
+		) {
 			// only for audio files:
 			format = FormatConfiguration.MP2;
 			media.setContainer(FormatConfiguration.MP2);
@@ -764,11 +710,11 @@
 		} else if (value.equals("dolby e")) {
 			format = FormatConfiguration.DOLBYE;
 		} else if (
-				value.equals("ac-3") ||
-				value.equals("a_ac3") ||
-				value.equals("2000")
-			) {
-				format = FormatConfiguration.AC3;
+			value.equals("ac-3") ||
+			value.equals("a_ac3") ||
+			value.equals("2000")
+		) {
+			format = FormatConfiguration.AC3;
 		} else if (value.startsWith("cook")) {
 			format = FormatConfiguration.COOK;
 		} else if (value.startsWith("qdesign")) {
@@ -861,7 +807,7 @@
 			} else if (value.equals("wma10")) {
 				format = FormatConfiguration.WMA10;
 			}
-		} else if (value.equals("flac") || "19d".equals(value)) { // "19d" due to a flaw in MediaInfo code
+		} else if (value.equals("flac") || "19d".equals(value)) { // https://github.com/MediaArea/MediaInfoLib/issues/594
 			format = FormatConfiguration.FLAC;
 		} else if (value.equals("monkey's audio")) {
 			format = FormatConfiguration.MONKEYS_AUDIO;
