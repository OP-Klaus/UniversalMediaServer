--- conflicted
+++ resolved
@@ -2467,7 +2467,10 @@
 		return false;
 	}
 
-<<<<<<< HEAD
+	public byte[] getHeaders() {
+		return null;
+	}
+
 	/**
 	 * Handle last played stuff
 	 *
@@ -2493,9 +2496,4 @@
 	public ExternalListener getMasterParent() {
 		return masterParent;
 	}
-=======
-	public byte[] getHeaders() {
-		return null;
-	}
->>>>>>> 6d15e56f
 }
