/*
 * PS3 Media Server, for streaming any medias to your PS3.
 * Copyright (C) 2008  A.Brochard
 *
 * This program is free software; you can redistribute it and/or
 * modify it under the terms of the GNU General Public License
 * as published by the Free Software Foundation; version 2
 * of the License only.
 *
 * This program is distributed in the hope that it will be useful,
 * but WITHOUT ANY WARRANTY; without even the implied warranty of
 * MERCHANTABILITY or FITNESS FOR A PARTICULAR PURPOSE.  See the
 * GNU General Public License for more details.
 *
 * You should have received a copy of the GNU General Public License
 * along with this program; if not, write to the Free Software
 * Foundation, Inc., 51 Franklin Street, Fifth Floor, Boston, MA  02110-1301, USA.
 */
package net.pms.dlna;

import java.io.*;
import java.net.InetAddress;
import java.net.URLEncoder;
import java.net.UnknownHostException;
import java.text.SimpleDateFormat;
import java.util.*;
import java.util.concurrent.ArrayBlockingQueue;
import java.util.concurrent.ThreadPoolExecutor;
import java.util.concurrent.TimeUnit;
import net.pms.Messages;
import net.pms.PMS;
import net.pms.configuration.FormatConfiguration;
import net.pms.configuration.PmsConfiguration;
import net.pms.configuration.RendererConfiguration;
import net.pms.dlna.virtual.TranscodeVirtualFolder;
import net.pms.dlna.virtual.VirtualFolder;
import net.pms.encoders.*;
import net.pms.external.AdditionalResourceFolderListener;
import net.pms.external.ExternalFactory;
import net.pms.external.ExternalListener;
import net.pms.external.StartStopListener;
import net.pms.formats.Format;
import net.pms.formats.FormatFactory;
import net.pms.io.OutputParams;
import net.pms.io.ProcessWrapper;
import net.pms.io.SizeLimitInputStream;
import net.pms.network.HTTPResource;
import net.pms.util.FileUtil;
import net.pms.util.ImagesUtil;
import net.pms.util.Iso639;
import net.pms.util.MpegUtil;
import static net.pms.util.StringUtil.*;
import org.apache.commons.lang.StringUtils;
import org.slf4j.Logger;
import org.slf4j.LoggerFactory;

/**
 * Represents any item that can be browsed via the UPNP ContentDirectory service.
 *
 * TODO: Change all instance variables to private. For backwards compatibility
 * with external plugin code the variables have all been marked as deprecated
 * instead of changed to private, but this will surely change in the future.
 * When everything has been changed to private, the deprecated note can be
 * removed.
 */
public abstract class DLNAResource extends HTTPResource implements Cloneable, Runnable {
	private final Map<String, Integer> requestIdToRefcount = new HashMap<>();
	private static final int STOP_PLAYING_DELAY = 4000;
	private static final Logger LOGGER = LoggerFactory.getLogger(DLNAResource.class);
	private static final SimpleDateFormat SDF_DATE = new SimpleDateFormat("yyyy-MM-dd'T'HH:mm:ss", Locale.US);
	private static final PmsConfiguration configuration = PMS.getConfiguration();
	
	protected static final int MAX_ARCHIVE_ENTRY_SIZE = 10000000;
	protected static final int MAX_ARCHIVE_SIZE_SEEK = 800000000;

	/**
	 * @deprecated This field will be removed. Use {@link net.pms.configuration.PmsConfiguration#getTranscodeFolderName()} instead.
	 */
	@Deprecated
	protected static final String TRANSCODE_FOLDER = Messages.getString("TranscodeVirtualFolder.0"); // localized #--TRANSCODE--#

	/**
	 * @deprecated Use standard getter and setter to access this field.
	 */
	@Deprecated
	protected int specificType;

	/**
	 * @deprecated Use standard getter and setter to access this field.
	 */
	@Deprecated
	protected String id;

	/**
	 * @deprecated Use standard getter and setter to access this field.
	 */
	@Deprecated
	protected DLNAResource parent;

	/**
	 * @deprecated This field will be removed. Use {@link #getFormat()} and
	 * {@link #setFormat(Format)} instead.
	 */
	@Deprecated
	protected Format ext;

	/**
	 * The format of this resource.
	 */
	private Format format;

	/**
	 * @deprecated Use standard getter and setter to access this field.
	 */
	@Deprecated
	protected DLNAMediaInfo media;

	/**
	 * @deprecated Use {@link #getMediaAudio()} and {@link
	 * #setMediaAudio(DLNAMediaAudio)} to access this field.
	 */
	@Deprecated
	protected DLNAMediaAudio media_audio;

	/**
	 * @deprecated Use {@link #getMediaSubtitle()} and {@link
	 * #setMediaSubtitle(DLNAMediaSubtitle)} to access this field.
	 */
	@Deprecated
	protected DLNAMediaSubtitle media_subtitle;

	/**
	 * @deprecated Use standard getter and setter to access this field.
	 */
	@Deprecated
	protected long lastmodified; // TODO make private and rename lastmodified -> lastModified

	/**
	 * Represents the transformation to be used to the file. If null, then
	 * @see Player
	 */
	private Player player;

	/**
	 * @deprecated Use standard getter and setter to access this field.
	 */
	@Deprecated
	protected boolean discovered = false;

	private ProcessWrapper externalProcess;

	/**
	 * @deprecated Use standard getter and setter to access this field.
	 */
	@Deprecated
	protected boolean srtFile;

	/**
	 * @deprecated Use standard getter and setter to access this field.
	 */
	@Deprecated
	protected int updateId = 1;

	/**
	 * @deprecated Use standard getter and setter to access this field.
	 */
	@Deprecated
	public static int systemUpdateId = 1;

	/**
	 * @deprecated Use standard getter and setter to access this field.
	 */
	@Deprecated
	protected boolean noName;

	private int nametruncate;
	private DLNAResource first;
	private DLNAResource second;

	/**
	 * @deprecated Use standard getter and setter to access this field.
	 *
	 * The time range for the file containing the start and end time in seconds.
	 */
	@Deprecated
	protected Range.Time splitRange = new Range.Time();

	/**
	 * @deprecated Use standard getter and setter to access this field.
	 */
	@Deprecated
	protected int splitTrack;

	/**
	 * @deprecated Use standard getter and setter to access this field.
	 */
	@Deprecated
	protected String fakeParentId;

	/**
	 * @deprecated Use standard getter and setter to access this field.
	 */
	// Ditlew - needs this in one of the derived classes
	@Deprecated
	protected RendererConfiguration defaultRenderer;

	private String dlnaspec;

	/**
	 * @deprecated Use standard getter and setter to access this field.
	 */
	@Deprecated
	protected boolean avisynth;

	/**
	 * @deprecated Use standard getter and setter to access this field.
	 */
	@Deprecated
	protected boolean skipTranscode = false;

	private boolean allChildrenAreFolders = true;
	private String dlnaOrgOpFlags;

	/**
	 * @deprecated Use standard getter and setter to access this field.
	 *
	 * List of children objects associated with this DLNAResource. This is only valid when the DLNAResource is of the container type.
	 */
	@Deprecated
	protected List<DLNAResource> children;

	/**
	 * @deprecated Use standard getter and setter to access this field.
	 *
	 * The numerical ID (1-based index) assigned to the last child of this folder. The next child is assigned this ID + 1.
	 */
	// FIXME should be lastChildId
	@Deprecated
	protected int lastChildrenId = 0; // XXX make private and rename lastChildrenId -> lastChildId

	/**
	 * @deprecated Use standard getter and setter to access this field.
	 *
	 * The last time refresh was called.
	 */
	@Deprecated
	protected long lastRefreshTime;

	private String lastSearch;

	protected HashMap<String,Object> attachments = null;

	/**
	 * Returns parent object, usually a folder type of resource. In the DLDI
	 * queries, the UPNP server needs to give out the parent container where
	 * the item is. The <i>parent</i> represents such a container.
	 *
	 * @return Parent object.
	 */
	public DLNAResource getParent() {
		return parent;
	}

	/**
	 * Set the parent object, usually a folder type of resource. In the DLDI
	 * queries, the UPNP server needs to give out the parent container where
	 * the item is. The <i>parent</i> represents such a container.

	 * @param parent Sets the parent object.
	 */
	public void setParent(DLNAResource parent) {
		this.parent = parent;
	}

	/**
	 * Returns the id of this resource based on the index in its parent
	 * container. Its main purpose is to be unique in the parent container.
	 *
	 * @return The id string.
	 * @since 1.50
	 */
	protected String getId() {
		return id;
	}

	/**
	 * Set the ID of this resource based on the index in its parent container.
	 * Its main purpose is to be unique in the parent container. The method is
	 * automatically called by addChildInternal, so most of the time it is not
	 * necessary to call it explicitly.
	 *
	 * @param id
	 * @since 1.50
	 * @see #addChildInternal(DLNAResource)
	 */
	protected void setId(String id) {
		this.id = id;
	}

	/**
	 * String representing this resource ID. This string is used by the UPNP
	 * ContentDirectory service. There is no hard spec on the actual numbering
	 * except for the root container that always has to be "0". In PMS the
	 * format used is <i>number($number)+</i>. A common client that expects a
	 * different format than the one used here is the XBox360. PMS translates
	 * the XBox360 queries on the fly. For more info, check
	 * http://www.mperfect.net/whsUpnp360/ .
	 *
	 * @return The resource id.
	 * @since 1.50
	 */
	public String getResourceId() {
		if (getId() == null) {
			return null;
		}

		if (getParent() != null) {
			return getParent().getResourceId() + '$' + getId();
		} else {
			return getId();
		}
	}

	/**
	 * @see #setId(String)
	 * @param id
	 */
	protected void setIndexId(int id) {
		setId(Integer.toString(id));
	}

	/**
	 *
	 * @return the unique id which identifies the DLNAResource relative to its parent.
	 */
	public String getInternalId() {
		return getId();
	}

	/**
	 *
	 * @return true, if this contain can have a transcode folder
	 */
	public boolean isTranscodeFolderAvailable() {
		return true;
	}

	/**Any {@link DLNAResource} needs to represent the container or item with a String.
	 * @return String to be showed in the UPNP client.
	 */
	public abstract String getName();

	public abstract String getSystemName();

	public abstract long length();

	// Ditlew
	public long length(RendererConfiguration mediaRenderer) {
		return length();
	}

	public abstract InputStream getInputStream() throws IOException;

	public abstract boolean isFolder();

	public String getDlnaContentFeatures() {
		return (dlnaspec != null ? (dlnaspec + ";") : "") + getDlnaOrgOpFlags() + ";DLNA.ORG_CI=0;DLNA.ORG_FLAGS=01700000000000000000000000000000";
	}

	public DLNAResource getPrimaryResource() {
		return first;
	}

	public DLNAResource getSecondaryResource() {
		return second;
	}

	public String getFakeParentId() {
		return fakeParentId;
	}

	public void setFakeParentId(String fakeParentId) {
		this.fakeParentId = fakeParentId;
	}

	/**
	 * @return the fake parent id if specified, or the real parent id
	 */
	public String getParentId() {
		if (getFakeParentId() != null) {
			return getFakeParentId();
		} else {
			if (getParent() != null) {
				return getParent().getResourceId();
			} else {
				return "-1";
			}
		}
	}

	public DLNAResource() {
		setSpecificType(Format.UNKNOWN);
		setChildren(new ArrayList<DLNAResource>());
		setUpdateId(1);
		lastSearch = null;
	}

	public DLNAResource(int specificType) {
		this();
		setSpecificType(specificType);
	}

	/**
	 * Recursive function that searchs through all of the children until it finds
	 * a {@link DLNAResource} that matches the name.<p> Only used by
	 * {@link net.pms.dlna.RootFolder#addWebFolder(File webConf)
	 * addWebFolder(File webConf)} while parsing the web.conf file.
	 * @param name String to be compared the name to.
	 * @return Returns a {@link DLNAResource} whose name matches the parameter name
	 * @see #getName()
	 */
	public DLNAResource searchByName(String name) {
		for (DLNAResource child : getChildren()) {
			if (child.getName().equals(name)) {
				return child;
			}
		}

		return null;
	}

	/**
	 * @param renderer Renderer for which to check if file is supported.
	 * @return true if the given {@link net.pms.configuration.RendererConfiguration
	 *		RendererConfiguration} can understand type of media. Also returns true
	 *		if this DLNAResource is a container.
	 */
	public boolean isCompatible(RendererConfiguration renderer) {
		return getFormat() == null
			|| getFormat().isUnknown()
			|| (getFormat().isVideo() && renderer.isVideoSupported())
			|| (getFormat().isAudio() && renderer.isAudioSupported())
			|| (getFormat().isImage() && renderer.isImageSupported());
	}

	/**
	 * Adds a new DLNAResource to the child list. Only useful if this object is of the container type.<P>
	 * TODO: (botijo) check what happens with the child object. This function can and will transform the child
	 * object. If the transcode option is set, the child item is converted to a container with the real
	 * item and the transcode option folder. There is also a parser in order to get the right name and type,
	 * I suppose. Is this the right place to be doing things like these?
	 * @param child DLNAResource to add to a container type.
	 */
	public void addChild(DLNAResource child) {
		// child may be null (spotted - via rootFolder.addChild() - in a misbehaving plugin
		if (child == null) {
			LOGGER.error("A plugin has attempted to add a null child to " + getName());
			LOGGER.debug("Error info:", new NullPointerException("Invalid DLNA resource"));
			return;
		}

		child.setParent(this);

		if (getParent() != null) {
			setDefaultRenderer(getParent().getDefaultRenderer());
		}

		try {
			if (child.isValid()) {
				LOGGER.trace("Adding " + child.getName() + " / class: " + child.getClass().getName());

				if (allChildrenAreFolders && !child.isFolder()) {
					allChildrenAreFolders = false;
				}

				addChildInternal(child);

				boolean forceTranscodeV2 = false;
				boolean parserV2 = child.getMedia() != null && getDefaultRenderer() != null && getDefaultRenderer().isMediaParserV2();
				if (parserV2) {
					// We already have useful info, just need to layout folders
					String mimeType = getDefaultRenderer().getFormatConfiguration().match(child.getMedia());
					if (mimeType != null) {
						// This is streamable
						child.getMedia().setMimeType(mimeType.equals(FormatConfiguration.MIMETYPE_AUTO) ? child.getMedia().getMimeType() : mimeType);
					} else {
						// This is transcodable
						forceTranscodeV2 = true;
					}
				}

				if (child.getFormat() != null) {
					setSkipTranscode(child.getFormat().skip(configuration.getNoTranscode(), getDefaultRenderer() != null ? getDefaultRenderer().getStreamedExtensions() : null));
				}

				if (child.getFormat() != null && (child.getFormat().transcodable() || parserV2) && (child.getMedia() == null || parserV2)) {
					if (!parserV2) {
						child.setMedia(new DLNAMediaInfo());
					}

					// Try to determine a player to use for transcoding.
					Player player = null;

					// First, try to match a player based on the name of the DLNAResource
					// or its parent. If the name ends in "[unique player id]", that player
					// is preferred.
					String name = getName();

					for (Player p : PlayerFactory.getAllPlayers()) {
						String end = "[" + p.id() + "]";

						if (name.endsWith(end)) {
							nametruncate = name.lastIndexOf(end);
							player = p;
							LOGGER.trace("Selecting player based on name end");
							break;
						} else if (getParent() != null && getParent().getName().endsWith(end)) {
							getParent().nametruncate = getParent().getName().lastIndexOf(end);
							player = p;
							LOGGER.trace("Selecting player based on parent name end");
							break;
						}
					}

					// If no preferred player could be determined from the name, try to
					// match a player based on media information and format.
					if (player == null) {
						player = PlayerFactory.getPlayer(child);
					}

					if (player != null && !allChildrenAreFolders) {
						boolean forceTranscode = false;
						if (child.getFormat() != null) {
							forceTranscode = child.getFormat().skip(configuration.getForceTranscode(), getDefaultRenderer() != null ? getDefaultRenderer().getTranscodedExtensions() : null);
						}

						boolean hasEmbeddedSubs = false;

						if (child.getMedia() != null) {
							for (DLNAMediaSubtitle s : child.getMedia().getSubtitleTracksList()) {
								hasEmbeddedSubs = (hasEmbeddedSubs || s.isEmbedded());
							}
						}

						boolean hasSubsToTranscode = false;

						if (!configuration.isDisableSubtitles()) {
							hasSubsToTranscode = (configuration.isAutoloadSubtitles() && child.isSrtFile()) || hasEmbeddedSubs;
						}

						boolean isIncompatible = false;

						if (!child.getFormat().isCompatible(child.getMedia(),getDefaultRenderer())) {
							isIncompatible = true;
						}

						// Force transcoding if any of the following are true:
						// 1) The file is not supported by the renderer and SkipTranscode is not enabled for this extension
						// 2) ForceTranscode enabled for this extension
						// 3) FFmpeg support and the file is not PS3 compatible (XXX need to remove this?) and SkipTranscode is not enabled for this extension
						// 4) The file has embedded or external subs and SkipTranscode is not enabled for this extension
						if (forceTranscode || !isSkipTranscode() && (forceTranscodeV2 || isIncompatible || hasSubsToTranscode)) {
							child.setPlayer(player);
							LOGGER.trace("Switching " + child.getName() + " to player " + player.toString() + " for transcoding");
						}

						// Should the child be added to the transcode folder?
						if (child.getFormat().isVideo() && child.isTranscodeFolderAvailable()) {
							// true: create (and append) the #--TRANSCODE--# folder to this folder if it doesn't already exist
							VirtualFolder transcodeFolder = getTranscodeFolder(true);

							if (transcodeFolder != null) {
								VirtualFolder fileTranscodeFolder = new FileTranscodeVirtualFolder(child.getDisplayName(), null);

								DLNAResource newChild = child.clone();
								newChild.setPlayer(player);
								newChild.setMedia(child.getMedia());
								fileTranscodeFolder.addChildInternal(newChild);
								LOGGER.trace("Duplicate " + child.getName() + " with player: " + player.toString());

								transcodeFolder.addChild(fileTranscodeFolder);
							}
						}

						if (child.getExt().isVideo() && child.isSubSelectable()) {
							VirtualFolder vf = getSubSelector(true);
							if (vf != null) {
								DLNAResource newChild = child.clone();
								newChild.setPlayer(player);
								newChild.setMedia(child.getMedia());
								LOGGER.trace("Duplicate subtitle " + child.getName() + " with player: " + player.toString());

								vf.addChild(new SubSelFile(newChild));
							}
						}

						for (ExternalListener listener : ExternalFactory.getExternalListeners()) {
							if (listener instanceof AdditionalResourceFolderListener) {
								try {
									((AdditionalResourceFolderListener) listener).addAdditionalFolder(this, child);
								} catch (Throwable t) {
									LOGGER.error("Failed to add additional folder for listener of type: {}", listener.getClass(), t);
								}
							}
						}
					} else if (!child.getFormat().isCompatible(child.getMedia(),getDefaultRenderer()) && !child.isFolder()) {
						getChildren().remove(child);
					}
				}

				if (
					child.getFormat() != null &&
					child.getFormat().getSecondaryFormat() != null &&
					child.getMedia() != null &&
					getDefaultRenderer() != null &&
					getDefaultRenderer().supportsFormat(child.getFormat().getSecondaryFormat())
				) {
					DLNAResource newChild = child.clone();
					newChild.setFormat(newChild.getFormat().getSecondaryFormat());
					newChild.first = child;
					child.second = newChild;

					if (!newChild.getFormat().isCompatible(newChild.getMedia(), getDefaultRenderer())) {
						Player player = PlayerFactory.getPlayer(newChild);
						newChild.setPlayer(player);
					}

					if (child.getMedia() != null && child.getMedia().isSecondaryFormatValid()) {
						addChild(newChild);
					}
				}
			}
		} catch (Throwable t) {
			LOGGER.error("Error adding child: {}", child.getName(), t);

			child.setParent(null);
			getChildren().remove(child);
		}
	}

	/**
	 * Return the transcode folder for this resource.
	 * If UMS is configured to hide transcode folders, null is returned.
	 * If no folder exists and the create argument is false, null is returned.
	 * If no folder exists and the create argument is true, a new transcode folder is created.
	 * This method is called on the parent frolder each time a child is added to that parent
	 * (via {@link addChild(DLNAResource)}.
	 *
	 * @param create
	 * @return the transcode virtual folder
	 */
	// XXX package-private: used by MapFile; should be protected?
	TranscodeVirtualFolder getTranscodeFolder(boolean create) {
		if (!isTranscodeFolderAvailable()) {
			return null;
		}

		if (configuration.getHideTranscodeEnabled()) {
			return null;
		}

		// search for transcode folder
		for (DLNAResource child : getChildren()) {
			if (child instanceof TranscodeVirtualFolder) {
				return (TranscodeVirtualFolder) child;
			}
		}

		if (create) {
			TranscodeVirtualFolder transcodeFolder = new TranscodeVirtualFolder(null);
			addChildInternal(transcodeFolder);
			return transcodeFolder;
		}

		return null;
	}

	/**
	 * Adds the supplied DNLA resource to the internal list of child nodes,
	 * and sets the parent to the current node. Avoids the side-effects
	 * associated with the {@link addChild(DLNAResource)} method.
	 *
	 * @param child the DLNA resource to add to this node's list of children
	 */
	protected synchronized void addChildInternal(DLNAResource child) {
		if (child.getInternalId() != null) {
			LOGGER.info(
				"Node ({}) already has an ID ({}), which is overriden now. The previous parent node was: {}",
				new Object[] {
					child.getClass().getName(),
					child.getResourceId(),
					child.getParent()
				}
			);
		}

		getChildren().add(child);
		child.setParent(this);

		setLastChildId(getLastChildId() + 1);
		child.setIndexId(getLastChildId());
	}

	/**
	 * First thing it does it searches for an item matching the given objectID.
	 * If children is false, then it returns the found object as the only object in the list.
	 * TODO: (botijo) This function does a lot more than this!
	 * @param objectId ID to search for.
	 * @param returnChildren State if you want all the children in the returned list.
	 * @param start
	 * @param count
	 * @param renderer Renderer for which to do the actions.
	 * @return List of DLNAResource items.
	 * @throws IOException
	 */
	public synchronized List<DLNAResource> getDLNAResources(String objectId, boolean children, int start, int count, RendererConfiguration renderer) throws IOException {
		return getDLNAResources(objectId,children,start,count,renderer,null);
	}

	public synchronized List<DLNAResource> getDLNAResources(String objectId, boolean returnChildren, int start, int count, RendererConfiguration renderer, String searchStr) throws IOException {
		ArrayList<DLNAResource> resources = new ArrayList<>();
		DLNAResource resource = search(objectId, count, renderer, searchStr);

		if (resource != null) {
			resource.setDefaultRenderer(renderer);

			if (!returnChildren) {
				resources.add(resource);
				resource.refreshChildrenIfNeeded(searchStr);
			} else {
				resource.discoverWithRenderer(renderer, count, true, searchStr);

				if (count == 0) {
					count = resource.getChildren().size();
				}

				if (count > 0) {
					ArrayBlockingQueue<Runnable> queue = new ArrayBlockingQueue<>(count);

					int parallel_thread_number = 3;
					if (resource instanceof DVDISOFile) {
						parallel_thread_number = 1; // Some DVD drives die wih 3 parallel threads
					}
					ThreadPoolExecutor tpe = new ThreadPoolExecutor(
						Math.min(count, parallel_thread_number),
						count,
						20,
						TimeUnit.SECONDS,
						queue
					);

					for (int i = start; i < start + count; i++) {
						if (i < resource.getChildren().size()) {
							final DLNAResource child = resource.getChildren().get(i);
							if (child != null) {
								tpe.execute(child);
								resources.add(child);
							}
						}
					}
					try {
						tpe.shutdown();
						tpe.awaitTermination(20, TimeUnit.SECONDS);
					} catch (InterruptedException e) { }

					LOGGER.trace("End of analysis");
				}
			}
		}

		lastSearch = searchStr;
		return resources;
	}

	protected void refreshChildrenIfNeeded(String search) {
		if (isDiscovered() && shouldRefresh(search)) {
			refreshChildren(search);
			notifyRefresh();
		}
	}

	/**
	 * Update the last refresh time.
	 */
	protected void notifyRefresh() {
		setLastRefreshTime(System.currentTimeMillis());
		setUpdateId(getUpdateId() + 1);
		setSystemUpdateId(getSystemUpdateId() + 1);
	}

	final protected void discoverWithRenderer(RendererConfiguration renderer, int count, boolean forced, String searchStr) {
		// Discover children if it hasn't been done already
		if (!isDiscovered()) {
			if (configuration.getFolderLimit() && depthLimit()) {
				if (renderer.getRendererName().equalsIgnoreCase("Playstation 3") || renderer.isXBOX()) {
					LOGGER.info("Depth limit potentionally hit for " + getDisplayName());
				}

				if (defaultRenderer != null) {
					defaultRenderer.addFolderLimit(this);
				}
			}

			discoverChildren(searchStr);
			boolean ready;

			if (renderer.isMediaParserV2() && renderer.isDLNATreeHack()) {
				ready = analyzeChildren(count);
			} else {
				ready = analyzeChildren(-1);
			}

			if (!renderer.isMediaParserV2() || ready) {
				setDiscovered(true);
			}

			notifyRefresh();
		} else {
			// if forced, then call the old 'refreshChildren' method
			LOGGER.trace("discover {} refresh forced: {}", getResourceId(), forced);
			if (forced) {
				if (refreshChildren(searchStr)) {
					notifyRefresh();
				}
			} else {
				// if not, then the regular isRefreshNeeded/doRefreshChildren pair.
				if (shouldRefresh(searchStr)) {
					doRefreshChildren(searchStr);
					notifyRefresh();
				}
			}
		}
	}

	private boolean shouldRefresh(String searchStr) {
		return (searchStr == null && lastSearch != null) || 
		(searchStr !=null && !searchStr.equals(lastSearch)) ||
		isRefreshNeeded();
	}

	@Override
	public void run() {
		if (first == null) {
			resolve();
			if (second != null) {
				second.resolve();
			}
		}
	}

	/**
	 * Recursive function that searches for a given ID.
	 *
	 * @param searchId ID to search for.
	 * @param renderer
	 * @param count
	 * @return Item found, or null otherwise.
	 * @see #getId()
	 */
	public DLNAResource search(String searchId, int count, RendererConfiguration renderer, String searchStr) {
		if (getId() != null && searchId != null) {
			String[] indexPath = searchId.split("\\$", 2);
			if (getId().equals(indexPath[0])) {
				if (indexPath.length == 1 || indexPath[1].length() == 0) {
					return this;
				} else {
					discoverWithRenderer(renderer, count, false, searchStr);

					for (DLNAResource file : getChildren()) {
						DLNAResource found = file.search(indexPath[1], count, renderer, searchStr);
						if (found != null) {
							return found;
						}
					}
				}
			} else {
				return null;
			}
		}
		return null;
	}

	/**
	 * TODO: (botijo) What is the intention of this function? Looks like a prototype to be overloaded.
	 */
	public void discoverChildren() {
	}

	public void discoverChildren(String str) {
		discoverChildren();
	}

	/**
	 * TODO: (botijo) What is the intention of this function? Looks like a prototype to be overloaded.
	 * @param count
	 * @return Returns true
	 */
	public boolean analyzeChildren(int count) {
		return true;
	}

	/**
	 * Reload the list of children.
	 */
	public void doRefreshChildren() {
	}

	public void doRefreshChildren(String search) {
		doRefreshChildren();
	}

	/**
	 * @return true, if the container is changed, so refresh is needed.
	 * This could be called a lot of times.
	 */
	public boolean isRefreshNeeded() {
		return false;
	}

	/**
	 * This method gets called only for the browsed folder, and not for the
	 * parent folders. (And in the media library scan step too). Override in
	 * plugins when you do not want to implement proper change tracking, and
	 * you do not care if the hierarchy of nodes getting invalid between.
	 *
	 * @return True when a refresh is needed, false otherwise.
	 */
	public boolean refreshChildren() {
		if (isRefreshNeeded()) {
			doRefreshChildren();
			return true;
		}

		return false;
	}

	public boolean refreshChildren(String search) {
		if (shouldRefresh(search)) {
			doRefreshChildren(search);
			return true;
		}

		return false;
	}

	protected void checktype() {
		if (getFormat() == null) {
			setFormat(FormatFactory.getAssociatedExtension(getSystemName()));
		}

		if (getFormat() != null && getFormat().isUnknown()) {
			getFormat().setType(getSpecificType());
		}
	}

	/**
	 * Determine all properties for this DLNAResource that are relevant for playback
	 * or hierarchy traversal. This can be a costly operation, so when the method is
	 * finished the property <code>resolved</code> is set to <code>true</code>.
	 */
	public void resolve() {
	}

	// Ditlew
	/**
	 * Returns the DisplayName for the default renderer.
	 *
	 * @return The display name.
	 * @see #getDisplayName(RendererConfiguration)
	 */
	public String getDisplayName() {
		return getDisplayName(null);
	}

	/**
	 * Returns the DisplayName that is shown to the Renderer.
	 * Extra info might be appended depending on the settings, like item duration.
	 * This is based on {@link #getName()}.
	 *
	 * @param mediaRenderer Media Renderer for which to show information.
	 * @return String representing the item.
	 */
	public String getDisplayName(RendererConfiguration mediaRenderer) {
		String name = getName();
		String subtitleFormat;
		String subtitleLanguage;
		boolean isNamedNoEncoding = false;
		if (this instanceof RealFile && configuration.isHideExtensions() && !isFolder()) {
			name = FileUtil.getFileNameWithoutExtension(name);
		}

		if (getPlayer() != null) {
			if (isNoName()) {
				name = "[" + getPlayer().name() + "]";
			} else {
				// Ditlew - WDTV Live don't show durations otherwise, and this is useful for finding the main title
				if (mediaRenderer != null && mediaRenderer.isShowDVDTitleDuration() && getMedia() != null && getMedia().getDvdtrack() > 0) {
					name += " - " + getMedia().getDurationString();
				}

				if (!configuration.isHideEngineNames()) {
					name += " [" + getPlayer().name() + "]";
				}
			}
		} else {
			if (isNoName()) {
				name = "[No encoding]";
				isNamedNoEncoding = true;
			} else if (nametruncate > 0) {
				name = name.substring(0, nametruncate).trim();
			}
		}

		if (
			isSrtFile() &&
			!isNamedNoEncoding &&
			(
				getMediaAudio() == null &&
				getMediaSubtitle() == null
			) && 
			(
				getPlayer() == null ||
				getPlayer().isExternalSubtitlesSupported()
			)
		) {
			name += " {External Subtitles}";
		}

		if (getMediaAudio() != null) {
			String audioLanguage = "/" + getMediaAudio().getLangFullName();
			if ("/Undetermined".equals(audioLanguage)) {
				audioLanguage = "";
			}

			name = (getPlayer() != null ? ("[" + getPlayer().name() + "]") : "") + " {Audio: " + getMediaAudio().getAudioCodec() + audioLanguage + ((getMediaAudio().getFlavor() != null && mediaRenderer != null && mediaRenderer.isShowAudioMetadata()) ? (" (" + getMediaAudio().getFlavor() + ")") : "") + "}";
		}

		if (getMediaSubtitle() != null && getMediaSubtitle().getId() != -1) {
			subtitleFormat = getMediaSubtitle().getType().getDescription();
			if ("(Advanced) SubStation Alpha".equals(subtitleFormat)) {
				subtitleFormat = "SSA";
			}

			subtitleLanguage = "/" + getMediaSubtitle().getLangFullName();
			if ("/Undetermined".equals(subtitleLanguage)) {
				subtitleLanguage = "";
			}

			name += " {Sub: " + subtitleFormat + subtitleLanguage + ((getMediaSubtitle().getFlavor() != null && mediaRenderer != null && mediaRenderer.isShowSubMetadata()) ? (" (" + getMediaSubtitle().getFlavor() + ")") : "") + "}";
		}

		if (isAvisynth()) {
			name = (getPlayer() != null ? ("[" + getPlayer().name()) : "") + " + AviSynth]";
		}

		if (getSplitRange().isEndLimitAvailable()) {
			name = ">> " + DLNAMediaInfo.getDurationString(getSplitRange().getStart());
		}

		return name;
	}

	/**
	 * Prototype for returning URLs.
	 *
	 * @return An empty URL
	 */
	protected String getFileURL() {
		return getURL("");
	}

	/**
	 * @return Returns a URL pointing to an image representing the item. If
	 * none is available, "thumbnail0000.png" is used.
	 */
	protected String getThumbnailURL() {
		StringBuilder sb = new StringBuilder();
		sb.append(PMS.get().getServer().getURL());
		sb.append("/images/");
		String id = null;

		if (getMediaAudio() != null) {
			id = getMediaAudio().getLang();
		}

		if (getMediaSubtitle() != null && getMediaSubtitle().getId() != -1) {
			id = getMediaSubtitle().getLang();
		}

		if ((getMediaSubtitle() != null || getMediaAudio() != null) && StringUtils.isBlank(id)) {
			id = DLNAMediaLang.UND;
		}

		if (id != null) {
			String code = Iso639.getISO639_2Code(id.toLowerCase());
			sb.append("codes/").append(code).append(".png");
			return sb.toString();
		}

		if (isAvisynth()) {
			sb.append("logo-avisynth.png");
			return sb.toString();
		}

		return getURL("thumbnail0000");
	}

	/**
	 * @param prefix
	 * @return Returns a URL for a given media item. Not used for container types.
	 */
	protected String getURL(String prefix) {
		StringBuilder sb = new StringBuilder();
		sb.append(PMS.get().getServer().getURL());
		sb.append("/get/");
		sb.append(getResourceId()); //id
		sb.append("/");
		sb.append(prefix);
		sb.append(encode(getName()));
		return sb.toString();
	}

	/**
	 * Transforms a String to UTF-8.
	 *
	 * @param s
	 * @return Transformed string s in UTF-8 encoding.
	 */
	private static String encode(String s) {
		try {
			return URLEncoder.encode(s, "UTF-8");
		} catch (UnsupportedEncodingException e) {
			LOGGER.debug("Caught exception", e);
		}
		return "";
	}

	/**
	 * @return Number of children objects. This might be used in the DLDI
	 * response, as some renderers might not have enough memory to hold the
	 * list for all children.
	 */
	public int childrenNumber() {
		if (getChildren() == null) {
			return 0;
		}
		return getChildren().size();
	}
	/**
	 * (non-Javadoc)
	 * @see java.lang.Object#clone()
	 */

	@Override
	protected DLNAResource clone() {
		DLNAResource o = null;
		try {
			o = (DLNAResource) super.clone();
			o.setId(null);
		} catch (CloneNotSupportedException e) {
			LOGGER.error(null, e);
		}

		return o;
	}

	// this shouldn't be public
	@Deprecated
	public String getFlags() {
		return getDlnaOrgOpFlags();
	}

	// permit the renderer to seek by time, bytes or both
	private String getDlnaOrgOpFlags() {
		return "DLNA.ORG_OP=" + dlnaOrgOpFlags;
	}

	/**
	 * Returns an XML (DIDL) representation of the DLNA node. It gives a complete representation of the item, with as many tags as available.
	 * Recommendations as per UPNP specification are followed where possible.
	 * @param mediaRenderer Media Renderer for which to represent this information. Useful for some hacks.
	 * @return String representing the item. An example would start like this: {@code <container id="0$1" childCount="1" parentID="0" restricted="true">}
	 */
	public final String toString(RendererConfiguration mediaRenderer) {
		StringBuilder sb = new StringBuilder();

		if (isFolder()) {
			openTag(sb, "container");
		} else {
			openTag(sb, "item");
		}

		addAttribute(sb, "id", getResourceId());

		if (isFolder()) {
			if (!isDiscovered() && childrenNumber() == 0) {
				//  When a folder has not been scanned for resources, it will automatically have zero children.
				//  Some renderers like XBMC will assume a folder is empty when encountering childCount="0" and
				//  will not display the folder. By returning childCount="1" these renderers will still display
				//  the folder. When it is opened, its children will be discovered and childrenNumber() will be
				//  set to the right value.
				addAttribute(sb, "childCount", 1);
			} else {
				addAttribute(sb, "childCount", childrenNumber());
			}
		}
		addAttribute(sb, "parentID", getParentId());
		addAttribute(sb, "restricted", "true");
		endTag(sb);

		final DLNAMediaAudio firstAudioTrack = getMedia() != null ? getMedia().getFirstAudioTrack() : null;
		if (firstAudioTrack != null && StringUtils.isNotBlank(firstAudioTrack.getSongname())) {
			addXMLTagAndAttribute(
				sb,
				"dc:title",
				encodeXML(firstAudioTrack.getSongname() + (getPlayer() != null && !configuration.isHideEngineNames() ? (" [" + getPlayer().name() + "]") : ""))
			);
		} else { // Ditlew - org
			// Ditlew
			addXMLTagAndAttribute(
				sb,
				"dc:title",
				encodeXML((isFolder() || getPlayer() == null) ? getDisplayName() : mediaRenderer.getUseSameExtension(getDisplayName(mediaRenderer)))
			);
		}

		if (firstAudioTrack != null) {
			if (StringUtils.isNotBlank(firstAudioTrack.getAlbum())) {
				addXMLTagAndAttribute(sb, "upnp:album", encodeXML(firstAudioTrack.getAlbum()));
			}

			if (StringUtils.isNotBlank(firstAudioTrack.getArtist())) {
				addXMLTagAndAttribute(sb, "upnp:artist", encodeXML(firstAudioTrack.getArtist()));
				addXMLTagAndAttribute(sb, "dc:creator", encodeXML(firstAudioTrack.getArtist()));
			}

			if (StringUtils.isNotBlank(firstAudioTrack.getGenre())) {
				addXMLTagAndAttribute(sb, "upnp:genre", encodeXML(firstAudioTrack.getGenre()));
			}

			if (firstAudioTrack.getTrack() > 0) {
				addXMLTagAndAttribute(sb, "upnp:originalTrackNumber", "" + firstAudioTrack.getTrack());
			}
		}

		if (!isFolder()) {
			int indexCount = 1;

			if (mediaRenderer.isDLNALocalizationRequired()) {
				indexCount = getDLNALocalesCount();
			}

			for (int c = 0; c < indexCount; c++) {
				openTag(sb, "res");

				/**
				 * DLNA.ORG_OP flags
				 *
				 * Two booleans (binary digits) which determine what transport operations the renderer is allowed to
				 * perform (in the form of HTTP headers): the first digit allows the renderer to send
				 * TimeSeekRange.DLNA.ORG (seek-by-time) headers; the second allows it to send RANGE (seek-by-byte)
				 * headers.
				 *
				 * 00 - no seeking (or even pausing) allowed
				 * 01 - seek by byte
				 * 10 - seek by time
				 * 11 - seek by both
				 *
				 * See here for an example of how these options can be mapped to keys on the renderer's controller:
				 * http://www.ps3mediaserver.org/forum/viewtopic.php?f=2&t=2908&p=12550#p12550
				 *
				 * Note that seek-by-time is the preferred option (seek-by-byte is a fallback) but it requires a) support
				 * by the renderer (via the SeekByTime renderer conf option) and either a) a file that's not being transcoded
				 * or if it is, b) support by its transcode engine for seek-by-time.
				 */
				dlnaOrgOpFlags = "01";

				if (mediaRenderer.isSeekByTime()) {
					if (getPlayer() != null) { // transcoded
						if (getPlayer().isTimeSeekable()) {
							/**
							 * Some renderers - e.g. the PS3 and Panasonic TVs - behave erratically when
							 * transcoding if we keep the default seek-by-byte permission on when permitting
							 * seek-by-time: http://www.ps3mediaserver.org/forum/viewtopic.php?f=6&t=15841
							 *
							 * It's not clear if this is a bug in the DLNA libraries of these renderers or a bug
							 * in UMS, but setting an option in the renderer conf that disables seek-by-byte when
							 * we permit seek-by-time - e.g.:
							 *
							 * SeekByTime = exclusive
							 *
							 * works around it.
							 */
							if (mediaRenderer.isSeekByTimeExclusive()) {
								dlnaOrgOpFlags = "10";
							} else {
								dlnaOrgOpFlags = "11";
							}
						}
					}
				}

				addAttribute(sb, "xmlns:dlna", "urn:schemas-dlna-org:metadata-1-0/");

				String mime = getRendererMimeType(mimeType(), mediaRenderer);
				if (mime == null) {
					mime = "video/mpeg";
				}

				// TODO: Remove, or at least make this generic
				// Whole extensions/mime-types mess to rethink anyway
				if (mediaRenderer.isPS3()) {
					if (mime.equals("video/x-divx")) {
						dlnaspec = "DLNA.ORG_PN=AVI";
					} else if (mime.equals("video/x-ms-wmv") && getMedia() != null && getMedia().getHeight() > 700) {
						dlnaspec = "DLNA.ORG_PN=WMVHIGH_PRO";
					}
				} else {
					if (mime.equals("video/mpeg")) {
						if (getPlayer() != null) {
							// Do we have some mpegts to offer?
							boolean mpegTsMux = TsMuxeRVideo.ID.equals(getPlayer().id()) || VideoLanVideoStreaming.ID.equals(getPlayer().id());
							if (!mpegTsMux) { // Maybe, like the PS3, MEncoder can launch tsMuxeR if this a compatible H.264 video
								mpegTsMux = MEncoderVideo.ID.equals(getPlayer().id()) &&
									(
										(
											getMediaSubtitle() == null &&
											getMedia() != null &&
											getMedia().getDvdtrack() == 0 &&
											getMedia().isMuxable(mediaRenderer) &&
											configuration.isMencoderMuxWhenCompatible() &&
											mediaRenderer.isMuxH264MpegTS()
										) ||
										mediaRenderer.isTranscodeToMPEGTSAC3()
									);
							}
							if (mpegTsMux) {
								dlnaspec = getMedia().isH264() && !VideoLanVideoStreaming.ID.equals(getPlayer().id()) && getMedia().isMuxable(mediaRenderer) ?
									"DLNA.ORG_PN=AVC_TS_HD_24_AC3_ISO" :
									"DLNA.ORG_PN=" + getMPEG_TS_SD_EU_ISOLocalizedValue(c);
							} else {
								dlnaspec = "DLNA.ORG_PN=" + getMPEG_PS_PALLocalizedValue(c);
							}
						} else if (getMedia() != null) {
							if (getMedia().isMpegTS()) {
								dlnaspec = getMedia().isH264() ? "DLNA.ORG_PN=AVC_TS_HD_50_AC3" : "DLNA.ORG_PN=" + getMPEG_TS_SD_EULocalizedValue(c);
							} else {
								dlnaspec = "DLNA.ORG_PN=" + getMPEG_PS_PALLocalizedValue(c);
							}
						} else {
							dlnaspec = "DLNA.ORG_PN=" + getMPEG_PS_PALLocalizedValue(c);
						}
					} else if (mime.equals("video/vnd.dlna.mpeg-tts")) {
						// patters - on Sony BDP m2ts clips aren't listed without this
						dlnaspec = "DLNA.ORG_PN=" + getMPEG_TS_SD_EULocalizedValue(c);
					} else if (mime.equals("image/jpeg")) {
						dlnaspec = "DLNA.ORG_PN=JPEG_LRG";
					} else if (mime.equals("audio/mpeg")) {
						dlnaspec = "DLNA.ORG_PN=MP3";
					} else if (mime.substring(0, 9).equals("audio/L16") || mime.equals("audio/wav")) {
						dlnaspec = "DLNA.ORG_PN=LPCM";
					}
				}

				if (dlnaspec != null) {
					dlnaspec = "DLNA.ORG_PN=" + mediaRenderer.getDLNAPN(dlnaspec.substring(12));
				}

				if (!mediaRenderer.isDLNAOrgPNUsed()) {
					dlnaspec = null;
				}

				addAttribute(sb, "protocolInfo", "http-get:*:" + mime + ":" + (dlnaspec != null ? (dlnaspec + ";") : "") + getDlnaOrgOpFlags());

				if (getFormat() != null && getFormat().isVideo() && getMedia() != null && getMedia().isMediaparsed()) {
					if (getPlayer() == null && getMedia() != null) {
						addAttribute(sb, "size", getMedia().getSize());
					} else {
						long transcoded_size = mediaRenderer.getTranscodedSize();
						if (transcoded_size != 0) {
							addAttribute(sb, "size", transcoded_size);
						}
					}
					if (getMedia().getDuration() != null) {
						if (getSplitRange().isEndLimitAvailable()) {
							addAttribute(sb, "duration", DLNAMediaInfo.getDurationString(getSplitRange().getDuration()));
						} else {
							addAttribute(sb, "duration", getMedia().getDurationString());
						}
					}
					if (getMedia().getResolution() != null) {
						addAttribute(sb, "resolution", getMedia().getResolution());
					}
					addAttribute(sb, "bitrate", getMedia().getRealVideoBitrate());
					if (firstAudioTrack != null) {
						if (firstAudioTrack.getAudioProperties().getNumberOfChannels() > 0) {
							addAttribute(sb, "nrAudioChannels", firstAudioTrack.getAudioProperties().getNumberOfChannels());
						}
						if (firstAudioTrack.getSampleFrequency() != null) {
							addAttribute(sb, "sampleFrequency", firstAudioTrack.getSampleFrequency());
						}
					}
				} else if (getFormat() != null && getFormat().isImage()) {
					if (getMedia() != null && getMedia().isMediaparsed()) {
						addAttribute(sb, "size", getMedia().getSize());
						if (getMedia().getResolution() != null) {
							addAttribute(sb, "resolution", getMedia().getResolution());
						}
					} else {
						addAttribute(sb, "size", length());
					}
				} else if (getFormat() != null && getFormat().isAudio()) {
					if (getMedia() != null && getMedia().isMediaparsed()) {
						addAttribute(sb, "bitrate", getMedia().getBitrate());
						if (getMedia().getDuration() != null) {
							addAttribute(sb, "duration", DLNAMediaInfo.getDurationString(getMedia().getDuration()));
						}
						if (firstAudioTrack != null && firstAudioTrack.getSampleFrequency() != null) {
							addAttribute(sb, "sampleFrequency", firstAudioTrack.getSampleFrequency());
						}
						if (firstAudioTrack != null) {
							addAttribute(sb, "nrAudioChannels", firstAudioTrack.getAudioProperties().getNumberOfChannels());
						}

						if (getPlayer() == null) {
							addAttribute(sb, "size", getMedia().getSize());
						} else {
							// Calculate WAV size
							if (firstAudioTrack != null) {
								int defaultFrequency = mediaRenderer.isTranscodeAudioTo441() ? 44100 : 48000;
								if (!configuration.isAudioResample()) {
									try {
										// FIXME: Which exception could be thrown here?
										defaultFrequency = firstAudioTrack.getSampleRate();
									} catch (Exception e) {
										LOGGER.debug("Caught exception", e);
									}
								}
								int na = firstAudioTrack.getAudioProperties().getNumberOfChannels();
								if (na > 2) { // No 5.1 dump in MPlayer
									na = 2;
								}
								int finalsize = (int) (getMedia().getDurationInSeconds() * defaultFrequency * 2 * na);
								LOGGER.debug("Calculated size: " + finalsize);
								addAttribute(sb, "size", finalsize);
							}
						}
					} else {
						addAttribute(sb, "size", length());
					}
				} else {
					addAttribute(sb, "size", DLNAMediaInfo.TRANS_SIZE);
					addAttribute(sb, "duration", "09:59:59");
					addAttribute(sb, "bitrate", "1000000");
				}
				endTag(sb);
				sb.append(getFileURL());
				closeTag(sb, "res");
			}
		}

		String thumbURL = getThumbnailURL();
		if (!isFolder() && (getFormat() == null || (getFormat() != null && thumbURL != null))) {
			openTag(sb, "upnp:albumArtURI");
			addAttribute(sb, "xmlns:dlna", "urn:schemas-dlna-org:metadata-1-0/");

			if (getThumbnailContentType().equals(PNG_TYPEMIME) && !mediaRenderer.isForceJPGThumbnails()) {
				addAttribute(sb, "dlna:profileID", "PNG_TN");
			} else {
				addAttribute(sb, "dlna:profileID", "JPEG_TN");
			}
			endTag(sb);
			sb.append(thumbURL);
			closeTag(sb, "upnp:albumArtURI");
		}

		if ((isFolder() || mediaRenderer.isForceJPGThumbnails()) && thumbURL != null) {
			openTag(sb, "res");

			if (getThumbnailContentType().equals(PNG_TYPEMIME) && !mediaRenderer.isForceJPGThumbnails()) {
				addAttribute(sb, "protocolInfo", "http-get:*:image/png:DLNA.ORG_PN=PNG_TN");
			} else {
				addAttribute(sb, "protocolInfo", "http-get:*:image/jpeg:DLNA.ORG_PN=JPEG_TN");
			}
			endTag(sb);
			sb.append(thumbURL);
			closeTag(sb, "res");
		}

		if (getLastModified() > 0) {
			addXMLTagAndAttribute(sb, "dc:date", SDF_DATE.format(new Date(getLastModified())));
		}

		String uclass;
		if (first != null && getMedia() != null && !getMedia().isSecondaryFormatValid()) {
			uclass = "dummy";
		} else {
			if (isFolder()) {
				uclass = "object.container.storageFolder";
				boolean xbox = mediaRenderer.isXBOX();
				if (xbox && getFakeParentId() != null && getFakeParentId().equals("7")) {
					uclass = "object.container.album.musicAlbum";
				} else if (xbox && getFakeParentId() != null && getFakeParentId().equals("6")) {
					uclass = "object.container.person.musicArtist";
				} else if (xbox && getFakeParentId() != null && getFakeParentId().equals("5")) {
					uclass = "object.container.genre.musicGenre";
				} else if (xbox && getFakeParentId() != null && getFakeParentId().equals("F")) {
					uclass = "object.container.playlistContainer";
				}
			} else if (getFormat() != null && getFormat().isVideo()) {
				uclass = "object.item.videoItem";
			} else if (getFormat() != null && getFormat().isImage()) {
				uclass = "object.item.imageItem.photo";
			} else if (getFormat() != null && getFormat().isAudio()) {
				uclass = "object.item.audioItem.musicTrack";
			} else {
				uclass = "object.item.videoItem";
			}
		}
		addXMLTagAndAttribute(sb, "upnp:class", uclass);

		if (isFolder()) {
			closeTag(sb, "container");
		} else {
			closeTag(sb, "item");
		}
		return sb.toString();
	}

	private String getRequestId(String rendererId) {
		return String.format("%s|%x|%s", rendererId, hashCode(), getSystemName());
	}

	/**
	 * Plugin implementation. When this item is going to play, it will notify all the StartStopListener objects available.
	 * @see StartStopListener
	 */
	public void startPlaying(final String rendererId) {
		final String requestId = getRequestId(rendererId);
		synchronized (requestIdToRefcount) {
			Integer temp = requestIdToRefcount.get(requestId);
			if (temp == null) {
				temp = 0;
			}
			final Integer refCount = temp;
			requestIdToRefcount.put(requestId, refCount + 1);
			if (refCount == 0) {
				final DLNAResource self = this;
				Runnable r = new Runnable() {
					@Override
					public void run() {
						InetAddress rendererIp;
						try {
							rendererIp = InetAddress.getByName(rendererId);
							RendererConfiguration renderer = RendererConfiguration.getRendererConfigurationBySocketAddress(rendererIp);
							String rendererName = "unknown renderer";
							try {
								rendererName = renderer.getRendererName();
							} catch (NullPointerException e) { }
							LOGGER.info("Started playing " + getName() + " on your " + rendererName);
							LOGGER.debug("The full filename of which is: " + getSystemName() + " and the address of the renderer is: " + rendererId);
						} catch (UnknownHostException ex) {
							LOGGER.debug("" + ex);
						}

						for (final ExternalListener listener : ExternalFactory.getExternalListeners()) {
							if (listener instanceof StartStopListener) {
								// run these asynchronously for slow handlers (e.g. logging, scrobbling)
								Runnable fireStartStopEvent = new Runnable() {
									@Override
									public void run() {
										try {
											((StartStopListener) listener).nowPlaying(getMedia(), self);
										} catch (Throwable t) {
											LOGGER.error("Notification of startPlaying event failed for StartStopListener {}", listener.getClass(), t);
										}
									}
								};
								new Thread(fireStartStopEvent, "StartPlaying Event for " + listener.name()).start();
							}
						}
					}
				};

				new Thread(r, "StartPlaying Event").start();
			}
		}
	}

	/**
	 * Plugin implementation. When this item is going to stop playing, it will notify all the StartStopListener
	 * objects available.
	 * @see StartStopListener
	 */
	public void stopPlaying(final String rendererId) {
		final DLNAResource self = this;
		final String requestId = getRequestId(rendererId);
		Runnable defer = new Runnable() {
			@Override
			public void run() {
				try {
					Thread.sleep(STOP_PLAYING_DELAY);
				} catch (InterruptedException e) {
					LOGGER.error("stopPlaying sleep interrupted", e);
				}

				synchronized (requestIdToRefcount) {
					final Integer refCount = requestIdToRefcount.get(requestId);
					assert refCount != null;
					assert refCount > 0;
					requestIdToRefcount.put(requestId, refCount - 1);

					Runnable r = new Runnable() {
						@Override
						public void run() {
							if (refCount == 1) {
								InetAddress rendererIp;
								try {
									rendererIp = InetAddress.getByName(rendererId);
									RendererConfiguration renderer = RendererConfiguration.getRendererConfigurationBySocketAddress(rendererIp);
									String rendererName = "unknown renderer";
									try {
										rendererName = renderer.getRendererName();
									} catch (NullPointerException e) { }
									LOGGER.info("Stopped playing " + getName() + " on your " + rendererName);
									LOGGER.debug("The full filename of which is: " + getSystemName() + " and the address of the renderer is: " + rendererId);
								} catch (UnknownHostException ex) {
									LOGGER.debug("" + ex);
								}

								PMS.get().getFrame().setStatusLine("");

								for (final ExternalListener listener : ExternalFactory.getExternalListeners()) {
									if (listener instanceof StartStopListener) {
										// run these asynchronously for slow handlers (e.g. logging, scrobbling)
										Runnable fireStartStopEvent = new Runnable() {
											@Override
											public void run() {
												try {
													((StartStopListener) listener).donePlaying(getMedia(), self);
												} catch (Throwable t) {
													LOGGER.error("Notification of donePlaying event failed for StartStopListener {}", listener.getClass(), t);
												}
											}
										};
										new Thread(fireStartStopEvent, "StopPlaying Event for " + listener.name()).start();
									}
								}
							}
						}
					};

					new Thread(r, "StopPlaying Event").start();
				}
			}
		};

		new Thread(defer, "StopPlaying Event Deferrer").start();
	}

	/**
	 * Returns an InputStream of this DLNAResource that starts at a given time, if possible. Very useful if video chapters are being used.
	 * @param range
	 * @param mediarenderer
	 * @return The inputstream
	 * @throws IOException
	 */
	public InputStream getInputStream(Range range, RendererConfiguration mediarenderer) throws IOException {
		LOGGER.trace("Asked stream chunk : " + range + " of " + getName() + " and player " + getPlayer());

		// shagrath: small fix, regression on chapters
		boolean timeseek_auto = false;
		// Ditlew - WDTV Live
		// Ditlew - We convert byteoffset to timeoffset here. This needs the stream to be CBR!
		int cbr_video_bitrate = mediarenderer.getCBRVideoBitrate();
		long low = range.isByteRange() && range.isStartOffsetAvailable() ? range.asByteRange().getStart() : 0;
		long high = range.isByteRange() && range.isEndLimitAvailable() ? range.asByteRange().getEnd() : -1;
		Range.Time timeRange = range.createTimeRange();

		if (getPlayer() != null && low > 0 && cbr_video_bitrate > 0) {
			int used_bit_rated = (int) ((cbr_video_bitrate + 256) * 1024 / 8 * 1.04); // 1.04 = container overhead
			if (low > used_bit_rated) {
				timeRange.setStart((double) (low / (used_bit_rated)));
				low = 0;

				// WDTV Live - if set to TS it asks multiple times and ends by
				// asking for an invalid offset which kills MEncoder
				if (timeRange.getStartOrZero() > getMedia().getDurationInSeconds()) {
					return null;
				}

				// Should we rewind a little (in case our overhead isn't accurate enough)
				int rewind_secs = mediarenderer.getByteToTimeseekRewindSeconds();
				timeRange.rewindStart(rewind_secs);

				// shagrath:
				timeseek_auto = true;
			}
		}

		if (getPlayer() == null) {
			if (this instanceof IPushOutput) {
				PipedOutputStream out = new PipedOutputStream();
				InputStream fis = new PipedInputStream(out);
				((IPushOutput) this).push(out);

				if (low > 0) {
					fis.skip(low);
				}
				// http://www.ps3mediaserver.org/forum/viewtopic.php?f=11&t=12035
				fis = wrap(fis, high, low);

				return fis;
			}

			InputStream fis;
			if (getFormat() != null && getFormat().isImage() && getMedia() != null && getMedia().getOrientation() > 1 && mediarenderer.isAutoRotateBasedOnExif()) {
				// seems it's a jpeg file with an orientation setting to take care of
				fis = ImagesUtil.getAutoRotateInputStreamImage(getInputStream(), getMedia().getOrientation());
				if (fis == null) { // error, let's return the original one
					fis = getInputStream();
				}
			} else {
				fis = getInputStream();
			}

			if (fis != null) {
				if (low > 0) {
					fis.skip(low);
				}

				// http://www.ps3mediaserver.org/forum/viewtopic.php?f=11&t=12035
				fis = wrap(fis, high, low);

				if (timeRange.getStartOrZero() > 0 && this instanceof RealFile) {
					fis.skip(MpegUtil.getPositionForTimeInMpeg(((RealFile) this).getFile(), (int) timeRange.getStartOrZero() ));
				}
			}
			return fis;
		} else {
			OutputParams params = new OutputParams(configuration);
			params.aid = getMediaAudio();
			params.sid = getMediaSubtitle();
			params.header = getHeaders();
			params.mediaRenderer = mediarenderer;
			timeRange.limit(getSplitRange());
			params.timeseek = timeRange.getStartOrZero();
			params.timeend = timeRange.getEndOrZero();
			params.shift_scr = timeseek_auto;

			if (this instanceof IPushOutput) {
				params.stdin = (IPushOutput) this;
			}

			if (externalProcess == null || externalProcess.isDestroyed()) {
				LOGGER.info("Starting transcode/remux of " + getName());
				externalProcess = getPlayer().launchTranscode(
					getSystemName(),
					this,
					getMedia(),
					params
				);
				if (params.waitbeforestart > 0) {
					LOGGER.trace("Sleeping for {} milliseconds", params.waitbeforestart);
					try {
						Thread.sleep(params.waitbeforestart);
					} catch (InterruptedException e) {
						LOGGER.error(null, e);
					}
					LOGGER.trace("Finished sleeping for " + params.waitbeforestart + " milliseconds");
				}
			} else if (params.timeseek > 0 && getMedia() != null && getMedia().isMediaparsed()
					&& getMedia().getDurationInSeconds() > 0) {
				LOGGER.debug("Requesting time seek: " + params.timeseek + " seconds");
				params.minBufferSize = 1;
				Runnable r = new Runnable() {
					@Override
					public void run() {
						externalProcess.stopProcess();
					}
				};
				new Thread(r, "External Process Stopper").start();
				ProcessWrapper newExternalProcess = getPlayer().launchTranscode(
					getSystemName(),
					this,
					getMedia(),
					params
				);
				try {
					Thread.sleep(1000);
				} catch (InterruptedException e) {
					LOGGER.error(null, e);
				}
				if (newExternalProcess == null) {
					LOGGER.trace("External process instance is null... sounds not good");
				}
				externalProcess = newExternalProcess;
			}
			if (externalProcess == null) {
				return null;
			}
			InputStream is = null;
			int timer = 0;
			while (is == null && timer < 10) {
				is = externalProcess.getInputStream(low);
				timer++;
				if (is == null) {
					LOGGER.trace("External input stream instance is null... sounds not good, waiting 500ms");
					try {
						Thread.sleep(500);
					} catch (InterruptedException e) {
					}
				}
			}

			// fail fast: don't leave a process running indefinitely if it's
			// not producing output after params.waitbeforestart milliseconds + 5 seconds
			// this cleans up lingering MEncoder web video transcode processes that hang
			// instead of exiting
			if (is == null && externalProcess != null && !externalProcess.isDestroyed()) {
				Runnable r = new Runnable() {
					@Override
					public void run() {
						LOGGER.trace("External input stream instance is null... stopping process");
						externalProcess.stopProcess();
					}
				};
				new Thread(r, "Hanging External Process Stopper").start();
			}
			return is;
		}
	}

	/**
	 * Wrap an {@link InputStream} in a {@link SizeLimitInputStream} that sets a
	 * limit to the maximum number of bytes to be read from the original input
	 * stream. The number of bytes is determined by the high and low value
	 * (bytes = high - low). If the high value is less than the low value, the
	 * input stream is not wrapped and returned as is.
	 *
	 * @param input
	 *            The input stream to wrap.
	 * @param high
	 *            The high value.
	 * @param low
	 *            The low value.
	 * @return The resulting input stream.
	 */
	private InputStream wrap(InputStream input, long high, long low) {
		if (input != null && high > low) {
			long bytes = (high - (low < 0 ? 0 : low)) + 1;
			LOGGER.trace("Using size-limiting stream (" + bytes + " bytes)");
			return new SizeLimitInputStream(input, bytes);
		}
		return input;
	}

	public String mimeType() {
		if (getPlayer() != null) {
			return getPlayer().mimeType();
		} else if (getMedia() != null && getMedia().isMediaparsed()) {
			return getMedia().getMimeType();
		} else if (getFormat() != null) {
			return getFormat().mimeType();
		} else {
			return getDefaultMimeType(getSpecificType());
		}
	}

	/**
	 * Prototype function. Original comment: need to override if some thumbnail work is to be done when mediaparserv2 enabled
	 */
	public void checkThumbnail() {
		// need to override if some thumbnail work is to be done when mediaparserv2 enabled
	}

	/**
	 * Checks if a thumbnail exists, and, if not, generates one (if possible).
	 * Called from Request/RequestV2 in response to thumbnail requests e.g. HEAD /get/0$1$0$42$3/thumbnail0000%5BExample.mkv
	 * Calls DLNAMediaInfo.generateThumbnail, which in turn calls DLNAMediaInfo.parse.
	 *
	 * @param input InputFile to check or generate the thumbnail from.
	 */
	protected void checkThumbnail(InputFile inputFile) {
		if (getMedia() != null && !getMedia().isThumbready() && configuration.isThumbnailGenerationEnabled()) {
			getMedia().setThumbready(true);
			getMedia().generateThumbnail(inputFile, getFormat(), getType());
			if (getMedia().getThumb() != null && configuration.getUseCache() && inputFile.getFile() != null) {
				PMS.get().getDatabase().updateThumbnail(inputFile.getFile().getAbsolutePath(), inputFile.getFile().lastModified(), getType(), getMedia());
			}
		}
	}

	/**
	 * Returns the input stream for this resource's generic thumbnail,
	 * which is the first of:
	 *          - its Format icon, if any
	 *          - the fallback image, if any
	 *          - the default video icon
	 *
	 * @param fallback
	 *            the fallback image, or null.
	 *
	 * @return The InputStream
	 * @throws IOException
	 */
	public InputStream getGenericThumbnailInputStream(String fallback) throws IOException {
		String thumb = fallback;
		if (getFormat() != null && getFormat().getIcon() != null) {
			thumb = getFormat().getIcon();
		}

		// Thumb could be:
		if (thumb != null) {
			// A local file
			if (new File(thumb).exists()) {
				return new FileInputStream(thumb);
			}

			// A jar resource
			InputStream is;
			if ((is = getResourceInputStream(thumb)) != null) {
				return is;
			}

			// A URL
			try {
				return downloadAndSend(thumb, true);
			} catch (Exception e) {}
		}

		// Or none of the above
		return getResourceInputStream("images/thumbnail-video-256.png");
	}

	/**
	 * Returns the input stream for this resource's thumbnail
	 * (or a default image if a thumbnail can't be found).
	 * Typically overridden by a subclass.
	 *
	 * @return The InputStream
	 * @throws IOException
	 */
	public InputStream getThumbnailInputStream() throws IOException {
		return getGenericThumbnailInputStream(null);
	}

	public String getThumbnailContentType() {
		return HTTPResource.JPEG_TYPEMIME;
	}

	public int getType() {
		if (getFormat() != null) {
			return getFormat().getType();
		} else {
			return Format.UNKNOWN;
		}
	}

	/**
	 * Prototype function.
	 *
	 * @return true if child can be added to other folder.
	 * @see #addChild(DLNAResource)
	 */
	public abstract boolean isValid();

	public boolean allowScan() {
		return false;
	}

	/**
	 * (non-Javadoc)
	 * @see java.lang.Object#toString()
	 */
	@Override
	public String toString() {
		return this.getClass().getSimpleName() + " [id=" + getId() + ", name=" + getName() + ", full path=" + getResourceId() + ", ext=" + getFormat() + ", discovered=" + isDiscovered() + "]";
	}

	/**
	 * Returns the specific type of resource. Valid types are defined in {@link Format}.
	 *
	 * @return The specific type
	 */
	protected int getSpecificType() {
		return specificType;
	}

	/**
	 * Set the specific type of this resource. Valid types are defined in {@link Format}.
	 * @param specificType The specific type to set.
	 */
	protected void setSpecificType(int specificType) {
		this.specificType = specificType;
	}

	/**
	 * Returns the {@link Format} of this resource, which defines its capabilities.
	 *
	 * @return The format of this resource.
	 */
	public Format getFormat() {
		return format;
	}

	/**
	 * Sets the {@link Format} of this resource, thereby defining its capabilities.
	 *
	 * @param format The format to set.
	 */
	protected void setFormat(Format format) {
		this.format = format;

		// Set deprecated variable for backwards compatibility
		ext = format;
	}

	/**
	 * @deprecated Use {@link #getFormat()} instead.
	 *
	 * @return The format of this resource.
	 */
	@Deprecated
	public Format getExt() {
		return getFormat();
	}

	/**
	 * @deprecated Use {@link #setFormat(Format)} instead.
	 *
	 * @param format The format to set.
	 */
	@Deprecated
	protected void setExt(Format format) {
		setFormat(format);
	}

	/**
	 * Returns the {@link DLNAMediaInfo} object for this resource, containing the
	 * specifics of this resource, e.g. the duration.
	 *
	 * @return The object containing detailed information.
	 */
	public DLNAMediaInfo getMedia() {
		return media;
	}

	/**
	 * Sets the the {@link DLNAMediaInfo} object that contains all specifics for
	 * this resource.
	 *
	 * @param media The object containing detailed information.
	 * @since 1.50
	 */
	protected void setMedia(DLNAMediaInfo media) {
		this.media = media;
	}

	/**
	 * Returns the {@link DLNAMediaAudio} object for this resource that contains
	 * the audio specifics. A resource can have many audio tracks, this method
	 * returns the one that should be played.
	 *
	 * @return The audio object containing detailed information.
	 * @since 1.50
	 */
	public DLNAMediaAudio getMediaAudio() {
		return media_audio;
	}

	/**
	 * Sets the {@link DLNAMediaAudio} object for this resource that contains
	 * the audio specifics. A resource can have many audio tracks, this method
	 * determines the one that should be played.
	 *
	 * @param mediaAudio The audio object containing detailed information.
	 * @since 1.50
	 */
	protected void setMediaAudio(DLNAMediaAudio mediaAudio) {
		this.media_audio = mediaAudio;
	}

	/**
	 * Returns the {@link DLNAMediaSubtitle} object for this resource that
	 * contains the specifics for the subtitles. A resource can have many
	 * subtitles, this method returns the one that should be displayed.
	 *
	 * @return The subtitle object containing detailed information.
	 * @since 1.50
	 */
	public DLNAMediaSubtitle getMediaSubtitle() {
		return media_subtitle;
	}

	/**
	 * Sets the {@link DLNAMediaSubtitle} object for this resource that
	 * contains the specifics for the subtitles. A resource can have many
	 * subtitles, this method determines the one that should be used.
	 *
	 * @param mediaSubtitle The subtitle object containing detailed information.
	 * @since 1.50
	 */
	protected void setMediaSubtitle(DLNAMediaSubtitle mediaSubtitle) {
		this.media_subtitle = mediaSubtitle;
	}

	/**
	 * @deprecated Use {@link #getLastModified()} instead.
	 *
	 * Returns the timestamp at which this resource was last modified.
	 *
	 * @return The timestamp.
	 */
	@Deprecated
	public long getLastmodified() {
		return getLastModified();
	}

	/**
	 * Returns the timestamp at which this resource was last modified.
	 *
	 * @return The timestamp.
	 * @since 1.71.0
	 */
	public long getLastModified() {
		return lastmodified; // TODO rename lastmodified -> lastModified
	}

	/**
	 * @deprecated Use {@link #setLastModified()} instead.
	 *
	 * Sets the timestamp at which this resource was last modified.
	 *
	 * @param lastModified The timestamp to set.
	 * @since 1.50
	 */
	@Deprecated
	protected void setLastmodified(long lastModified) {
		setLastModified(lastModified);
	}

	/**
	 * Sets the timestamp at which this resource was last modified.
	 *
	 * @param lastModified The timestamp to set.
	 * @since 1.71.0
	 */
	protected void setLastModified(long lastModified) {
		this.lastmodified = lastModified; // TODO rename lastmodified -> lastModified
	}

	/**
	 * Returns the {@link Player} object that is used to encode this resource
	 * for the renderer. Can be null.
	 *
	 * @return The player object.
	 */
	public Player getPlayer() {
		return player;
	}

	/**
	 * Sets the {@link Player} object that is to be used to encode this
	 * resource for the renderer. The player object can be null.
	 *
	 * @param player The player object to set.
	 * @since 1.50
	 */
	protected void setPlayer(Player player) {
		this.player = player;
	}

	/**
	 * Returns true when the details of this resource have already been
	 * investigated. This helps is not doing the same work twice.
	 *
	 * @return True if discovered, false otherwise.
	 */
	public boolean isDiscovered() {
		return discovered;
	}

	/**
	 * Set to true when the details of this resource have already been
	 * investigated. This helps is not doing the same work twice.
	 *
	 * @param discovered Set to true if this resource is discovered,
	 * 			false otherwise.
	 * @since 1.50
	 */
	protected void setDiscovered(boolean discovered) {
		this.discovered = discovered;
	}

	/**
	 * Returns true if this resource has subtitles in a file.
	 *
	 * @return the srtFile
	 * @since 1.50
	 */
	protected boolean isSrtFile() {
		return srtFile;
	}

	/**
	 * Set to true if this resource has subtitles in a file.
	 *
	 * @param srtFile the srtFile to set
	 * @since 1.50
	 */
	protected void setSrtFile(boolean srtFile) {
		this.srtFile = srtFile;
	}

	/**
	 * Returns the update counter for this resource. When the resource needs
	 * to be refreshed, its counter is updated.
	 *
	 * @return The update counter.
	 * @see #notifyRefresh()
	 */
	public int getUpdateId() {
		return updateId;
	}

	/**
	 * Sets the update counter for this resource. When the resource needs
	 * to be refreshed, its counter should be updated.
	 *
	 * @param updateId The counter value to set.
	 * @since 1.50
	 */
	protected void setUpdateId(int updateId) {
		this.updateId = updateId;
	}

	/**
	 * Returns the update counter for all resources. When all resources need
	 * to be refreshed, this counter is updated.
	 *
	 * @return The system update counter.
	 * @since 1.50
	 */
	public static int getSystemUpdateId() {
		return systemUpdateId;
	}

	/**
	 * Sets the update counter for all resources. When all resources need
	 * to be refreshed, this counter should be updated.
	 *
	 * @param systemUpdateId The system update counter to set.
	 * @since 1.50
	 */
	public static void setSystemUpdateId(int systemUpdateId) {
		DLNAResource.systemUpdateId = systemUpdateId;
	}

	/**
	 * Returns whether or not this is a nameless resource.
	 *
	 * @return True if the resource is nameless.
	 */
	public boolean isNoName() {
		return noName;
	}

	/**
	 * Sets whether or not this is a nameless resource. This is particularly
	 * useful in the virtual TRANSCODE folder for a file, where the same file
	 * is copied many times with different audio and subtitle settings. In that
	 * case the name of the file becomes irrelevant and only the settings
	 * need to be shown.
	 *
	 * @param noName Set to true if the resource is nameless.
	 * @since 1.50
	 */
	protected void setNoName(boolean noName) {
		this.noName = noName;
	}

	/**
	 * Returns the from - to time range for this resource.
	 *
	 * @return The time range.
	 */
	public Range.Time getSplitRange() {
		return splitRange;
	}

	/**
	 * Sets the from - to time range for this resource.
	 *
	 * @param splitRange The time range to set.
	 * @since 1.50
	 */
	protected void setSplitRange(Range.Time splitRange) {
		this.splitRange = splitRange;
	}

	/**
	 * Returns the number of the track to split from this resource.
	 *
	 * @return the splitTrack
	 * @since 1.50
	 */
	protected int getSplitTrack() {
		return splitTrack;
	}

	/**
	 * Sets the number of the track from this resource to split.
	 *
	 * @param splitTrack The track number.
	 * @since 1.50
	 */
	protected void setSplitTrack(int splitTrack) {
		this.splitTrack = splitTrack;
	}

	/**
	 * Returns the default renderer configuration for this resource.
	 *
	 * @return The default renderer configuration.
	 * @since 1.50
	 */
	protected RendererConfiguration getDefaultRenderer() {
		return defaultRenderer;
	}

	/**
	 * Sets the default renderer configuration for this resource.
	 *
	 * @param defaultRenderer The default renderer configuration to set.
	 * @since 1.50
	 */
	protected void setDefaultRenderer(RendererConfiguration defaultRenderer) {
		this.defaultRenderer = defaultRenderer;
	}

	/**
	 * Returns whether or not this resource is handled by AviSynth.
	 *
	 * @return True if handled by AviSynth, otherwise false.
	 * @since 1.50
	 */
	protected boolean isAvisynth() {
		return avisynth;
	}

	/**
	 * Sets whether or not this resource is handled by AviSynth.
	 *
	 * @param avisynth Set to true if handled by Avisyth, otherwise false.
	 * @since 1.50
	 */
	protected void setAvisynth(boolean avisynth) {
		this.avisynth = avisynth;
	}

	/**
	 * Returns true if transcoding should be skipped for this resource.
	 *
	 * @return True if transcoding should be skipped, false otherwise.
	 * @since 1.50
	 */
	protected boolean isSkipTranscode() {
		return skipTranscode;
	}

	/**
	 * Set to true if transcoding should be skipped for this resource.
	 *
	 * @param skipTranscode Set to true if trancoding should be skipped, false
	 * 			otherwise.
	 * @since 1.50
	 */
	protected void setSkipTranscode(boolean skipTranscode) {
		this.skipTranscode = skipTranscode;
	}

	/**
	 * Returns the list of children for this resource.
	 *
	 * @return List of children objects.
	 */
	public List<DLNAResource> getChildren() {
		return children;
	}

	/**
	 * Sets the list of children for this resource.
	 *
	 * @param children The list of children to set.
	 * @since 1.50
	 */
	protected void setChildren(List<DLNAResource> children) {
		this.children = children;
	}

	/**
	 * @deprecated use {@link #getLastChildId()} instead.
	 */
	@Deprecated
	protected int getLastChildrenId() {
		return getLastChildId();
	}

	/**
	 * Returns the numerical ID of the last child added.
	 *
	 * @return The ID.
	 * @since 1.80.0
	 */
	protected int getLastChildId() {
		return lastChildrenId;
	}

	/**
	 * @deprecated use {@link #setLastChildId(int)} instead.
	 */
	@Deprecated
	protected void setLastChildrenId(int lastChildId) {
		setLastChildId(lastChildId);
	}

	/**
	 * Sets the numerical ID of the last child added.
	 *
	 * @param lastChildId The ID to set.
	 * @since 1.80.0
	 */
	protected void setLastChildId(int lastChildId) {
		this.lastChildrenId = lastChildId;
	}

	/**
	 * Returns the timestamp when this resource was last refreshed.
	 *
	 * @return The timestamp.
	 */
	long getLastRefreshTime() {
		return lastRefreshTime;
	}

	/**
	 * Sets the timestamp when this resource was last refreshed.
	 *
	 * @param lastRefreshTime The timestamp to set.
	 * @since 1.50
	 */
	protected void setLastRefreshTime(long lastRefreshTime) {
		this.lastRefreshTime = lastRefreshTime;
	}

	private static final int DEPTH_WARNING_LIMIT=7;

	private boolean depthLimit() {
		DLNAResource tmp = this;
		int depth = 0;
		while (tmp != null) {
			tmp = tmp.getParent();
			depth++;
		}
		return (depth > DEPTH_WARNING_LIMIT);
	}

	public boolean isSearched() {
		return false;
	}

	public byte[] getHeaders() {
		return null;
	}

<<<<<<< HEAD
	////////////////////////////////////////////////////
	// Subtitle handling
	////////////////////////////////////////////////////

	private SubSelect getSubSelector() {
		return getSubSelector(false);
	}

	private SubSelect getSubSelector(boolean create) {
		if (!isSubSelectable()) {
			return null;
		}
		if (
			PMS.getConfiguration().isMencoderDisableSubs() ||
			!PMS.getConfiguration().getUseSubtitles() ||
			!PMS.getConfiguration().openSubs()
		) {
			return null;
		}

		// Search for transcode folder
		for (DLNAResource r : getChildren()) {
			if (r instanceof SubSelect) {
				return (SubSelect) r;
			}
		}
		if (create) {
			SubSelect vf = new SubSelect();
			addChildInternal(vf);
			return vf;
		}
		return null;
	}

	public boolean isSubSelectable() {
=======
	public void attach(String key, Object data) {
		if (attachments == null) {
			attachments = new HashMap<>();
		}
		attachments.put(key, data);
	}

	public Object getAttachment(String key) {
		return attachments == null ? null : attachments.get(key);
	}
	
	public boolean isURLResolved() {
>>>>>>> 2281f10a
		return false;
	}
}
<|MERGE_RESOLUTION|>--- conflicted
+++ resolved
@@ -2474,7 +2474,21 @@
 		return null;
 	}
 
-<<<<<<< HEAD
+	public void attach(String key, Object data) {
+		if (attachments == null) {
+			attachments = new HashMap<>();
+		}
+		attachments.put(key, data);
+	}
+
+	public Object getAttachment(String key) {
+		return attachments == null ? null : attachments.get(key);
+	}
+	
+	public boolean isURLResolved() {
+		return false;
+	}
+
 	////////////////////////////////////////////////////
 	// Subtitle handling
 	////////////////////////////////////////////////////
@@ -2510,20 +2524,6 @@
 	}
 
 	public boolean isSubSelectable() {
-=======
-	public void attach(String key, Object data) {
-		if (attachments == null) {
-			attachments = new HashMap<>();
-		}
-		attachments.put(key, data);
-	}
-
-	public Object getAttachment(String key) {
-		return attachments == null ? null : attachments.get(key);
-	}
-	
-	public boolean isURLResolved() {
->>>>>>> 2281f10a
 		return false;
 	}
 }
