/*
 * PS3 Media Server, for streaming any medias to your PS3.
 * Copyright (C) 2008  A.Brochard
 *
 * This program is free software; you can redistribute it and/or
 * modify it under the terms of the GNU General Public License
 * as published by the Free Software Foundation; version 2
 * of the License only.
 *
 * This program is distributed in the hope that it will be useful,
 * but WITHOUT ANY WARRANTY; without even the implied warranty of
 * MERCHANTABILITY or FITNESS FOR A PARTICULAR PURPOSE.  See the
 * GNU General Public License for more details.
 *
 * You should have received a copy of the GNU General Public License
 * along with this program; if not, write to the Free Software
 * Foundation, Inc., 51 Franklin Street, Fifth Floor, Boston, MA  02110-1301, USA.
 */
package net.pms.dlna;

import java.io.*;
import java.net.InetAddress;
import java.net.URLEncoder;
import java.net.UnknownHostException;
import java.text.SimpleDateFormat;
import java.util.*;
import java.util.concurrent.ArrayBlockingQueue;
import java.util.concurrent.ThreadPoolExecutor;
import java.util.concurrent.TimeUnit;
import net.pms.Messages;
import net.pms.PMS;
import net.pms.configuration.FormatConfiguration;
import net.pms.configuration.PmsConfiguration;
import net.pms.configuration.RendererConfiguration;
import net.pms.dlna.virtual.TranscodeVirtualFolder;
import net.pms.dlna.virtual.VirtualFolder;
import net.pms.encoders.*;
import net.pms.external.AdditionalResourceFolderListener;
import net.pms.external.ExternalFactory;
import net.pms.external.ExternalListener;
import net.pms.external.StartStopListener;
import net.pms.formats.Format;
import net.pms.formats.FormatFactory;
import net.pms.io.OutputParams;
import net.pms.io.ProcessWrapper;
import net.pms.io.SizeLimitInputStream;
import net.pms.network.HTTPResource;
import net.pms.util.FileUtil;
import net.pms.util.ImagesUtil;
import net.pms.util.Iso639;
import net.pms.util.MpegUtil;
import static net.pms.util.StringUtil.*;
import org.apache.commons.lang3.StringUtils;
import org.slf4j.Logger;
import org.slf4j.LoggerFactory;

/**
 * Represents any item that can be browsed via the UPNP ContentDirectory service.
 *
 * TODO: Change all instance variables to private. For backwards compatibility
 * with external plugin code the variables have all been marked as deprecated
 * instead of changed to private, but this will surely change in the future.
 * When everything has been changed to private, the deprecated note can be
 * removed.
 */
public abstract class DLNAResource extends HTTPResource implements Cloneable, Runnable {
	private final Map<String, Integer> requestIdToRefcount = new HashMap<String, Integer>();
	private boolean resolved;
	private static final int STOP_PLAYING_DELAY = 4000;
	private static final Logger LOGGER = LoggerFactory.getLogger(DLNAResource.class);
	private final SimpleDateFormat SDF_DATE = new SimpleDateFormat("yyyy-MM-dd'T'HH:mm:ss", Locale.US);
	private static final PmsConfiguration configuration = PMS.getConfiguration();
<<<<<<< HEAD
	private boolean subsAreValidForStreaming = false;
=======
//	private boolean subsAreValidForStreaming = false;
>>>>>>> 747d62bf

	protected static final int MAX_ARCHIVE_ENTRY_SIZE = 10000000;
	protected static final int MAX_ARCHIVE_SIZE_SEEK = 800000000;

	/**
	 * The name displayed on the renderer. Cached the first time getDisplayName(RendererConfiguration) is called.
	 */
	private String displayName;

	/**
	 * The suffix added to the name. Contains additional info about audio and subtitles.
	 */
	private String nameSuffix = "";

	/**
	 * @deprecated This field will be removed. Use {@link net.pms.configuration.PmsConfiguration#getTranscodeFolderName()} instead.
	 */
	@Deprecated
	protected static final String TRANSCODE_FOLDER = Messages.getString("TranscodeVirtualFolder.0"); // localized #--TRANSCODE--#

	/**
	 * @deprecated Use standard getter and setter to access this field.
	 */
	@Deprecated
	protected int specificType;

	/**
	 * @deprecated Use standard getter and setter to access this field.
	 */
	@Deprecated
	protected String id;

	/**
	 * @deprecated Use standard getter and setter to access this field.
	 */
	@Deprecated
	protected DLNAResource parent;

	/**
	 * @deprecated This field will be removed. Use {@link #getFormat()} and
	 * {@link #setFormat(Format)} instead.
	 */
	@Deprecated
	protected Format ext;

	/**
	 * The format of this resource.
	 */
	private Format format;

	/**
	 * @deprecated Use standard getter and setter to access this field.
	 */
	@Deprecated
	protected DLNAMediaInfo media;

	/**
	 * @deprecated Use {@link #getMediaAudio()} and {@link
	 * #setMediaAudio(DLNAMediaAudio)} to access this field.
	 */
	@Deprecated
	protected DLNAMediaAudio media_audio;

	/**
	 * @deprecated Use {@link #getMediaSubtitle()} and {@link
	 * #setMediaSubtitle(DLNAMediaSubtitle)} to access this field.
	 */
	@Deprecated
	protected DLNAMediaSubtitle media_subtitle;

	/**
	 * @deprecated Use standard getter and setter to access this field.
	 */
	@Deprecated
	protected long lastmodified; // TODO make private and rename lastmodified -> lastModified

	/**
	 * Represents the transformation to be used to the file. If null, then
	 *
	 * @see Player
	 */
	private Player player;

	/**
	 * @deprecated Use standard getter and setter to access this field.
	 */
	@Deprecated
	protected boolean discovered = false;

	private ProcessWrapper externalProcess;

	/**
	 * @deprecated Use standard getter and setter to access this field.
	 */
	@Deprecated
	protected boolean srtFile;

	/**
	 * @deprecated Use standard getter and setter to access this field.
	 */
	@Deprecated
	protected int updateId = 1;

	/**
	 * @deprecated Use standard getter and setter to access this field.
	 */
	@Deprecated
	public static int systemUpdateId = 1;

	/**
	 * @deprecated Use standard getter and setter to access this field.
	 */
	@Deprecated
	protected boolean noName;

	private int nametruncate;
	private DLNAResource first;
	private DLNAResource second;

	/**
	 * @deprecated Use standard getter and setter to access this field.
	 *
	 * The time range for the file containing the start and end time in seconds.
	 */
	@Deprecated
	protected Range.Time splitRange = new Range.Time();

	/**
	 * @deprecated Use standard getter and setter to access this field.
	 */
	@Deprecated
	protected int splitTrack;

	/**
	 * @deprecated Use standard getter and setter to access this field.
	 */
	@Deprecated
	protected String fakeParentId;

	/**
	 * @deprecated Use standard getter and setter to access this field.
	 */
	// Ditlew - needs this in one of the derived classes
	@Deprecated
	protected RendererConfiguration defaultRenderer;

	private String dlnaspec;

	/**
	 * @deprecated Use standard getter and setter to access this field.
	 */
	@Deprecated
	protected boolean avisynth;

	/**
	 * @deprecated Use standard getter and setter to access this field.
	 */
	@Deprecated
	protected boolean skipTranscode = false;

	private boolean allChildrenAreFolders = true;
	private String dlnaOrgOpFlags;

	/**
	 * @deprecated Use standard getter and setter to access this field.
	 *
	 * List of children objects associated with this DLNAResource. This is only valid when the DLNAResource is of the container type.
	 */
	@Deprecated
	protected List<DLNAResource> children;

	/**
	 * @deprecated Use standard getter and setter to access this field.
	 *
	 * The numerical ID (1-based index) assigned to the last child of this folder. The next child is assigned this ID + 1.
	 */
	// FIXME should be lastChildId
	@Deprecated
	protected int lastChildrenId = 0; // XXX make private and rename lastChildrenId -> lastChildId

	/**
	 * @deprecated Use standard getter and setter to access this field.
	 *
	 * The last time refresh was called.
	 */
	@Deprecated
	protected long lastRefreshTime;

	private String lastSearch;

	protected HashMap<String, Object> attachments = null;

	/**
	 * Returns parent object, usually a folder type of resource. In the DLDI
	 * queries, the UPNP server needs to give out the parent container where
	 * the item is. The <i>parent</i> represents such a container.
	 *
	 * @return Parent object.
	 */
	public DLNAResource getParent() {
		return parent;
	}

	/**
	 * Set the parent object, usually a folder type of resource. In the DLDI
	 * queries, the UPNP server needs to give out the parent container where
	 * the item is. The <i>parent</i> represents such a container.
	 *
	 * @param parent Sets the parent object.
	 */
	public void setParent(DLNAResource parent) {
		this.parent = parent;
	}

	/**
	 * Returns the id of this resource based on the index in its parent
	 * container. Its main purpose is to be unique in the parent container.
	 *
	 * @return The id string.
	 * @since 1.50
	 */
	protected String getId() {
		return id;
	}

	/**
	 * Set the ID of this resource based on the index in its parent container.
	 * Its main purpose is to be unique in the parent container. The method is
	 * automatically called by addChildInternal, so most of the time it is not
	 * necessary to call it explicitly.
	 *
	 * @param id
	 * @since 1.50
	 * @see #addChildInternal(DLNAResource)
	 */
	protected void setId(String id) {
		this.id = id;
	}

	/**
	 * String representing this resource ID. This string is used by the UPNP
	 * ContentDirectory service. There is no hard spec on the actual numbering
	 * except for the root container that always has to be "0". In PMS the
	 * format used is <i>number($number)+</i>. A common client that expects a
	 * different format than the one used here is the XBox360. PMS translates
	 * the XBox360 queries on the fly. For more info, check
	 * http://www.mperfect.net/whsUpnp360/ .
	 *
	 * @return The resource id.
	 * @since 1.50
	 */
	public String getResourceId() {
		if (getId() == null) {
			return null;
		}

		if (parent != null) {
			return parent.getResourceId() + '$' + getId();
		} else {
			return getId();
		}
	}

	/**
	 * @see #setId(String)
	 * @param id
	 */
	protected void setIndexId(int id) {
		setId(Integer.toString(id));
	}

	/**
	 *
	 * @return the unique id which identifies the DLNAResource relative to its parent.
	 */
	public String getInternalId() {
		return getId();
	}

	/**
	 *
	 * @return true, if this contain can have a transcode folder
	 */
	public boolean isTranscodeFolderAvailable() {
		return true;
	}

	/**
	 * Any {@link DLNAResource} needs to represent the container or item with a String.
	 *
	 * @return String to be showed in the UPNP client.
	 */
	public abstract String getName();

	public abstract String getSystemName();

	public abstract long length();

	// Ditlew
	public long length(RendererConfiguration mediaRenderer) {
		return length();
	}

	public abstract InputStream getInputStream() throws IOException;

	public abstract boolean isFolder();

	public String getDlnaContentFeatures() {
		return (dlnaspec != null ? (dlnaspec + ";") : "") + getDlnaOrgOpFlags() + ";DLNA.ORG_CI=0;DLNA.ORG_FLAGS=01700000000000000000000000000000";
	}

	public DLNAResource getPrimaryResource() {
		return first;
	}

	public DLNAResource getSecondaryResource() {
		return second;
	}

	public String getFakeParentId() {
		return fakeParentId;
	}

	public void setFakeParentId(String fakeParentId) {
		this.fakeParentId = fakeParentId;
	}

	/**
	 * @return the fake parent id if specified, or the real parent id
	 */
	public String getParentId() {
		if (getFakeParentId() != null) {
			return getFakeParentId();
		} else {
			if (parent != null) {
				return parent.getResourceId();
			} else {
				return "-1";
			}
		}
	}

	public DLNAResource() {
		this.specificType = Format.UNKNOWN;
		this.children = new ArrayList<>();
		this.updateId = 1;
		lastSearch = null;
		resHash = 0;
		masterParent = null;
	}

	public DLNAResource(int specificType) {
		this();
		this.specificType = specificType;
	}

	/**
	 * Recursive function that searches through all of the children until it finds
	 * a {@link DLNAResource} that matches the name.<p> Only used by
	 * {@link net.pms.dlna.RootFolder#addWebFolder(File webConf)
	 * addWebFolder(File webConf)} while parsing the web.conf file.
	 *
	 * @param name String to be compared the name to.
	 * @return Returns a {@link DLNAResource} whose name matches the parameter name
	 * @see #getName()
	 */
	public DLNAResource searchByName(String name) {
		for (DLNAResource child : children) {
			if (child.getName().equals(name)) {
				return child;
			}
		}

		return null;
	}

	/**
	 * @param renderer Renderer for which to check if file is supported.
	 * @return true if the given {@link net.pms.configuration.RendererConfiguration
	 *		RendererConfiguration} can understand type of media. Also returns true
	 *		if this DLNAResource is a container.
	 */
	public boolean isCompatible(RendererConfiguration renderer) {
		return format == null
			|| format.isUnknown()
			|| (format.isVideo() && renderer.isVideoSupported())
			|| (format.isAudio() && renderer.isAudioSupported())
			|| (format.isImage() && renderer.isImageSupported());
	}

	/**
	 * Adds a new DLNAResource to the child list. Only useful if this object is
	 * of the container type.
	 * <P>
	 * TODO: (botijo) check what happens with the child object. This function
	 * can and will transform the child object. If the transcode option is set,
	 * the child item is converted to a container with the real item and the
	 * transcode option folder. There is also a parser in order to get the right
	 * name and type, I suppose. Is this the right place to be doing things like
	 * these?
	 * <p>
	 * FIXME: Ideally the logic below is completely renderer-agnostic. Focus on
	 * harvesting generic data and transform it for a specific renderer as late
	 * as possible.
	 *
	 * @param child
	 *            DLNAResource to add to a container type.
	 */
	public void addChild(DLNAResource child) {
		addChild(child, true);
	}

	public void addChild(DLNAResource child, boolean isNew) {
		// child may be null (spotted - via rootFolder.addChild() - in a misbehaving plugin
		if (child == null) {
			LOGGER.error("A plugin has attempted to add a null child to \"{}\"", getName());
			LOGGER.debug("Error info:", new NullPointerException("Invalid DLNA resource"));
			return;
		}

		child.parent = this;
		child.masterParent = masterParent;

		if (parent != null) {
			defaultRenderer = parent.getDefaultRenderer();
		}

		if (PMS.filter(defaultRenderer, child)) {
			LOGGER.debug("Resource " + child.getName() + " is filtered out for render " + defaultRenderer.getRendererName());
			return;
		}

		try {
			if (child.isValid()) {
				LOGGER.trace("{} child \"{}\" with class \"{}\"", isNew ? "Adding new" : "Updating", child.getName(), child.getClass().getName());

				if (allChildrenAreFolders && !child.isFolder()) {
					allChildrenAreFolders = false;
				}

				child.resHash = Math.abs(child.getSystemName().hashCode() + resumeHash());

				DLNAResource resumeRes = null;

				boolean addResumeFile = false;
				ResumeObj r = ResumeObj.create(child);
				if (r != null) {
					resumeRes = child.clone();
					resumeRes.resume = r;
					resumeRes.resHash = child.resHash;
					addResumeFile = true;
				}

				boolean parserV2 = child.media != null && defaultRenderer != null && defaultRenderer.isMediaParserV2();
				if (parserV2) {
					// See which mime type the renderer prefers in case it supports the media
					String mimeType = defaultRenderer.getFormatConfiguration().match(child.media);
					if (mimeType != null) {
						// Media is streamable
						if (!configuration.isDisableSubtitles() && child.isSubsFile() && defaultRenderer.isSubtitlesStreamingSupported()) {
							OutputParams params = new OutputParams(configuration);
							Player.setAudioAndSubs(child.getSystemName(), child.media, params); // set proper subtitles in accordance with user setting
<<<<<<< HEAD
							if (defaultRenderer.isSubtitlesFormatSupported(params.sid)) {
								child.media_subtitle = params.sid;
=======
							if (params.sid.isExternal() && defaultRenderer.isSubtitlesFormatSupported(params.sid)) {
								child.media_subtitle = params.sid;
								child.media_subtitle.setSubsStreamable(true);
>>>>>>> 747d62bf
								LOGGER.trace("Set media_subtitle");
							} else {
								LOGGER.trace("Did not set media_subtitle because the subtitle format is not supported by this renderer");
							}
						} else {
							LOGGER.trace("Did not set media_subtitle because configuration.isDisableSubtitles is true, this is not a subtitle, or the renderer does not support streaming subtitles");
						}

						if (!FormatConfiguration.MIMETYPE_AUTO.equals(mimeType)) {
							// Override with the preferred mime type of the renderer
							LOGGER.trace("Overriding detected mime type \"{}\" for file \"{}\" with renderer preferred mime type \"{}\"",
									child.media.getMimeType(), child.getName(), mimeType);
							child.media.setMimeType(mimeType);
						}

						LOGGER.trace("File \"{}\" can be streamed with mime type \"{}\"", child.getName(), child.media.getMimeType());
					} else {
						// Media is transcodable
						LOGGER.trace("File \"{}\" can be transcoded", child.getName());
					}
				} else if (child.media != null && defaultRenderer != null) {
					LOGGER.trace("Did not check for media_subtitle for \"{}\" because {} does not use MediaInfo, we will check for it soon", child.getName(), defaultRenderer);
				}

				if (child.format != null) {
					String configurationSkipExtensions = configuration.getDisableTranscodeForExtensions();
					String rendererSkipExtensions = null;

					if (defaultRenderer != null) {
						rendererSkipExtensions = defaultRenderer.getStreamedExtensions();
					}

					// Should transcoding be skipped for this format?
					boolean skip = child.format.skip(configurationSkipExtensions, rendererSkipExtensions);
					skipTranscode = skip;

					if (skip) {
						LOGGER.trace("File \"{}\" will be forced to skip transcoding by configuration", child.getName());
					}

					// Determine transcoding possibilities if either
					//    - the format is known to be transcodable
					//    - we have media info (via parserV2, playback info, or a plugin)
					if (child.format.transcodable() || child.media != null) {
						if (child.media == null) {
							child.media = new DLNAMediaInfo();
						}

						// Try to determine a player to use for transcoding.
						Player player = null;

						// First, try to match a player from recently played folder or based on the name of the DLNAResource
						// or its parent. If the name ends in "[unique player id]", that player
						// is preferred.
						String name = getName();

						if (!configuration.isHideRecentlyPlayedFolder()) {
							player = child.player;
						} else {
							for (Player p : PlayerFactory.getPlayers()) {
								String end = "[" + p.id() + "]";

								if (name.endsWith(end)) {
									nametruncate = name.lastIndexOf(end);
									player = p;
									LOGGER.trace("Selecting player based on name end");
									break;
								} else if (parent != null && parent.getName().endsWith(end)) {
									parent.nametruncate = parent.getName().lastIndexOf(end);
									player = p;
									LOGGER.trace("Selecting player based on parent name end");
									break;
								}
							}
						}

						// If no preferred player could be determined from the name, try to
						// match a player based on media information and format.
						if (player == null) {
							player = PlayerFactory.getPlayer(child);
						}

						if (player != null && !allChildrenAreFolders) {
							String configurationForceExtensions = configuration.getForceTranscodeForExtensions();
							String rendererForceExtensions = null;

							if (defaultRenderer != null) {
								rendererForceExtensions = defaultRenderer.getTranscodedExtensions();
							}

							// Should transcoding be forced for this format?
							boolean forceTranscode = child.format.skip(configurationForceExtensions, rendererForceExtensions);

							if (forceTranscode) {
								LOGGER.trace("File \"{}\" will be forced to be transcoded by configuration", child.getName());
							}

							boolean hasEmbeddedSubs = false;
							boolean hasAnySubs = child.media.getSubtitleTracksList().size() > 0 || child.isSubsFile();
							boolean hasSubsToTranscode = false;

							if (!configuration.isDisableSubtitles() && hasAnySubs) {
								for (DLNAMediaSubtitle s : child.media.getSubtitleTracksList()) {
									hasEmbeddedSubs = (hasEmbeddedSubs || s.isEmbedded());
								}

								if (!parserV2) {
									if (child.isSubsFile() && defaultRenderer.isSubtitlesStreamingSupported()) {
										OutputParams params = new OutputParams(configuration);
										Player.setAudioAndSubs(child.getSystemName(), child.media, params); // set proper subtitles in accordance with user setting
<<<<<<< HEAD
										if (defaultRenderer.isSubtitlesFormatSupported(params.sid)) {
											child.media_subtitle = params.sid;
=======
										if (params.sid.isExternal() && defaultRenderer.isSubtitlesFormatSupported(params.sid)) {
											child.media_subtitle = params.sid;
											child.media_subtitle.setSubsStreamable(true);
>>>>>>> 747d62bf
											LOGGER.trace("Set media_subtitle");
										} else {
											LOGGER.trace("Did not set media_subtitle because the subtitle format is not supported by this renderer");
										}
									} else {
										LOGGER.trace("Did not set media_subtitle because this file does not have external subtitles, or the renderer does not support streaming subtitles");
									}
								}

								if (child.isSubsFile()) {
									if (child.media_subtitle == null) {
										// Subtitles are not set for streaming
										forceTranscode = true;
										hasSubsToTranscode = true;
										LOGGER.trace("Subtitles for \"{}\" need to be transcoded because media_subtitle is null", child.getName());
									} else {
										LOGGER.trace("Subtitles for \"{}\" will not be transcoded because media_subtitle is not null", child.getName());
									}
								} else {
									if (hasEmbeddedSubs && defaultRenderer != null && !defaultRenderer.isEmbeddedSubtitlesSupported()) {
										forceTranscode = true;
										hasSubsToTranscode = true;
										LOGGER.trace("Subtitles for \"{}\" need to be transcoded because the renderer does not support internal subtitles", child.getName());
									} else {
										LOGGER.trace("Subtitles for \"{}\" will not be transcoded because the renderer supports internal subtitles", child.getName());
									}
								}
							}

							boolean isIncompatible = false;
							String audioTracksList = child.getName() + child.media.getAudioTracksList().toString();

							if (!child.format.isCompatible(child.media, defaultRenderer)) {
								isIncompatible = true;
								LOGGER.trace("File \"{}\" is not supported by the renderer", child.getName());
							} else if (
								configuration.isEncodedAudioPassthrough() &&
								(
									audioTracksList.contains("audio codec: AC3") ||
									audioTracksList.contains("audio codec: DTS")
								)
							) {
								isIncompatible = true;
								LOGGER.trace("File \"{}\" will not be streamed because the audio will use the encoded audio passthrough feature", child.getName());
							} else if (
								defaultRenderer != null &&
								defaultRenderer.isKeepAspectRatio() &&
								!"16:9".equals(child.media.getAspectRatioContainer())
							) {
								isIncompatible = true;
								LOGGER.trace("File \"{}\" will not be streamed because the renderer needs us to add borders to change the aspect ratio from {} to 16/9.", child.getName(), child.media.getAspectRatioContainer());
							} else if (
								defaultRenderer != null &&
								defaultRenderer.isMaximumResolutionSpecified() &&
								(
									child.media.getWidth()  > defaultRenderer.getMaxVideoWidth() ||
									child.media.getHeight() > defaultRenderer.getMaxVideoHeight()
								)
							) {
								isIncompatible = true;
								LOGGER.trace("File \"{}\" will not be streamed because the resolution is too high for the renderer.", child.getName());
							}

							// Prefer transcoding over streaming if:
							// 1) the media is unsupported by the renderer, or
							// 2) there are subs to transcode
							boolean preferTranscode = isIncompatible || hasSubsToTranscode;

							// Transcode if:
							// 1) transcoding is forced by configuration, or
							// 2) transcoding is preferred and not prevented by configuration
							if (forceTranscode || (preferTranscode && !isSkipTranscode())) {
								child.player = player;

								if (resumeRes != null) {
									resumeRes.player = player;
								}

								if (parserV2) {
									LOGGER.trace("Final verdict: \"{}\" will be transcoded with player \"{}\" with mime type \"{}\"", child.getName(), player.toString(), child.media.getMimeType());
								} else {
									LOGGER.trace("Final verdict: \"{}\" will be transcoded with player \"{}\"", child.getName(), player.toString());
								}
							} else {
								LOGGER.trace("Final verdict: \"{}\" will be streamed", child.getName());
							}

							// Should the child be added to the #--TRANSCODE--# folder?
							if ((child.format.isVideo() || child.format.isAudio()) && child.isTranscodeFolderAvailable()) {
								// true: create (and append) the #--TRANSCODE--# folder to this
								// folder if supported/enabled and if it doesn't already exist
								VirtualFolder transcodeFolder = getTranscodeFolder(true);
								if (transcodeFolder != null) {
									VirtualFolder fileTranscodeFolder = new FileTranscodeVirtualFolder(child.getDisplayName(), null);

									DLNAResource newChild = child.clone();
									newChild.player = player;
									newChild.media = child.media;
									fileTranscodeFolder.addChildInternal(newChild);
									LOGGER.trace("Adding \"{}\" to transcode folder for player: \"{}\"", child.getName(), player.toString());

									transcodeFolder.updateChild(fileTranscodeFolder);
								}
							}

							if (child.format.isVideo() && child.isSubSelectable() && !(this instanceof SubSelFile)) {
								VirtualFolder vf = getSubSelector(true);
								if (vf != null) {
									DLNAResource newChild = child.clone();
									newChild.setPlayer(player);
									newChild.setMedia(child.media);
									LOGGER.trace("Duplicate subtitle " + child.getName() + " with player: " + player.toString());

									vf.addChild(new SubSelFile(newChild));
								}
							}

							for (ExternalListener listener : ExternalFactory.getExternalListeners()) {
								if (listener instanceof AdditionalResourceFolderListener) {
									try {
										((AdditionalResourceFolderListener) listener).addAdditionalFolder(this, child);
									} catch (Throwable t) {
										LOGGER.error("Failed to add additional folder for listener of type: \"{}\"", listener.getClass(), t);
									}
								}
							}
						} else if (!child.format.isCompatible(child.media, defaultRenderer) && !child.isFolder()) {
							LOGGER.trace("Ignoring file \"{}\" because it is not compatible with renderer \"{}\"", child.getName(), defaultRenderer.getRendererName());
							children.remove(child);
						}
					}

					if (resumeRes != null && resumeRes.media != null) {
						resumeRes.media.setThumbready(false);
					}

					if (
						child.format.getSecondaryFormat() != null &&
						child.media != null &&
						defaultRenderer != null &&
						defaultRenderer.supportsFormat(child.format.getSecondaryFormat())
					) {
						DLNAResource newChild = child.clone();
						newChild.setFormat(newChild.format.getSecondaryFormat());
						LOGGER.trace("Detected secondary format \"{}\" for \"{}\"", newChild.format.toString(), newChild.getName());
						newChild.first = child;
						child.second = newChild;

						if (!newChild.format.isCompatible(newChild.media, defaultRenderer)) {
							Player player = PlayerFactory.getPlayer(newChild);
							newChild.setPlayer(player);
							LOGGER.trace("Secondary format \"{}\" will use player \"{}\" for \"{}\"", newChild.format.toString(), newChild.getPlayer().name(), newChild.getName());
						}

						if (child.media != null && child.media.isSecondaryFormatValid()) {
							addChild(newChild);
							LOGGER.trace("Adding secondary format \"{}\" for \"{}\"", newChild.format.toString(), newChild.getName());
						} else {
							LOGGER.trace("Ignoring secondary format \"{}\" for \"{}\": invalid format", newChild.format.toString(), newChild.getName());
						}
					}
				}

				if (addResumeFile) {
					addChildInternal(resumeRes);
				}
				if (isNew) {
					addChildInternal(child);
				}
			}
		} catch (Throwable t) {
			LOGGER.error("Error adding child: \"{}\"", child.getName(), t);

			child.parent = null;
			children.remove(child);
		}
	}

	/**
	 * Return the transcode folder for this resource.
	 * If UMS is configured to hide transcode folders, null is returned.
	 * If no folder exists and the create argument is false, null is returned.
	 * If no folder exists and the create argument is true, a new transcode folder is created.
	 * This method is called on the parent folder each time a child is added to that parent
	 * (via {@link addChild(DLNAResource)}.
	 *
	 * @param create
	 * @return the transcode virtual folder
	 */
	// XXX package-private: used by MapFile; should be protected?
	TranscodeVirtualFolder getTranscodeFolder(boolean create) {
		if (!isTranscodeFolderAvailable()) {
			return null;
		}

		if (configuration.getHideTranscodeEnabled()) {
			return null;
		}

		// search for transcode folder
		for (DLNAResource child : children) {
			if (child instanceof TranscodeVirtualFolder) {
				return (TranscodeVirtualFolder) child;
			}
		}

		if (create) {
			TranscodeVirtualFolder transcodeFolder = new TranscodeVirtualFolder(null);
			addChildInternal(transcodeFolder);
			return transcodeFolder;
		}

		return null;
	}

	/**
	 * (Re)sets the given DNLA resource as follows:
	 *    - if it's already one of our children, renew it
	 *    - or if we have another child with the same name, replace it
	 *    - otherwise add it as a new child.
	 *
	 * @param child the DLNA resource to update
	 */
	public void updateChild(DLNAResource child) {
		DLNAResource found = children.contains(child) ?
			child : searchByName(child.getName());
		if (found != null) {
			if (child != found) {
				// Replace
				child.parent = this;
				child.setIndexId(Integer.parseInt(found.getInternalId()));
				children.set(children.indexOf(found), child);
			}
			// Renew
			addChild(child, false);
		} else {
			// Not found, it's new
			addChild(child, true);
		}
	}

	/**
	 * Adds the supplied DNLA resource in the internal list of child nodes,
	 * and sets the parent to the current node. Avoids the side-effects
	 * associated with the {@link #addChild(DLNAResource)} method.
	 *
	 * @param child the DLNA resource to add to this node's list of children
	 */
	protected synchronized void addChildInternal(DLNAResource child) {
		if (child.getInternalId() != null) {
			LOGGER.debug(
				"Node ({}) already has an ID ({}), which is overridden now. The previous parent node was: {}",
				new Object[] {
					child.getClass().getName(),
					child.getResourceId(),
					child.parent
				}
			);
		}

		children.add(child);
		child.parent = this;

		setLastChildId(getLastChildId() + 1);
		child.setIndexId(getLastChildId());
	}

	/**
	 * First thing it does it searches for an item matching the given objectID.
	 * If children is false, then it returns the found object as the only object in the list.
	 * TODO: (botijo) This function does a lot more than this!
	 *
	 * @param objectId ID to search for.
	 * @param children State if you want all the children in the returned list.
	 * @param start
	 * @param count
	 * @param renderer Renderer for which to do the actions.
	 * @return List of DLNAResource items.
	 * @throws IOException
	 */
	public synchronized List<DLNAResource> getDLNAResources(String objectId, boolean children, int start, int count, RendererConfiguration renderer) throws IOException {
		return getDLNAResources(objectId, children, start, count, renderer, null);
	}

	public synchronized List<DLNAResource> getDLNAResources(String objectId, boolean returnChildren, int start, int count, RendererConfiguration renderer, String searchStr) throws IOException {
		ArrayList<DLNAResource> resources = new ArrayList<DLNAResource>();
		DLNAResource dlna = search(objectId, count, renderer, searchStr);

		if (dlna != null) {
			String systemName = dlna.getSystemName();
			dlna.setDefaultRenderer(renderer);

			if (!returnChildren) {
				resources.add(dlna);
				dlna.refreshChildrenIfNeeded(searchStr);
			} else {
				dlna.discoverWithRenderer(renderer, count, true, searchStr);

				if (count == 0) {
					count = dlna.getChildren().size();
				}

				if (count > 0) {
					ArrayBlockingQueue<Runnable> queue = new ArrayBlockingQueue<Runnable>(count);

					int nParallelThreads = 3;
					if (dlna instanceof DVDISOFile) {
						nParallelThreads = 1; // Some DVD drives die with 3 parallel threads
					}
					ThreadPoolExecutor tpe = new ThreadPoolExecutor(
						Math.min(count, nParallelThreads),
						count,
						20,
						TimeUnit.SECONDS,
						queue
					);

					for (int i = start; i < start + count; i++) {
						if (i < dlna.getChildren().size()) {
							final DLNAResource child = dlna.getChildren().get(i);

							if (child != null) {
								tpe.execute(child);
								resources.add(child);
							} else {
								LOGGER.warn("null child at index {} in {}", i, systemName);
							}
						}
					}
					try {
						tpe.shutdown();
						tpe.awaitTermination(20, TimeUnit.SECONDS);
					} catch (InterruptedException e) {
						LOGGER.error("error while shutting down thread pool executor for " + systemName, e);
					}

					LOGGER.trace("End of analysis for " + systemName);
				}
			}
		}

		lastSearch = searchStr;
		return resources;
	}

	protected void refreshChildrenIfNeeded(String search) {
		if (isDiscovered() && shouldRefresh(search)) {
			refreshChildren(search);
			notifyRefresh();
		}
	}

	/**
	 * Update the last refresh time.
	 */
	protected void notifyRefresh() {
		lastRefreshTime = System.currentTimeMillis();
		updateId += 1;
		systemUpdateId += 1;
	}

	final protected void discoverWithRenderer(RendererConfiguration renderer, int count, boolean forced, String searchStr) {
		// Discover children if it hasn't been done already
		if (!isDiscovered()) {
			if (configuration.getFolderLimit() && depthLimit()) {
				if (renderer.getRendererName().equalsIgnoreCase("Playstation 3") || renderer.isXBOX()) {
					LOGGER.info("Depth limit potentionally hit for " + getDisplayName());
				}

				if (defaultRenderer != null) {
					defaultRenderer.addFolderLimit(this);
				}
			}

			discoverChildren(searchStr);
			boolean ready;

			if (renderer.isMediaParserV2() && renderer.isDLNATreeHack()) {
				ready = analyzeChildren(count);
			} else {
				ready = analyzeChildren(-1);
			}

			if (!renderer.isMediaParserV2() || ready) {
				setDiscovered(true);
			}

			notifyRefresh();
		} else {
			// if forced, then call the old 'refreshChildren' method
			LOGGER.trace("discover {} refresh forced: {}", getResourceId(), forced);
			if (forced) {
				if (refreshChildren(searchStr)) {
					notifyRefresh();
				}
			} else {
				// if not, then the regular isRefreshNeeded/doRefreshChildren pair.
				if (shouldRefresh(searchStr)) {
					doRefreshChildren(searchStr);
					notifyRefresh();
				}
			}
		}
	}

	private boolean shouldRefresh(String searchStr) {
		return isRefreshNeeded();
	}

	@Override
	public void run() {
		if (first == null) {
			resolve();
			if (second != null) {
				second.resolve();
			}
		}
	}

	/**
	 * Recursive function that searches for a given ID.
	 *
	 * @param searchId ID to search for.
	 * @param count
	 * @param renderer
	 * @param searchStr
	 * @return Item found, or null otherwise.
	 * @see #getId()
	 */
	public DLNAResource search(String searchId, int count, RendererConfiguration renderer, String searchStr) {
		if (id != null && searchId != null) {
			String[] indexPath = searchId.split("\\$", 2);
			if (id.equals(indexPath[0])) {
				if (indexPath.length == 1 || indexPath[1].length() == 0) {
					return this;
				} else {
					discoverWithRenderer(renderer, count, false, null);

					for (DLNAResource file : children) {
						DLNAResource found = file.search(indexPath[1], count, renderer, null);
						if (found != null) {
							return found;
						}
					}
				}
			} else {
				return null;
			}
		}
		return null;
	}

	/**
	 * TODO: (botijo) What is the intention of this function? Looks like a prototype to be overloaded.
	 */
	public void discoverChildren() {
	}

	public void discoverChildren(String str) {
		discoverChildren();
	}

	/**
	 * TODO: (botijo) What is the intention of this function? Looks like a prototype to be overloaded.
	 *
	 * @param count
	 * @return Returns true
	 */
	public boolean analyzeChildren(int count) {
		return true;
	}

	/**
	 * Reload the list of children.
	 */
	public void doRefreshChildren() {
	}

	public void doRefreshChildren(String search) {
		doRefreshChildren();
	}

	/**
	 * @return true, if the container is changed, so refresh is needed.
	 * This could be called a lot of times.
	 */
	public boolean isRefreshNeeded() {
		return false;
	}

	/**
	 * This method gets called only for the browsed folder, and not for the
	 * parent folders. (And in the media library scan step too). Override in
	 * plugins when you do not want to implement proper change tracking, and
	 * you do not care if the hierarchy of nodes getting invalid between.
	 *
	 * @return True when a refresh is needed, false otherwise.
	 */
	public boolean refreshChildren() {
		if (isRefreshNeeded()) {
			doRefreshChildren();
			return true;
		}

		return false;
	}

	public boolean refreshChildren(String search) {
		if (shouldRefresh(search)) {
			doRefreshChildren(search);
			return true;
		}

		return false;
	}

	/**
	 * @deprecated Use {@link #resolveFormat()} instead.
	 */
	@Deprecated
	protected void checktype() {
		resolveFormat();
	}

	/**
	 * Sets the resource's {@link net.pms.formats.Format} according to its filename
	 * if it isn't set already.
	 *
	 * @since 1.90.0
	 */
	protected void resolveFormat() {
		if (format == null) {
			format = FormatFactory.getAssociatedFormat(getSystemName());
		}

		if (format != null && format.isUnknown()) {
			format.setType(getSpecificType());
		}
	}

	/**
	 * Hook to lazily initialise immutable resources e.g. ISOs, zip files &amp;c.
	 *
	 * @since 1.90.0
	 * @see #resolve()
	 */
	protected void resolveOnce() { }

	/**
	 * Resolve events are hooks that allow DLNA resources to perform various forms
	 * of initialisation when navigated to or streamed i.e. they function as lazy
	 * constructors.
	 *
	 * This method is called by request handlers for a) requests for a stream
	 * or b) content directory browsing i.e. for potentially every request for a file or
	 * folder the renderer hasn't cached. Many resource types are immutable (e.g. playlists,
	 * zip files, DVD ISOs &amp;c.) and only need to respond to this event once.
	 * Most resource types don't "subscribe" to this event at all. This default implementation
	 * provides hooks for immutable resources and handles the event for resource types that
	 * don't care about it. The rest override this method and handle it accordingly. Currently,
	 * the only resource type that overrides it is {@link RealFile}.
	 *
	 * Note: resolving a resource once (only) doesn't prevent children being added to or
	 * removed from it (if supported). There are other mechanisms for that e.g.
	 * {@link #doRefreshChildren()} (see {@link Feed} for an example).
	 */
	public synchronized void resolve() {
		if (!resolved) {
			resolveOnce();
			// if resolve() isn't overridden, this file/folder is immutable
			// (or doesn't respond to resolve events, which amounts to the
			// same thing), so don't spam it with this event again.
			resolved = true;
		}
	}

	// Ditlew
	/**
	 * Returns the display name for the default renderer.
	 *
	 * @return The display name.
	 * @see #getDisplayName(RendererConfiguration, boolean)
	 */
	public String getDisplayName() {
		return getDisplayName(null, true);
	}

	/**
	 * @param mediaRenderer Media Renderer for which to show information.
	 * @return String representing the item.
	 * @see #getDisplayName(RendererConfiguration, boolean)
	 */
	public String getDisplayName(RendererConfiguration mediaRenderer) {
		return getDisplayName(mediaRenderer, true);
	}

	/**
	 * Returns the DisplayName that is shown to the Renderer.
	 * Extra info might be appended depending on the settings, like item duration.
	 * This is based on {@link #getName()}.
	 *
	 * @param mediaRenderer Media Renderer for which to show information.
	 * @param withSuffix Whether to include additional media info
	 * @return String representing the item.
	 */
	private String getDisplayName(RendererConfiguration mediaRenderer, boolean withSuffix) {
		if (displayName != null) { // cached
			return withSuffix ? (displayName + nameSuffix) : displayName;
		}

		displayName = getName();
		String subtitleFormat;
		String subtitleLanguage;
		boolean isNamedNoEncoding = false;
		boolean subsAreValidForStreaming = media_subtitle != null && media_subtitle.isStreamable() && player == null;
		if (
			this instanceof RealFile &&
			(
				configuration.isHideExtensions() ||
				configuration.isPrettifyFilenames()
			) &&
			!isFolder()
		) {
			if (configuration.isPrettifyFilenames() && getFormat() != null && getFormat().isVideo()) {
				displayName = FileUtil.getFileNameWithRewriting(displayName);
			} else {
				displayName = FileUtil.getFileNameWithoutExtension(displayName);
			}
		}

		if (player != null) {
			if (isNoName()) {
				displayName = "[" + player.name() + "]";
			} else {
				// Ditlew - WDTV Live don't show durations otherwise, and this is useful for finding the main title
				if (mediaRenderer != null && mediaRenderer.isShowDVDTitleDuration() && media != null && media.getDvdtrack() > 0) {
					nameSuffix += " - " + media.getDurationString();
				}

				if (!configuration.isHideEngineNames()) {
					nameSuffix += " [" + player.name() + "]";
				}
			}
		} else {
			if (isNoName()) {
				displayName = "[No encoding]";
				isNamedNoEncoding = true;
				if (subsAreValidForStreaming) {
					isNamedNoEncoding = false;
				}
			} else if (nametruncate > 0) {
				displayName = displayName.substring(0, nametruncate).trim();
			}
		}

		if (
			isSubsFile() &&
			!isNamedNoEncoding &&
			media_audio == null &&
			media_subtitle == null &&
			!configuration.hideSubsInfo() &&
			player == null
		) {
				nameSuffix += " {External Subtitles}";
		}

		if (getMediaAudio() != null) {
			String audioLanguage = "/" + getMediaAudio().getLangFullName();
			if ("/Undetermined".equals(audioLanguage)) {
				audioLanguage = "";
			}

			displayName = player != null ? ("[" + player.name() + "]") : ""; 
			nameSuffix = " {Audio: " + getMediaAudio().getAudioCodec() + audioLanguage + ((getMediaAudio().getFlavor() != null && mediaRenderer != null && mediaRenderer.isShowAudioMetadata()) ? (" (" + getMediaAudio().getFlavor() + ")") : "") + "}";
		}

		if (
			media_subtitle != null &&
			media_subtitle.getId() != -1 &&
			!configuration.hideSubsInfo()
		) {
			subtitleFormat = media_subtitle.getType().getDescription();
			if ("(Advanced) SubStation Alpha".equals(subtitleFormat)) {
				subtitleFormat = "SSA";
			} else if ("Blu-ray subtitles".equals(subtitleFormat)) {
				subtitleFormat = "PGS";
			}

			subtitleLanguage = "/" + media_subtitle.getLangFullName();
			if ("/Undetermined".equals(subtitleLanguage)) {
				subtitleLanguage = "";
			}

			String subsDescription = "Sub: " + subtitleFormat + subtitleLanguage + ((media_subtitle.getFlavor() != null && mediaRenderer != null && mediaRenderer.isShowSubMetadata()) ? (" (" + media_subtitle.getFlavor() + ")") : "");
			if (subsAreValidForStreaming) {
				nameSuffix += " {Stream " + subsDescription +  "}";
			} else {
				nameSuffix += " {" + subsDescription +  "}";
			}
		}

		if (isAvisynth()) {
			displayName = (player != null ? ("[" + player.name()) : "") + " + AviSynth]";
		}

		if (getSplitRange().isEndLimitAvailable()) {
			displayName = ">> " + DLNAMediaInfo.getDurationString(getSplitRange().getStart());
		}

		return withSuffix ? (displayName + nameSuffix) : displayName;
	}

	/**
	 * Prototype for returning URLs.
	 *
	 * @return An empty URL
	 */
	protected String getFileURL() {
		return getURL("");
	}

	/**
	 * @return Returns a URL pointing to an image representing the item. If
	 * none is available, "thumbnail0000.png" is used.
	 */
	protected String getThumbnailURL() {
		return getURL("thumbnail0000");
	}

	/**
	 * @param prefix
	 * @return Returns a URL for a given media item. Not used for container types.
	 */
	protected String getURL(String prefix) {
		StringBuilder sb = new StringBuilder();
		sb.append(PMS.get().getServer().getURL());
		sb.append("/get/");
		sb.append(getResourceId()); //id
		sb.append("/");
		sb.append(prefix);
		sb.append(encode(getName()));
		return sb.toString();
	}

	/**
	 * @param subs
	 * @return Returns a URL for a given subtitles item. Not used for container types.
	 */
	protected String getSubsURL(DLNAMediaSubtitle subs) {
		StringBuilder sb = new StringBuilder();
		sb.append(PMS.get().getServer().getURL());
		sb.append("/get/");
		sb.append(getResourceId()); //id
		sb.append("/");
		sb.append("subtitle0000");
		sb.append(encode(subs.getExternalFile().getName()));
		return sb.toString();
	}

	/**
	 * Transforms a String to UTF-8.
	 *
	 * @param s
	 * @return Transformed string s in UTF-8 encoding.
	 */
	private static String encode(String s) {
		try {
			return URLEncoder.encode(s, "UTF-8");
		} catch (UnsupportedEncodingException e) {
			LOGGER.debug("Caught exception", e);
		}
		return "";
	}

	/**
	 * @return Number of children objects. This might be used in the DLDI
	 * response, as some renderers might not have enough memory to hold the
	 * list for all children.
	 */
	public int childrenNumber() {
		if (children == null) {
			return 0;
		}
		return children.size();
	}

	/**
	 * (non-Javadoc)
	 *
	 * @see java.lang.Object#clone()
	 */
	@Override
	protected DLNAResource clone() {
		DLNAResource o = null;
		try {
			o = (DLNAResource) super.clone();
			o.setId(null);

			// Clear the cached display name and suffix
			o.displayName = null;
			o.nameSuffix = "";
			// Make sure clones (typically #--TRANSCODE--# folder files)
			// have the option to respond to resolve events
			o.resolved = false;

			if (media != null) {
				o.media = (DLNAMediaInfo) media.clone();
			}
		} catch (CloneNotSupportedException e) {
			LOGGER.error(null, e);
		}

		return o;
	}

	// this shouldn't be public
	@Deprecated
	public String getFlags() {
		return getDlnaOrgOpFlags();
	}

	// permit the renderer to seek by time, bytes or both
	private String getDlnaOrgOpFlags() {
		return "DLNA.ORG_OP=" + dlnaOrgOpFlags;
	}

	/**
	 * @deprecated Use {@link #getDidlString(RendererConfiguration)} instead.
	 *
	 * @param mediaRenderer
	 * @return
	 */
	@Deprecated
	public final String toString(RendererConfiguration mediaRenderer) {
		return getDidlString(mediaRenderer);
	}

	/**
	 * Returns an XML (DIDL) representation of the DLNA node. It gives a
	 * complete representation of the item, with as many tags as available.
	 * Recommendations as per UPNP specification are followed where possible.
	 *
	 * @param mediaRenderer
	 *            Media Renderer for which to represent this information. Useful
	 *            for some hacks.
	 * @return String representing the item. An example would start like this:
	 *         {@code <container id="0$1" childCount="1" parentID="0" restricted="true">}
	 */
	public final String getDidlString(RendererConfiguration mediaRenderer) {
		StringBuilder sb = new StringBuilder();
<<<<<<< HEAD
		if (!isFolder()) {
			if (
				!configuration.isDisableSubtitles() &&
				media != null &&
				media_subtitle != null &&
				player == null &&
				mediaRenderer.isSubtitlesFormatSupported(media_subtitle)
			) {
				subsAreValidForStreaming = true;
				LOGGER.trace("Setting subsAreValidForStreaming to true for " + getName());
=======
		boolean subsAreValidForStreaming = false;
		if (!isFolder()) {
			if (
				!configuration.isDisableSubtitles() &&
				player == null &&
				media_subtitle != null &&
				media_subtitle.isStreamable()
			) {
				subsAreValidForStreaming = true;
				LOGGER.trace("Setting subsAreValidForStreaming to true for " + media_subtitle.getExternalFile().getName());
>>>>>>> 747d62bf
			} else if (subsAreValidForStreaming) {
				LOGGER.trace("Not setting subsAreValidForStreaming and it is true for " + getName());
			} else {
				LOGGER.trace("Not setting subsAreValidForStreaming and it is false for " + getName());
			}

			openTag(sb, "item");
		} else {
			openTag(sb, "container");
		}

		addAttribute(sb, "id", getResourceId());

		if (isFolder()) {
			if (!isDiscovered() && childrenNumber() == 0) {
				//  When a folder has not been scanned for resources, it will automatically have zero children.
				//  Some renderers like XBMC will assume a folder is empty when encountering childCount="0" and
				//  will not display the folder. By returning childCount="1" these renderers will still display
				//  the folder. When it is opened, its children will be discovered and childrenNumber() will be
				//  set to the right value.
				addAttribute(sb, "childCount", 1);
			} else {
				addAttribute(sb, "childCount", childrenNumber());
			}
		}
		addAttribute(sb, "parentID", getParentId());
		addAttribute(sb, "restricted", "true");
		endTag(sb);

		StringBuilder wireshark = new StringBuilder();
		final DLNAMediaAudio firstAudioTrack = media != null ? media.getFirstAudioTrack() : null;
		if (firstAudioTrack != null && StringUtils.isNotBlank(firstAudioTrack.getSongname())) {
			wireshark.append(firstAudioTrack.getSongname()).append(player != null && !configuration.isHideEngineNames() ? (" [" + player.name() + "]") : "");
			addXMLTagAndAttribute(
				sb,
				"dc:title",
				encodeXML(mediaRenderer.getDcTitle(resumeStr(wireshark.toString()), nameSuffix, this))
			);
		} else { // Ditlew - org
			// Ditlew
			wireshark.append(((isFolder() || player == null && subsAreValidForStreaming) ? getDisplayName() : mediaRenderer.getUseSameExtension(getDisplayName(mediaRenderer))));
			String tmp = (isFolder() || player == null && subsAreValidForStreaming) ? getDisplayName(null, false) : mediaRenderer.getUseSameExtension(getDisplayName(mediaRenderer, false));
			addXMLTagAndAttribute(
				sb,
				"dc:title",
				encodeXML(mediaRenderer.getDcTitle(resumeStr(tmp), nameSuffix, this))
			);
		}

		if (firstAudioTrack != null) {
			if (StringUtils.isNotBlank(firstAudioTrack.getAlbum())) {
				addXMLTagAndAttribute(sb, "upnp:album", encodeXML(firstAudioTrack.getAlbum()));
			}

			if (StringUtils.isNotBlank(firstAudioTrack.getArtist())) {
				addXMLTagAndAttribute(sb, "upnp:artist", encodeXML(firstAudioTrack.getArtist()));
				addXMLTagAndAttribute(sb, "dc:creator", encodeXML(firstAudioTrack.getArtist()));
			}

			if (StringUtils.isNotBlank(firstAudioTrack.getGenre())) {
				addXMLTagAndAttribute(sb, "upnp:genre", encodeXML(firstAudioTrack.getGenre()));
			}

			if (firstAudioTrack.getTrack() > 0) {
				addXMLTagAndAttribute(sb, "upnp:originalTrackNumber", "" + firstAudioTrack.getTrack());
			}
		}

		if (!isFolder()) {
			int indexCount = 1;

			if (mediaRenderer.isDLNALocalizationRequired()) {
				indexCount = getDLNALocalesCount();
			}

			for (int c = 0; c < indexCount; c++) {
				openTag(sb, "res");

				/**
				 * DLNA.ORG_OP flags
				 *
				 * Two booleans (binary digits) which determine what transport operations the renderer is allowed to
				 * perform (in the form of HTTP request headers): the first digit allows the renderer to send
				 * TimeSeekRange.DLNA.ORG (seek by time) headers; the second allows it to send RANGE (seek by byte)
				 * headers.
				 *
				 *    00 - no seeking (or even pausing) allowed
				 *    01 - seek by byte
				 *    10 - seek by time
				 *    11 - seek by both
				 *
				 * See here for an example of how these options can be mapped to keys on the renderer's controller:
				 * http://www.ps3mediaserver.org/forum/viewtopic.php?f=2&t=2908&p=12550#p12550
				 *
				 * Note that seek-by-byte is the preferred option for streamed files [1] and seek-by-time is the
				 * preferred option for transcoded files.
				 *
				 * [1] see http://www.ps3mediaserver.org/forum/viewtopic.php?f=6&t=15841&p=76201#p76201
				 *
				 * seek-by-time requires a) support by the renderer (via the SeekByTime renderer conf option)
				 * and b) support by the transcode engine.
				 *
				 * The seek-by-byte fallback doesn't work well with transcoded files [2], but it's better than
				 * disabling seeking (and pausing) altogether.
				 *
				 * [2] http://www.ps3mediaserver.org/forum/viewtopic.php?f=6&t=3507&p=16567#p16567 (bottom post)
				 */
				dlnaOrgOpFlags = "01"; // seek by byte (exclusive)

				if (mediaRenderer.isSeekByTime() && player != null && player.isTimeSeekable()) {
					/**
					 * Some renderers - e.g. the PS3 and Panasonic TVs - behave erratically when
					 * transcoding if we keep the default seek-by-byte permission on when permitting
					 * seek-by-time: http://www.ps3mediaserver.org/forum/viewtopic.php?f=6&t=15841
					 *
					 * It's not clear if this is a bug in the DLNA libraries of these renderers or a bug
					 * in UMS, but setting an option in the renderer conf that disables seek-by-byte when
					 * we permit seek-by-time - e.g.:
					 *
					 *    SeekByTime = exclusive
					 *
					 * works around it.
					 */

					/**
					 * TODO (e.g. in a beta release): set seek-by-time (exclusive) here for *all* renderers:
					 * seek-by-byte isn't needed here (both the renderer and the engine support seek-by-time)
					 * and may be buggy on other renderers than the ones we currently handle.
					 *
					 * In the unlikely event that a renderer *requires* seek-by-both here, it can
					 * opt in with (e.g.):
					 *
					 *    SeekByTime = both
					 */
					if (mediaRenderer.isSeekByTimeExclusive()) {
						dlnaOrgOpFlags = "10"; // seek by time (exclusive)
					} else {
						dlnaOrgOpFlags = "11"; // seek by both
					}
				}

				addAttribute(sb, "xmlns:dlna", "urn:schemas-dlna-org:metadata-1-0/");

				// FIXME: There is a flaw here. In addChild(DLNAResource) the mime type
				// is determined for the default renderer. This renderer may rewrite the
				// mime type based on its configuration. Looking up that mime type is
				// not guaranteed to return a match for another renderer.
				String mime = mediaRenderer.getMimeType(mimeType());

				// Use our best guess if we have no valid mime type
				if (mime == null || mime.contains("/transcode")) {
					mime = HTTPResource.getDefaultMimeType(getType());
				}

				dlnaspec = null;

				/**
				 * In this code block, we determine the DLNA.ORG_PN to send.
				 * DLNA.ORG_PN is a string that tells the renderer what type of file to expect, like its
				 * container, framerate, codecs and resolution.
				 * Some renderers will not play a file if it has the wrong DLNA.ORG_PN string, while others
				 * are fine with any string or even nothing.
				 */
				if (mediaRenderer.isDLNAOrgPNUsed()) {
					if (mediaRenderer.isPS3()) {
						if (mime.equals(DIVX_TYPEMIME)) {
							dlnaspec = "DLNA.ORG_PN=AVI";
						} else if (mime.equals(WMV_TYPEMIME) && media != null && media.getHeight() > 700) {
							dlnaspec = "DLNA.ORG_PN=WMVHIGH_PRO";
						}
					} else {
						if (mime.equals(MPEG_TYPEMIME)) {
							dlnaspec = "DLNA.ORG_PN=" + getMPEG_PS_PALLocalizedValue(c);

							if (player != null) {
								// VLC Web Video (Legacy) and tsMuxeR always output MPEG-TS
								boolean isFileMPEGTS = TsMuxeRVideo.ID.equals(player.id()) || VideoLanVideoStreaming.ID.equals(player.id());

								// Check if the renderer settings make the current engine always output MPEG-TS
								if (
									!isFileMPEGTS &&
									(
										mediaRenderer.isTranscodeToMPEGTSMPEG2AC3() ||
										mediaRenderer.isTranscodeToMPEGTSH264AC3() ||
										mediaRenderer.isTranscodeToMPEGTSH264AAC()
									) && (
										MEncoderVideo.ID.equals(player.id()) ||
										FFMpegVideo.ID.equals(player.id()) ||
										VLCVideo.ID.equals(player.id())
									)
								) {
									isFileMPEGTS = true;
								}

								boolean isMuxableResult = getMedia() != null && getMedia().isMuxable(mediaRenderer);

								// If the engine is capable of automatically muxing to MPEG-TS and the setting is enabled, it might be MPEG-TS
								if (
									!isFileMPEGTS &&
									(
										(
											configuration.isMencoderMuxWhenCompatible() &&
											MEncoderVideo.ID.equals(player.id())
										) ||
										(
											configuration.isFFmpegMuxWithTsMuxerWhenCompatible() &&
											FFMpegVideo.ID.equals(player.id())
										)
									)
								) {
									/**
									 * Media renderer needs ORG_PN to be accurate.
									 * If the value does not match the media, it won't play the media.
									 * Often we can lazily predict the correct value to send, but due to
									 * MEncoder needing to mux via tsMuxeR, we need to work it all out
									 * before even sending the file list to these devices.
									 * This is very time-consuming so we should a) avoid using this
									 * chunk of code whenever possible, and b) design a better system.
									 * Ideally we would just mux to MPEG-PS instead of MPEG-TS so we could
									 * know it will always be PS, but most renderers will not accept H.264
									 * inside MPEG-PS. Another option may be to always produce MPEG-TS
									 * instead and we should check if that will be OK for all renderers.
									 */
									if (mediaRenderer.isAccurateDLNAOrgPN()) {
										OutputParams params = new OutputParams(configuration);
										Player.setAudioAndSubs(getSystemName(), media, params);
										media_audio = params.aid;
										media_subtitle = params.sid;
										if (media_subtitle == null) {
											LOGGER.trace("We do not want a subtitle for " + getName());
										} else {
											LOGGER.trace("We do want a subtitle for " + getName());
										}
									}

									/**
									 * If:
									 * - There are no subtitles
									 * - This is not a DVD track
									 * - The media is muxable
									 * - The renderer accepts media muxed to MPEG-TS
									 * then the file is MPEG-TS
									 */
									if (
										media_subtitle == null &&
										!isSubsFile() &&
										media != null &&
										media.getDvdtrack() == 0 &&
										isMuxableResult &&
										mediaRenderer.isMuxH264MpegTS()
									) {
										isFileMPEGTS = true;
									}
								}

								if (isFileMPEGTS) {
									dlnaspec = "DLNA.ORG_PN=" + getMPEG_TS_SD_EU_ISOLocalizedValue(c);
									if (
										media.isH264() &&
										!VideoLanVideoStreaming.ID.equals(player.id()) &&
										isMuxableResult
									) {
										dlnaspec = "DLNA.ORG_PN=AVC_TS_HD_24_AC3_ISO";
										if (mediaRenderer.isTranscodeToMPEGTSH264AAC()) {
											dlnaspec = "DLNA.ORG_PN=AVC_TS_HP_HD_AAC";
										}
									}
								}
							} else if (media != null) {
								if (media.isMpegTS()) {
									dlnaspec = "DLNA.ORG_PN=" + getMPEG_TS_SD_EULocalizedValue(c);
									if (media.isH264()) {
										dlnaspec = "DLNA.ORG_PN=AVC_TS_HD_50_AC3";
										if (mediaRenderer.isTranscodeToMPEGTSH264AAC()) {
											dlnaspec = "DLNA.ORG_PN=AVC_TS_HP_HD_AAC";
										}
									}
								}
							}
						} else if (mime.equals("video/vnd.dlna.mpeg-tts")) {
							// patters - on Sony BDP m2ts clips aren't listed without this
							dlnaspec = "DLNA.ORG_PN=" + getMPEG_TS_SD_EULocalizedValue(c);
						} else if (mime.equals(JPEG_TYPEMIME)) {
							dlnaspec = "DLNA.ORG_PN=JPEG_LRG";
						} else if (mime.equals(AUDIO_MP3_TYPEMIME)) {
							dlnaspec = "DLNA.ORG_PN=MP3";
						} else if (mime.substring(0, 9).equals(AUDIO_LPCM_TYPEMIME) || mime.equals(AUDIO_WAV_TYPEMIME)) {
							dlnaspec = "DLNA.ORG_PN=LPCM";
						}
					}

					if (dlnaspec != null) {
						dlnaspec = "DLNA.ORG_PN=" + mediaRenderer.getDLNAPN(dlnaspec.substring(12));
					}
				}

				String tempString = "http-get:*:" + mime + ":" + (dlnaspec != null ? (dlnaspec + ";") : "") + getDlnaOrgOpFlags();

				wireshark.append(" ").append(tempString);
				addAttribute(sb, "protocolInfo", tempString);

				if (subsAreValidForStreaming && !mediaRenderer.useClosedCaption()) {
					addAttribute(sb, "pv:subtitleFileType", media_subtitle.getType().getExtension().toUpperCase());
					wireshark.append(" pv:subtitleFileType=").append(media_subtitle.getType().getExtension().toUpperCase());
					addAttribute(sb, "pv:subtitleFileUri", getSubsURL(media_subtitle));
					wireshark.append(" pv:subtitleFileUri=").append(getSubsURL(media_subtitle));
				}

				if (getFormat() != null && getFormat().isVideo() && media != null && media.isMediaparsed()) {
					if (player == null && media != null) {
						wireshark.append(" size=").append(media.getSize());
						addAttribute(sb, "size", media.getSize());
					} else {
						long transcoded_size = mediaRenderer.getTranscodedSize();
						if (transcoded_size != 0) {
							wireshark.append(" size=").append(transcoded_size);
							addAttribute(sb, "size", transcoded_size);
						}
					}
					if (media.getDuration() != null) {
						if (getSplitRange().isEndLimitAvailable()) {
							wireshark.append(" duration=").append(DLNAMediaInfo.getDurationString(getSplitRange().getDuration()));
							addAttribute(sb, "duration", DLNAMediaInfo.getDurationString(getSplitRange().getDuration()));
						} else {
							wireshark.append(" duration=").append(media.getDurationString());
							addAttribute(sb, "duration", media.getDurationString());
						}
					}
					if (media.getResolution() != null) {
						addAttribute(sb, "resolution", media.getResolution());
					}
					addAttribute(sb, "bitrate", media.getRealVideoBitrate());
					if (firstAudioTrack != null) {
						if (firstAudioTrack.getAudioProperties().getNumberOfChannels() > 0) {
							addAttribute(sb, "nrAudioChannels", firstAudioTrack.getAudioProperties().getNumberOfChannels());
						}
						if (firstAudioTrack.getSampleFrequency() != null) {
							addAttribute(sb, "sampleFrequency", firstAudioTrack.getSampleFrequency());
						}
					}
				} else if (getFormat() != null && getFormat().isImage()) {
					if (media != null && media.isMediaparsed()) {
						wireshark.append(" size=").append(media.getSize());
						addAttribute(sb, "size", media.getSize());
						if (media.getResolution() != null) {
							addAttribute(sb, "resolution", media.getResolution());
						}
					} else {
						wireshark.append(" size=").append(length());
						addAttribute(sb, "size", length());
					}
				} else if (getFormat() != null && getFormat().isAudio()) {
					if (media != null && media.isMediaparsed()) {
						addAttribute(sb, "bitrate", media.getBitrate());
						if (media.getDuration() != null) {
							wireshark.append(" duration=").append(DLNAMediaInfo.getDurationString(media.getDuration()));
							addAttribute(sb, "duration", DLNAMediaInfo.getDurationString(media.getDuration()));
						}
						if (firstAudioTrack != null && firstAudioTrack.getSampleFrequency() != null) {
							addAttribute(sb, "sampleFrequency", firstAudioTrack.getSampleFrequency());
						}
						if (firstAudioTrack != null) {
							addAttribute(sb, "nrAudioChannels", firstAudioTrack.getAudioProperties().getNumberOfChannels());
						}

						if (player == null) {
							wireshark.append(" size=").append(media.getSize());
							addAttribute(sb, "size", media.getSize());
						} else {
							// Calculate WAV size
							if (firstAudioTrack != null) {
								int defaultFrequency = mediaRenderer.isTranscodeAudioTo441() ? 44100 : 48000;
								if (!configuration.isAudioResample()) {
									try {
										// FIXME: Which exception could be thrown here?
										defaultFrequency = firstAudioTrack.getSampleRate();
									} catch (Exception e) {
										LOGGER.debug("Caught exception", e);
									}
								}
								int na = firstAudioTrack.getAudioProperties().getNumberOfChannels();
								if (na > 2) { // No 5.1 dump in MPlayer
									na = 2;
								}
								int finalSize = (int) (media.getDurationInSeconds() * defaultFrequency * 2 * na);
								LOGGER.trace("Calculated size for " + getSystemName() + ": " + finalSize);
								wireshark.append(" size=").append(finalSize);
								addAttribute(sb, "size", finalSize);
							}
						}
					} else {
						wireshark.append(" size=").append(length());
						addAttribute(sb, "size", length());
					}
				} else {
					wireshark.append(" size=").append(DLNAMediaInfo.TRANS_SIZE).append(" duration=09:59:59");
					addAttribute(sb, "size", DLNAMediaInfo.TRANS_SIZE);
					addAttribute(sb, "duration", "09:59:59");
					addAttribute(sb, "bitrate", "1000000");
				}
				endTag(sb);
				wireshark.append(" ").append(getFileURL());
				LOGGER.trace("Network debugger: " + wireshark.toString());
				wireshark.setLength(0);
				sb.append(getFileURL());
				closeTag(sb, "res");
			}
		}

		if (subsAreValidForStreaming) {
			String subsURL = getSubsURL(media_subtitle);
			if (mediaRenderer.useClosedCaption()) {
				openTag(sb, "sec:CaptionInfoEx");
				addAttribute(sb, "sec:type", "srt");
				endTag(sb);
				sb.append(subsURL);
				closeTag(sb, "sec:CaptionInfoEx");
				LOGGER.trace("Network debugger: sec:CaptionInfoEx: sec:type=srt " + subsURL);
			} else {
				openTag(sb, "res");
				String format = media_subtitle.getType().getExtension();
				if (StringUtils.isBlank(format)) {
					format = "plain";
				}
				addAttribute(sb, "protocolInfo", "http-get:*:text/" + format + ":*");
				endTag(sb);
				sb.append(subsURL);
				closeTag(sb, "res");
				LOGGER.trace("Network debugger: http-get:*:text/" + format + ":*" + subsURL);
			}
		}

		appendThumbnail(mediaRenderer, sb);

		if (getLastModified() > 0 && mediaRenderer.isSendDateMetadata()) {
			addXMLTagAndAttribute(sb, "dc:date", SDF_DATE.format(new Date(getLastModified())));
		}

		String uclass;
		if (first != null && media != null && !media.isSecondaryFormatValid()) {
			uclass = "dummy";
		} else {
			if (isFolder()) {
				uclass = "object.container.storageFolder";
				boolean xbox = mediaRenderer.isXBOX();
				if (xbox && getFakeParentId() != null && getFakeParentId().equals("7")) {
					uclass = "object.container.album.musicAlbum";
				} else if (xbox && getFakeParentId() != null && getFakeParentId().equals("6")) {
					uclass = "object.container.person.musicArtist";
				} else if (xbox && getFakeParentId() != null && getFakeParentId().equals("5")) {
					uclass = "object.container.genre.musicGenre";
				} else if (xbox && getFakeParentId() != null && getFakeParentId().equals("F")) {
					uclass = "object.container.playlistContainer";
				}
			} else if (getFormat() != null && getFormat().isVideo()) {
				uclass = "object.item.videoItem";
			} else if (getFormat() != null && getFormat().isImage()) {
				uclass = "object.item.imageItem.photo";
			} else if (getFormat() != null && getFormat().isAudio()) {
				uclass = "object.item.audioItem.musicTrack";
			} else {
				uclass = "object.item.videoItem";
			}
		}
		addXMLTagAndAttribute(sb, "upnp:class", uclass);

		if (isFolder()) {
			closeTag(sb, "container");
		} else {
			closeTag(sb, "item");
		}
		return sb.toString();
	}

	/**
	 * Generate and append the response for the thumbnail based on the
	 * configuration of the renderer.
	 *
	 * @param mediaRenderer The renderer configuration.
	 * @param sb The StringBuilder to append the response to.
	 */
	private void appendThumbnail(RendererConfiguration mediaRenderer, StringBuilder sb) {
		final String thumbURL = getThumbnailURL();

		if (StringUtils.isNotBlank(thumbURL)) {
			if (mediaRenderer.getThumbNailAsResource()) {
				// Samsung 2012 (ES and EH) models do not recognize the "albumArtURI" element. Instead,
				// the "res" element should be used.
				// Also use "res" when faking JPEG thumbs.
				openTag(sb, "res");

				if (getThumbnailContentType().equals(PNG_TYPEMIME) && !mediaRenderer.isForceJPGThumbnails()) {
					addAttribute(sb, "protocolInfo", "http-get:*:image/png:DLNA.ORG_PN=PNG_TN");
				} else {
					addAttribute(sb, "protocolInfo", "http-get:*:image/jpeg:DLNA.ORG_PN=JPEG_TN");
				}

				endTag(sb);
				sb.append(thumbURL);
				closeTag(sb, "res");
			} else {
				// Renderers that can handle the "albumArtURI" element.
				openTag(sb, "upnp:albumArtURI");
				addAttribute(sb, "xmlns:dlna", "urn:schemas-dlna-org:metadata-1-0/");

				if (getThumbnailContentType().equals(PNG_TYPEMIME) && !mediaRenderer.isForceJPGThumbnails()) {
					addAttribute(sb, "dlna:profileID", "PNG_TN");
				} else {
					addAttribute(sb, "dlna:profileID", "JPEG_TN");
				}

				endTag(sb);
				sb.append(thumbURL);
				closeTag(sb, "upnp:albumArtURI");
			}
		}
	}

	private String getRequestId(String rendererId) {
		return String.format("%s|%x|%s", rendererId, hashCode(), getSystemName());
	}

	/**
	 * Plugin implementation. When this item is going to play, it will notify all the StartStopListener objects available.
	 *
	 * @see StartStopListener
	 */
	public void startPlaying(final String rendererId) {
		final String requestId = getRequestId(rendererId);
		synchronized (requestIdToRefcount) {
			Integer temp = requestIdToRefcount.get(requestId);
			if (temp == null) {
				temp = 0;
			}
			final Integer refCount = temp;
			requestIdToRefcount.put(requestId, refCount + 1);
			if (refCount == 0) {
				final DLNAResource self = this;
				Runnable r = new Runnable() {
					@Override
					public void run() {
						InetAddress rendererIp;
						try {
							rendererIp = InetAddress.getByName(rendererId);
							RendererConfiguration renderer = RendererConfiguration.getRendererConfigurationBySocketAddress(rendererIp);
							String rendererName = "unknown renderer";
							try {
								rendererName = renderer.getRendererName().replaceAll("\n", "");
							} catch (NullPointerException e) { }
							LOGGER.info("Started playing " + getName() + " on your " + rendererName);
							LOGGER.debug("The full filename of which is: " + getSystemName() + " and the address of the renderer is: " + rendererId);
						} catch (UnknownHostException ex) {
							LOGGER.debug("" + ex);
						}

						startTime = System.currentTimeMillis();

						for (final ExternalListener listener : ExternalFactory.getExternalListeners()) {
							if (listener instanceof StartStopListener) {
								// run these asynchronously for slow handlers (e.g. logging, scrobbling)
								Runnable fireStartStopEvent = new Runnable() {
									@Override
									public void run() {
										try {
											((StartStopListener) listener).nowPlaying(media, self);
										} catch (Throwable t) {
											LOGGER.error("Notification of startPlaying event failed for StartStopListener {}", listener.getClass(), t);
										}
									}
								};
								new Thread(fireStartStopEvent, "StartPlaying Event for " + listener.name()).start();
							}
						}
					}
				};

				new Thread(r, "StartPlaying Event").start();
			}
		}
	}

	/**
	 * Plugin implementation. When this item is going to stop playing, it will notify all the StartStopListener
	 * objects available.
	 *
	 * @see StartStopListener
	 */
	public void stopPlaying(final String rendererId) {
		final DLNAResource self = this;
		final String requestId = getRequestId(rendererId);
		Runnable defer = new Runnable() {
			@Override
			public void run() {
				try {
					Thread.sleep(STOP_PLAYING_DELAY);
				} catch (InterruptedException e) {
					LOGGER.error("stopPlaying sleep interrupted", e);
				}

				synchronized (requestIdToRefcount) {
					final Integer refCount = requestIdToRefcount.get(requestId);
					assert refCount != null;
					assert refCount > 0;
					requestIdToRefcount.put(requestId, refCount - 1);

					Runnable r = new Runnable() {
						@Override
						public void run() {
							if (refCount == 1) {
								InetAddress rendererIp;
								try {
									rendererIp = InetAddress.getByName(rendererId);
									RendererConfiguration renderer = RendererConfiguration.getRendererConfigurationBySocketAddress(rendererIp);
									String rendererName = "unknown renderer";
									try {
										rendererName = renderer.getRendererName();
									} catch (NullPointerException e) { }
									LOGGER.info("Stopped playing " + getName() + " on your " + rendererName);
									LOGGER.debug("The full filename of which is: " + getSystemName() + " and the address of the renderer is: " + rendererId);
								} catch (UnknownHostException ex) {
									LOGGER.debug("" + ex);
								}

								PMS.get().getFrame().setStatusLine("");

								internalStop();

								for (final ExternalListener listener : ExternalFactory.getExternalListeners()) {
									if (listener instanceof StartStopListener) {
										// run these asynchronously for slow handlers (e.g. logging, scrobbling)
										Runnable fireStartStopEvent = new Runnable() {
											@Override
											public void run() {
												try {
													((StartStopListener) listener).donePlaying(media, self);
												} catch (Throwable t) {
													LOGGER.error("Notification of donePlaying event failed for StartStopListener {}", listener.getClass(), t);
												}
											}
										};

										new Thread(fireStartStopEvent, "StopPlaying Event for " + listener.name()).start();
									}
								}
							}
						}
					};

					new Thread(r, "StopPlaying Event").start();
				}
			}
		};

		new Thread(defer, "StopPlaying Event Deferrer").start();
	}

	/**
	 * Returns an InputStream of this DLNAResource that starts at a given time, if possible. Very useful if video chapters are being used.
	 *
	 * @param range
	 * @param mediarenderer
	 * @return The inputstream
	 * @throws IOException
	 */
	private long lastStart;
	public synchronized InputStream getInputStream(Range range, RendererConfiguration mediarenderer) throws IOException {
		LOGGER.trace("Asked stream chunk : " + range + " of " + getName() + " and player " + player);

		// shagrath: small fix, regression on chapters
		boolean timeseek_auto = false;
		// Ditlew - WDTV Live
		// Ditlew - We convert byteoffset to timeoffset here. This needs the stream to be CBR!
		int cbr_video_bitrate = mediarenderer.getCBRVideoBitrate();
		long low = range.isByteRange() && range.isStartOffsetAvailable() ? range.asByteRange().getStart() : 0;
		long high = range.isByteRange() && range.isEndLimitAvailable() ? range.asByteRange().getEnd() : -1;
		Range.Time timeRange = range.createTimeRange();

		if (player != null && low > 0 && cbr_video_bitrate > 0) {
			int used_bit_rated = (int) ((cbr_video_bitrate + 256) * 1024 / (double) 8 * 1.04); // 1.04 = container overhead
			if (low > used_bit_rated) {
				timeRange.setStart(low / (double) (used_bit_rated));
				low = 0;

				// WDTV Live - if set to TS it asks multiple times and ends by
				// asking for an invalid offset which kills MEncoder
				if (timeRange.getStartOrZero() > media.getDurationInSeconds()) {
					return null;
				}

				// Should we rewind a little (in case our overhead isn't accurate enough)
				int rewind_secs = mediarenderer.getByteToTimeseekRewindSeconds();
				timeRange.rewindStart(rewind_secs);

				// shagrath:
				timeseek_auto = true;
			}
		}

		// Determine source of the stream
		if (player == null && !isResume()) {
			// No transcoding
			if (this instanceof IPushOutput) {
				PipedOutputStream out = new PipedOutputStream();
				InputStream fis = new PipedInputStream(out);
				((IPushOutput) this).push(out);

				if (low > 0) {
					fis.skip(low);
				}
				// http://www.ps3mediaserver.org/forum/viewtopic.php?f=11&t=12035

				return wrap(fis, high, low);
			}

			InputStream fis;
			if (getFormat() != null && getFormat().isImage() && media != null && media.getOrientation() > 1 && mediarenderer.isAutoRotateBasedOnExif()) {
				// seems it's a jpeg file with an orientation setting to take care of
				fis = ImagesUtil.getAutoRotateInputStreamImage(getInputStream(), media.getOrientation());
				if (fis == null) { // error, let's return the original one
					fis = getInputStream();
				}
			} else {
				fis = getInputStream();
			}

			if (fis != null) {
				if (low > 0) {
					fis.skip(low);
				}

				// http://www.ps3mediaserver.org/forum/viewtopic.php?f=11&t=12035
				fis = wrap(fis, high, low);

				if (timeRange.getStartOrZero() > 0 && this instanceof RealFile) {
					fis.skip(MpegUtil.getPositionForTimeInMpeg(((RealFile) this).getFile(), (int) timeRange.getStartOrZero()));
				}
			}
			return fis;
		} else {
			// Pipe transcoding result
			OutputParams params = new OutputParams(configuration);
			params.aid = getMediaAudio();
			params.sid = media_subtitle;
			params.header = getHeaders();
			params.mediaRenderer = mediarenderer;
			timeRange.limit(getSplitRange());
			params.timeseek = timeRange.getStartOrZero();
			params.timeend = timeRange.getEndOrZero();
			params.shift_scr = timeseek_auto;

			if (this instanceof IPushOutput) {
				params.stdin = (IPushOutput) this;
			}

			if (resume != null) {
				if (range.isTimeRange()) {
					resume.update((Range.Time) range, this);
				}
				params.timeseek = (long) (resume.getTimeOffset() / 1000);
				if (player == null) {
					player = new FFMpegVideo();
				}
			}

			if(System.currentTimeMillis() - lastStart < 500) {
				try {
					Thread.sleep(500);
				} catch (InterruptedException e) {
					LOGGER.error(null, e);
				}
			}

			// (Re)start transcoding process if necessary
			if (externalProcess == null || externalProcess.isDestroyed()) {
				// First playback attempt => start new transcoding process
				LOGGER.debug("Starting transcode/remux of " + getName() + " with media info: " + media.toString());

				lastStart = System.currentTimeMillis();
				externalProcess = player.launchTranscode(this, media, params);

				if (params.waitbeforestart > 0) {
					LOGGER.trace("Sleeping for {} milliseconds", params.waitbeforestart);
					try {
						Thread.sleep(params.waitbeforestart);
					} catch (InterruptedException e) {
						LOGGER.error(null, e);
					}
					LOGGER.trace("Finished sleeping for " + params.waitbeforestart + " milliseconds");
				}
			} else if (
				params.timeseek > 0 &&
				media != null &&
				media.isMediaparsed() &&
				media.getDurationInSeconds() > 0
			) {
				// Time seek request => stop running transcode process and start a new one
				LOGGER.debug("Requesting time seek: " + params.timeseek + " seconds");
				params.minBufferSize = 1;
				Runnable r = new Runnable() {
					@Override
					public void run() {
						externalProcess.stopProcess();
					}
				};
				new Thread(r, "External Process Stopper").start();
				lastStart = System.currentTimeMillis();
				ProcessWrapper newExternalProcess = player.launchTranscode(this, media, params);
				try {
					Thread.sleep(1000);
				} catch (InterruptedException e) {
					LOGGER.error(null, e);
				}
				if (newExternalProcess == null) {
					LOGGER.trace("External process instance is null... sounds not good");
				}
				externalProcess = newExternalProcess;
			}
			if (externalProcess == null) {
				return null;
			}
			InputStream is = null;
			int timer = 0;
			while (is == null && timer < 10) {
				is = externalProcess.getInputStream(low);
				timer++;
				if (is == null) {
					LOGGER.debug("External input stream instance is null... sounds not good, waiting 500ms");
					try {
						Thread.sleep(500);
					} catch (InterruptedException e) {
					}
				}
			}

			// fail fast: don't leave a process running indefinitely if it's
			// not producing output after params.waitbeforestart milliseconds + 5 seconds
			// this cleans up lingering MEncoder web video transcode processes that hang
			// instead of exiting
			if (is == null && !externalProcess.isDestroyed()) {
				Runnable r = new Runnable() {
					@Override
					public void run() {
						LOGGER.error("External input stream instance is null... stopping process");
						externalProcess.stopProcess();
					}
				};
				new Thread(r, "Hanging External Process Stopper").start();
			}
			return is;
		}
	}

	/**
	 * Wrap an {@link InputStream} in a {@link SizeLimitInputStream} that sets a
	 * limit to the maximum number of bytes to be read from the original input
	 * stream. The number of bytes is determined by the high and low value
	 * (bytes = high - low). If the high value is less than the low value, the
	 * input stream is not wrapped and returned as is.
	 *
	 * @param input
	 *            The input stream to wrap.
	 * @param high
	 *            The high value.
	 * @param low
	 *            The low value.
	 * @return The resulting input stream.
	 */
	private InputStream wrap(InputStream input, long high, long low) {
		if (input != null && high > low) {
			long bytes = (high - (low < 0 ? 0 : low)) + 1;
			LOGGER.trace("Using size-limiting stream (" + bytes + " bytes)");
			return new SizeLimitInputStream(input, bytes);
		}
		return input;
	}

	public String mimeType() {
		if (player != null) {
			// FIXME: This cannot be right. A player like FFmpeg can output many
			// formats depending on the media and the renderer. Also, players are
			// singletons. Therefore it is impossible to have exactly one mime
			// type to return.
			return player.mimeType();
		} else if (media != null && media.isMediaparsed()) {
			return media.getMimeType();
		} else if (getFormat() != null) {
			return getFormat().mimeType();
		} else {
			return getDefaultMimeType(getSpecificType());
		}
	}

	/**
	 * Prototype function. Original comment: need to override if some thumbnail work is to be done when mediaparserv2 enabled
	 */
	public void checkThumbnail() {
		// need to override if some thumbnail work is to be done when mediaparserv2 enabled
	}

	/**
	 * Checks if a thumbnail exists, and, if not, generates one (if possible).
	 * Called from Request/RequestV2 in response to thumbnail requests e.g. HEAD /get/0$1$0$42$3/thumbnail0000%5BExample.mkv
	 * Calls DLNAMediaInfo.generateThumbnail, which in turn calls DLNAMediaInfo.parse.
	 *
	 * @param inputFile File to check or generate the thumbnail for.
	 */
	protected void checkThumbnail(InputFile inputFile) {
		if (media != null && !media.isThumbready() && configuration.isThumbnailGenerationEnabled()) {
			Double seekPosition = (double) configuration.getThumbnailSeekPos();

			if (isResume()) {
				Double resumePosition = (double) (resume.getTimeOffset() / 1000);

				if (media.getDurationInSeconds() > 0 && resumePosition < media.getDurationInSeconds()) {
					seekPosition = resumePosition;
				}
			}

			media.generateThumbnail(inputFile, getFormat(), getType(), seekPosition, isResume());

			if (media.getThumb() != null && configuration.getUseCache() && inputFile.getFile() != null) {
				PMS.get().getDatabase().updateThumbnail(inputFile.getFile().getAbsolutePath(), inputFile.getFile().lastModified(), getType(), media);
			}
		}
	}

	/**
	 * Returns the input stream for this resource's generic thumbnail,
	 * which is the first of:
	 *          - its Format icon, if any
	 *          - the fallback image, if any
	 *          - the default video icon
	 *
	 * @param fallback
	 *            the fallback image, or null.
	 *
	 * @return The InputStream
	 * @throws IOException
	 */
	public InputStream getGenericThumbnailInputStream(String fallback) throws IOException {
		String thumb = fallback;
		if (format != null && format.getIcon() != null) {
			thumb = format.getIcon();
		}

		// Thumb could be:
		if (thumb != null) {
			// A local file
			if (new File(thumb).exists()) {
				return new FileInputStream(thumb);
			}

			// A jar resource
			InputStream is;
			if ((is = getResourceInputStream(thumb)) != null) {
				return is;
			}

			// A URL
			try {
				return downloadAndSend(thumb, true);
			} catch (Exception e) {}
		}

		// Or none of the above
		String defaultThumbnailImage = "images/thumbnail-video-256.png";
		if (isFolder()) {
			defaultThumbnailImage = "images/thumbnail-folder-256.png";
			if (defaultRenderer != null && defaultRenderer.isForceJPGThumbnails()) {
				defaultThumbnailImage = "images/thumbnail-folder-120.jpg";
			}
		} else if (defaultRenderer != null && defaultRenderer.isForceJPGThumbnails()) {
			defaultThumbnailImage = "images/thumbnail-video-120.jpg";
		}
		return getResourceInputStream(defaultThumbnailImage);
	}

	/**
	 * Returns the input stream for this resource's thumbnail
	 * (or a default image if a thumbnail can't be found).
	 * Typically overridden by a subclass.
	 *
	 * @return The InputStream
	 * @throws IOException
	 */
	public InputStream getThumbnailInputStream() throws IOException {
		String id = null;

		if (media_audio != null) {
			id = media_audio.getLang();
		}

		if (media_subtitle != null && media_subtitle.getId() != -1) {
			id = media_subtitle.getLang();
		}

		if ((media_subtitle != null || media_audio != null) && StringUtils.isBlank(id)) {
			id = DLNAMediaLang.UND;
		}

		if (id != null) {
			String code = Iso639.getISO639_2Code(id.toLowerCase());
			return getResourceInputStream("/images/codes/" + code + ".png");
		}

		if (isAvisynth()) {
			return getResourceInputStream("/images/logo-avisynth.png");
		}
		return getGenericThumbnailInputStream(null);
	}

	public String getThumbnailContentType() {
		return HTTPResource.JPEG_TYPEMIME;
	}

	public int getType() {
		if (getFormat() != null) {
			return getFormat().getType();
		} else {
			return Format.UNKNOWN;
		}
	}

	/**
	 * Prototype function.
	 *
	 * @return true if child can be added to other folder.
	 * @see #addChild(DLNAResource)
	 */
	public abstract boolean isValid();

	public boolean allowScan() {
		return false;
	}

	/**
	 * (non-Javadoc)
	 *
	 * @see java.lang.Object#toString()
	 */
	@Override
	public String toString() {
		StringBuilder result = new StringBuilder();
		result.append(getClass().getSimpleName());
		result.append(" [id=");
		result.append(id);
		result.append(", name=");
		result.append(getName());
		result.append(", full path=");
		result.append(getResourceId());
		result.append(", ext=");
		result.append(format);
		result.append(", discovered=");
		result.append(isDiscovered());
		result.append("]");
		return result.toString();
	}

	/**
	 * Returns the specific type of resource. Valid types are defined in {@link Format}.
	 *
	 * @return The specific type
	 */
	protected int getSpecificType() {
		return specificType;
	}

	/**
	 * Set the specific type of this resource. Valid types are defined in {@link Format}.
	 *
	 * @param specificType The specific type to set.
	 */
	protected void setSpecificType(int specificType) {
		this.specificType = specificType;
	}

	/**
	 * Returns the {@link Format} of this resource, which defines its capabilities.
	 *
	 * @return The format of this resource.
	 */
	public Format getFormat() {
		return format;
	}

	/**
	 * Sets the {@link Format} of this resource, thereby defining its capabilities.
	 *
	 * @param format The format to set.
	 */
	protected void setFormat(Format format) {
		this.format = format;

		// Set deprecated variable for backwards compatibility
		ext = format;
	}

	/**
	 * @deprecated Use {@link #getFormat()} instead.
	 *
	 * @return The format of this resource.
	 */
	@Deprecated
	public Format getExt() {
		return getFormat();
	}

	/**
	 * @deprecated Use {@link #setFormat(Format)} instead.
	 *
	 * @param format The format to set.
	 */
	@Deprecated
	protected void setExt(Format format) {
		setFormat(format);
	}

	/**
	 * Returns the {@link DLNAMediaInfo} object for this resource, containing the
	 * specifics of this resource, e.g. the duration.
	 *
	 * @return The object containing detailed information.
	 */
	public DLNAMediaInfo getMedia() {
		return media;
	}

	/**
	 * Sets the the {@link DLNAMediaInfo} object that contains all specifics for
	 * this resource.
	 *
	 * @param media The object containing detailed information.
	 * @since 1.50
	 */
	public void setMedia(DLNAMediaInfo media) {
		this.media = media;
	}

	/**
	 * Returns the {@link DLNAMediaAudio} object for this resource that contains
	 * the audio specifics. A resource can have many audio tracks, this method
	 * returns the one that should be played.
	 *
	 * @return The audio object containing detailed information.
	 * @since 1.50
	 */
	public DLNAMediaAudio getMediaAudio() {
		return media_audio;
	}

	/**
	 * Sets the {@link DLNAMediaAudio} object for this resource that contains
	 * the audio specifics. A resource can have many audio tracks, this method
	 * determines the one that should be played.
	 *
	 * @param mediaAudio The audio object containing detailed information.
	 * @since 1.50
	 */
	protected void setMediaAudio(DLNAMediaAudio mediaAudio) {
		this.media_audio = mediaAudio;
	}

	/**
	 * Returns the {@link DLNAMediaSubtitle} object for this resource that
	 * contains the specifics for the subtitles. A resource can have many
	 * subtitles, this method returns the one that should be displayed.
	 *
	 * @return The subtitle object containing detailed information.
	 * @since 1.50
	 */
	public DLNAMediaSubtitle getMediaSubtitle() {
		return media_subtitle;
	}

	/**
	 * Sets the {@link DLNAMediaSubtitle} object for this resource that
	 * contains the specifics for the subtitles. A resource can have many
	 * subtitles, this method determines the one that should be used.
	 *
	 * @param mediaSubtitle The subtitle object containing detailed information.
	 * @since 1.50
	 */
	protected void setMediaSubtitle(DLNAMediaSubtitle mediaSubtitle) {
		this.media_subtitle = mediaSubtitle;
	}

	/**
	 * @deprecated Use {@link #getLastModified()} instead.
	 *
	 * Returns the timestamp at which this resource was last modified.
	 *
	 * @return The timestamp.
	 */
	@Deprecated
	public long getLastmodified() {
		return getLastModified();
	}

	/**
	 * Returns the timestamp at which this resource was last modified.
	 *
	 * @return The timestamp.
	 * @since 1.71.0
	 */
	public long getLastModified() {
		return lastmodified; // TODO rename lastmodified -> lastModified
	}

	/**
	 * @deprecated Use {@link #setLastModified(long)} instead.
	 *
	 * Sets the timestamp at which this resource was last modified.
	 *
	 * @param lastModified The timestamp to set.
	 * @since 1.50
	 */
	@Deprecated
	protected void setLastmodified(long lastModified) {
		setLastModified(lastModified);
	}

	/**
	 * Sets the timestamp at which this resource was last modified.
	 *
	 * @param lastModified The timestamp to set.
	 * @since 1.71.0
	 */
	protected void setLastModified(long lastModified) {
		this.lastmodified = lastModified; // TODO rename lastmodified -> lastModified
	}

	/**
	 * Returns the {@link Player} object that is used to encode this resource
	 * for the renderer. Can be null.
	 *
	 * @return The player object.
	 */
	public Player getPlayer() {
		return player;
	}

	/**
	 * Sets the {@link Player} object that is to be used to encode this
	 * resource for the renderer. The player object can be null.
	 *
	 * @param player The player object to set.
	 * @since 1.50
	 */
	public void setPlayer(Player player) {
		this.player = player;
	}

	/**
	 * Returns true when the details of this resource have already been
	 * investigated. This helps is not doing the same work twice.
	 *
	 * @return True if discovered, false otherwise.
	 */
	public boolean isDiscovered() {
		return discovered;
	}

	/**
	 * Set to true when the details of this resource have already been
	 * investigated. This helps is not doing the same work twice.
	 *
	 * @param discovered Set to true if this resource is discovered,
	 * 			false otherwise.
	 * @since 1.50
	 */
	protected void setDiscovered(boolean discovered) {
		this.discovered = discovered;
	}

	/**
	 * @Deprecated use {@link #isSubsFile()} instead
	 */
	@Deprecated
	protected boolean isSrtFile() {
		return isSubsFile();
	}

	/**
	 * Returns true if this resource has subtitles in a file.
	 *
	 * @return the srtFile
	 * @since 1.50
	 */
	protected boolean isSubsFile() {
		return srtFile;
	}

	/**
	 * @Deprecated use {@link #setSubsFile()} instead
	 */
	@Deprecated
	protected void setSrtFile(boolean srtFile) {
		setSubsFile(srtFile);
	}

	/**
	 * Set to true if this resource has subtitles in a file.
	 *
	 * @param srtFile the srtFile to set
	 * @since 1.50
	 */
	protected void setSubsFile(boolean srtFile) {
		this.srtFile = srtFile;
	}

	/**
	 * Returns the update counter for this resource. When the resource needs
	 * to be refreshed, its counter is updated.
	 *
	 * @return The update counter.
	 * @see #notifyRefresh()
	 */
	public int getUpdateId() {
		return updateId;
	}

	/**
	 * Sets the update counter for this resource. When the resource needs
	 * to be refreshed, its counter should be updated.
	 *
	 * @param updateId The counter value to set.
	 * @since 1.50
	 */
	protected void setUpdateId(int updateId) {
		this.updateId = updateId;
	}

	/**
	 * Returns the update counter for all resources. When all resources need
	 * to be refreshed, this counter is updated.
	 *
	 * @return The system update counter.
	 * @since 1.50
	 */
	public static int getSystemUpdateId() {
		return systemUpdateId;
	}

	/**
	 * Sets the update counter for all resources. When all resources need
	 * to be refreshed, this counter should be updated.
	 *
	 * @param systemUpdateId The system update counter to set.
	 * @since 1.50
	 */
	public static void setSystemUpdateId(int systemUpdateId) {
		DLNAResource.systemUpdateId = systemUpdateId;
	}

	/**
	 * Returns whether or not this is a nameless resource.
	 *
	 * @return True if the resource is nameless.
	 */
	public boolean isNoName() {
		return noName;
	}

	/**
	 * Sets whether or not this is a nameless resource. This is particularly
	 * useful in the virtual TRANSCODE folder for a file, where the same file
	 * is copied many times with different audio and subtitle settings. In that
	 * case the name of the file becomes irrelevant and only the settings
	 * need to be shown.
	 *
	 * @param noName Set to true if the resource is nameless.
	 * @since 1.50
	 */
	protected void setNoName(boolean noName) {
		this.noName = noName;
	}

	/**
	 * Returns the from - to time range for this resource.
	 *
	 * @return The time range.
	 */
	public Range.Time getSplitRange() {
		return splitRange;
	}

	/**
	 * Sets the from - to time range for this resource.
	 *
	 * @param splitRange The time range to set.
	 * @since 1.50
	 */
	protected void setSplitRange(Range.Time splitRange) {
		this.splitRange = splitRange;
	}

	/**
	 * Returns the number of the track to split from this resource.
	 *
	 * @return the splitTrack
	 * @since 1.50
	 */
	protected int getSplitTrack() {
		return splitTrack;
	}

	/**
	 * Sets the number of the track from this resource to split.
	 *
	 * @param splitTrack The track number.
	 * @since 1.50
	 */
	protected void setSplitTrack(int splitTrack) {
		this.splitTrack = splitTrack;
	}

	/**
	 * Returns the default renderer configuration for this resource.
	 *
	 * @return The default renderer configuration.
	 * @since 1.50
	 */
	public RendererConfiguration getDefaultRenderer() {
		return defaultRenderer;
	}

	/**
	 * Sets the default renderer configuration for this resource.
	 *
	 * @param defaultRenderer The default renderer configuration to set.
	 * @since 1.50
	 */
	public void setDefaultRenderer(RendererConfiguration defaultRenderer) {
		this.defaultRenderer = defaultRenderer;
	}

	/**
	 * Returns whether or not this resource is handled by AviSynth.
	 *
	 * @return True if handled by AviSynth, otherwise false.
	 * @since 1.50
	 */
	protected boolean isAvisynth() {
		return avisynth;
	}

	/**
	 * Sets whether or not this resource is handled by AviSynth.
	 *
	 * @param avisynth Set to true if handled by Avisyth, otherwise false.
	 * @since 1.50
	 */
	protected void setAvisynth(boolean avisynth) {
		this.avisynth = avisynth;
	}

	/**
	 * Returns true if transcoding should be skipped for this resource.
	 *
	 * @return True if transcoding should be skipped, false otherwise.
	 * @since 1.50
	 */
	protected boolean isSkipTranscode() {
		return skipTranscode;
	}

	/**
	 * Set to true if transcoding should be skipped for this resource.
	 *
	 * @param skipTranscode Set to true if trancoding should be skipped, false
	 * 			otherwise.
	 * @since 1.50
	 */
	protected void setSkipTranscode(boolean skipTranscode) {
		this.skipTranscode = skipTranscode;
	}

	/**
	 * Returns the list of children for this resource.
	 *
	 * @return List of children objects.
	 */
	public List<DLNAResource> getChildren() {
		return children;
	}

	/**
	 * Sets the list of children for this resource.
	 *
	 * @param children The list of children to set.
	 * @since 1.50
	 */
	protected void setChildren(List<DLNAResource> children) {
		this.children = children;
	}

	/**
	 * @deprecated use {@link #getLastChildId()} instead.
	 */
	@Deprecated
	protected int getLastChildrenId() {
		return getLastChildId();
	}

	/**
	 * Returns the numerical ID of the last child added.
	 *
	 * @return The ID.
	 * @since 1.80.0
	 */
	protected int getLastChildId() {
		return lastChildrenId;
	}

	/**
	 * @deprecated use {@link #setLastChildId(int)} instead.
	 */
	@Deprecated
	protected void setLastChildrenId(int lastChildId) {
		setLastChildId(lastChildId);
	}

	/**
	 * Sets the numerical ID of the last child added.
	 *
	 * @param lastChildId The ID to set.
	 * @since 1.80.0
	 */
	protected void setLastChildId(int lastChildId) {
		this.lastChildrenId = lastChildId;
	}

	/**
	 * Returns the timestamp when this resource was last refreshed.
	 *
	 * @return The timestamp.
	 */
	long getLastRefreshTime() {
		return lastRefreshTime;
	}

	/**
	 * Sets the timestamp when this resource was last refreshed.
	 *
	 * @param lastRefreshTime The timestamp to set.
	 * @since 1.50
	 */
	protected void setLastRefreshTime(long lastRefreshTime) {
		this.lastRefreshTime = lastRefreshTime;
	}

	private static final int DEPTH_WARNING_LIMIT = 7;

	private boolean depthLimit() {
		DLNAResource tmp = this;
		int depth = 0;
		while (tmp != null) {
			tmp = tmp.parent;
			depth++;
		}
		return (depth > DEPTH_WARNING_LIMIT);
	}

	public boolean isSearched() {
		return false;
	}

	public byte[] getHeaders() {
		return null;
	}

	public void attach(String key, Object data) {
		if (attachments == null) {
			attachments = new HashMap<String,Object>();
		}
		attachments.put(key, data);
	}

	public Object getAttachment(String key) {
		return attachments == null ? null : attachments.get(key);
	}

	public boolean isURLResolved() {
		return false;
	}

	////////////////////////////////////////////////////
	// Subtitle handling
	////////////////////////////////////////////////////

	private SubSelect getSubSelector(boolean create) {
		if (
			configuration.isDisableSubtitles() ||
			!configuration.isAutoloadExternalSubtitles() ||
			configuration.isHideLiveSubtitlesFolder()
		) {
			return null;
		}

		// Search for transcode folder
		for (DLNAResource r : children) {
			if (r instanceof SubSelect) {
				return (SubSelect) r;
			}
		}
		if (create) {
			SubSelect vf = new SubSelect();
			addChildInternal(vf);
			return vf;
		}
		return null;
	}

	public boolean isSubSelectable() {
		return false;
	}

	private boolean liveSubs(DLNAResource r) {
		DLNAMediaSubtitle s = r.media_subtitle;
		if (s != null) {
			return StringUtils.isNotEmpty(s.getLiveSubURL());
		}
		return false;
	}

	////////////////////////////////////////////////////
	// Resume handling
	////////////////////////////////////////////////////

	private ResumeObj resume;
	private int resHash;
	private long startTime;

	private void internalStop() {
		DLNAResource res = resumeStop();
		final RootFolder root = ((defaultRenderer != null) ? defaultRenderer.getRootFolder() : null);
		if (root != null) {
			if (res == null) {
				res = this.clone();
			} else {
				res = res.clone();
			}

			root.stopPlaying(res);
		}
	}

	public int resumeHash() {
		return resHash;
	}

	public ResumeObj getResume() {
		return resume;
	}

	public void setResume(ResumeObj r) {
		resume = r;
	}

	public boolean isResumeable() {
		if (format != null) {
			// Only resume videos
			return format.isVideo();
		}
		return true;
	}

	private DLNAResource resumeStop() {
		if (!configuration.isResumeEnabled() || !isResumeable()) {
			return null;
		}

		notifyRefresh();

		if (resume != null) {
			resume.stop(startTime, (long) (media.getDurationInSeconds() * 1000));
			if (resume.isDone()) {
				parent.getChildren().remove(this);
			} else if (getMedia() != null) {
				media.setThumbready(false);
			}
		} else {
			for (DLNAResource res : parent.getChildren()) {
				if (res.isResume() && res.getName().equals(getName())) {
					res.resume.stop(startTime, (long) (media.getDurationInSeconds() * 1000));
					if (res.resume.isDone()) {
						parent.getChildren().remove(res);
						return null;
					}
					if (res.getMedia() != null) {
						res.media.setThumbready(false);
					}
					return res;
				}
			}
			ResumeObj r = ResumeObj.store(this, startTime);
			if (r != null) {
				DLNAResource clone = this.clone();
				clone.resume = r;
				clone.resHash = resHash;
				if (clone.media != null) {
					clone.media.setThumbready(false);
				}
				clone.player = player;
				parent.addChildInternal(clone);
				return clone;
			}
		}
		return null;
	}

	public final boolean isResume() {
		return isResumeable() && (resume != null);
	}

	public int minPlayTime() {
		return configuration.getMinPlayTime();
	}

	private String resumeStr(String s) {
		if (isResume()) {
			return Messages.getString("PMS.134") + ": " + s;
		} else {
			return s;
		}
	}

	public String resumeName() {
		return resumeStr(getDisplayName());
	}

	/**
	 * Handle last played stuff
	 *
	 * This method should be overridden by all media types that should be
	 * added to the last played list.
	 * By default it just returns null which means the resource is ignored
	 * in the last played file.
	 */
	public String write() {
		return null;
	}

	private ExternalListener masterParent;

	public void setMasterParent(ExternalListener r) {
		if (masterParent == null) {
			// If master is already set ignore this
			masterParent = r;
		}
	}

	public ExternalListener getMasterParent() {
		return masterParent;
	}
}<|MERGE_RESOLUTION|>--- conflicted
+++ resolved
@@ -70,11 +70,7 @@
 	private static final Logger LOGGER = LoggerFactory.getLogger(DLNAResource.class);
 	private final SimpleDateFormat SDF_DATE = new SimpleDateFormat("yyyy-MM-dd'T'HH:mm:ss", Locale.US);
 	private static final PmsConfiguration configuration = PMS.getConfiguration();
-<<<<<<< HEAD
-	private boolean subsAreValidForStreaming = false;
-=======
 //	private boolean subsAreValidForStreaming = false;
->>>>>>> 747d62bf
 
 	protected static final int MAX_ARCHIVE_ENTRY_SIZE = 10000000;
 	protected static final int MAX_ARCHIVE_SIZE_SEEK = 800000000;
@@ -419,7 +415,7 @@
 
 	public DLNAResource() {
 		this.specificType = Format.UNKNOWN;
-		this.children = new ArrayList<>();
+		this.children = new ArrayList<DLNAResource>();
 		this.updateId = 1;
 		lastSearch = null;
 		resHash = 0;
@@ -537,14 +533,9 @@
 						if (!configuration.isDisableSubtitles() && child.isSubsFile() && defaultRenderer.isSubtitlesStreamingSupported()) {
 							OutputParams params = new OutputParams(configuration);
 							Player.setAudioAndSubs(child.getSystemName(), child.media, params); // set proper subtitles in accordance with user setting
-<<<<<<< HEAD
-							if (defaultRenderer.isSubtitlesFormatSupported(params.sid)) {
-								child.media_subtitle = params.sid;
-=======
 							if (params.sid.isExternal() && defaultRenderer.isSubtitlesFormatSupported(params.sid)) {
 								child.media_subtitle = params.sid;
 								child.media_subtitle.setSubsStreamable(true);
->>>>>>> 747d62bf
 								LOGGER.trace("Set media_subtitle");
 							} else {
 								LOGGER.trace("Did not set media_subtitle because the subtitle format is not supported by this renderer");
@@ -655,14 +646,9 @@
 									if (child.isSubsFile() && defaultRenderer.isSubtitlesStreamingSupported()) {
 										OutputParams params = new OutputParams(configuration);
 										Player.setAudioAndSubs(child.getSystemName(), child.media, params); // set proper subtitles in accordance with user setting
-<<<<<<< HEAD
-										if (defaultRenderer.isSubtitlesFormatSupported(params.sid)) {
-											child.media_subtitle = params.sid;
-=======
 										if (params.sid.isExternal() && defaultRenderer.isSubtitlesFormatSupported(params.sid)) {
 											child.media_subtitle = params.sid;
 											child.media_subtitle.setSubsStreamable(true);
->>>>>>> 747d62bf
 											LOGGER.trace("Set media_subtitle");
 										} else {
 											LOGGER.trace("Did not set media_subtitle because the subtitle format is not supported by this renderer");
@@ -1513,18 +1499,6 @@
 	 */
 	public final String getDidlString(RendererConfiguration mediaRenderer) {
 		StringBuilder sb = new StringBuilder();
-<<<<<<< HEAD
-		if (!isFolder()) {
-			if (
-				!configuration.isDisableSubtitles() &&
-				media != null &&
-				media_subtitle != null &&
-				player == null &&
-				mediaRenderer.isSubtitlesFormatSupported(media_subtitle)
-			) {
-				subsAreValidForStreaming = true;
-				LOGGER.trace("Setting subsAreValidForStreaming to true for " + getName());
-=======
 		boolean subsAreValidForStreaming = false;
 		if (!isFolder()) {
 			if (
@@ -1535,7 +1509,6 @@
 			) {
 				subsAreValidForStreaming = true;
 				LOGGER.trace("Setting subsAreValidForStreaming to true for " + media_subtitle.getExternalFile().getName());
->>>>>>> 747d62bf
 			} else if (subsAreValidForStreaming) {
 				LOGGER.trace("Not setting subsAreValidForStreaming and it is true for " + getName());
 			} else {
