--- conflicted
+++ resolved
@@ -567,50 +567,6 @@
 					addResumeFile = true;
 				}
 
-<<<<<<< HEAD
-=======
-				boolean parserV2 = child.media != null && defaultRenderer != null && defaultRenderer.isMediaParserV2();
-				if (parserV2) {
-					// See which mime type the renderer prefers in case it supports the media
-					String mimeType = defaultRenderer.getFormatConfiguration().match(child.media);
-					if (mimeType != null) {
-						// Media is streamable
-						if (child.format.isVideo()) {
-							if (!configuration.isDisableSubtitles() && child.hasExternalSubtitles() && defaultRenderer.isSubtitlesStreamingSupported()) {
-								OutputParams params = new OutputParams(configuration);
-								Player.setAudioAndSubs(child.getSystemName(), child.media, params); // set proper subtitles in accordance with user setting
-								if (params.sid.isExternal() && defaultRenderer.isExternalSubtitlesFormatSupported(params.sid)) {
-									child.media_subtitle = params.sid;
-									child.media_subtitle.setSubsStreamable(true);
-									LOGGER.trace("Set media_subtitle");
-								} else {
-									LOGGER.trace("Did not set media_subtitle because the subtitle format is not supported by this renderer");
-								}
-							} else {
-								LOGGER.trace("Did not set media_subtitle because configuration.isDisableSubtitles is true, this is not a subtitle, or the renderer does not support streaming subtitles");
-							}
-						}
-
-						/**
-						 * Use the renderer's preferred MIME type for this file.
-						 */
-						if (!FormatConfiguration.MIMETYPE_AUTO.equals(mimeType)) {
-							if (!child.media.getMimeType().equals(mimeType)) {
-								LOGGER.trace("Using renderer-defined MIME type \"{}\" instead of \"{}\" for \"{}\"", mimeType, child.media.getMimeType(), child.getName());
-							}
-							child.media.setMimeType(mimeType);
-						}
-
-						LOGGER.trace("File \"{}\" can be streamed with mime type \"{}\"", child.getName(), child.media.getMimeType());
-					} else {
-						// Media is transcodable
-						LOGGER.trace("File \"{}\" can be transcoded", child.getName());
-					}
-				} else if (child.media != null && defaultRenderer != null && child.format.isVideo()) {
-					LOGGER.trace("Did not check for media_subtitle for \"{}\" because {} does not use MediaInfo, we will check for it soon", child.getName(), defaultRenderer);
-				}
-
->>>>>>> 0e7ed99a
 				if (child.format != null) {
 					String configurationSkipExtensions = configuration.getDisableTranscodeForExtensions();
 					String rendererSkipExtensions = null;
@@ -678,7 +634,9 @@
 								 * Use the renderer's preferred MIME type for this file.
 								 */
 								if (!FormatConfiguration.MIMETYPE_AUTO.equals(mimeType)) {
-									LOGGER.trace("Overriding detected MIME type \"{}\" for file \"{}\" with renderer preferred MIME type \"{}\"", child.media.getMimeType(), child.getName(), mimeType);
+									if (!child.media.getMimeType().equals(mimeType)) {
+										LOGGER.trace("Using renderer-defined MIME type \"{}\" instead of \"{}\" for \"{}\"", mimeType, child.media.getMimeType(), child.getName());
+									}
 									child.media.setMimeType(mimeType);
 								}
 
