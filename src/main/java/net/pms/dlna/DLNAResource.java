/*
 * PS3 Media Server, for streaming any medias to your PS3.
 * Copyright (C) 2008  A.Brochard
 *
 * This program is free software; you can redistribute it and/or
 * modify it under the terms of the GNU General Public License
 * as published by the Free Software Foundation; version 2
 * of the License only.
 *
 * This program is distributed in the hope that it will be useful,
 * but WITHOUT ANY WARRANTY; without even the implied warranty of
 * MERCHANTABILITY or FITNESS FOR A PARTICULAR PURPOSE.  See the
 * GNU General Public License for more details.
 *
 * You should have received a copy of the GNU General Public License
 * along with this program; if not, write to the Free Software
 * Foundation, Inc., 51 Franklin Street, Fifth Floor, Boston, MA  02110-1301, USA.
 */
package net.pms.dlna;

import java.awt.RenderingHints;
import java.io.*;
import java.net.InetAddress;
import java.net.URLDecoder;
import java.net.URLEncoder;
import java.net.UnknownHostException;
import java.sql.SQLException;
import java.text.SimpleDateFormat;
import java.util.*;
import java.util.concurrent.ArrayBlockingQueue;
import java.util.concurrent.ThreadPoolExecutor;
import java.util.concurrent.TimeUnit;
import net.pms.Messages;
import net.pms.PMS;
import net.pms.configuration.FormatConfiguration;
import net.pms.configuration.PmsConfiguration;
import net.pms.configuration.PmsConfiguration.SubtitlesInfoLevel;
import net.pms.configuration.RendererConfiguration;
import net.pms.database.TableThumbnails;
import net.pms.dlna.DLNAImageProfile.HypotheticalResult;
import net.pms.dlna.virtual.TranscodeVirtualFolder;
import net.pms.dlna.virtual.VirtualFolder;
import net.pms.dlna.virtual.VirtualVideoAction;
import net.pms.encoders.*;
import net.pms.formats.Format;
import net.pms.formats.FormatFactory;
import net.pms.image.BufferedImageFilterChain;
import net.pms.image.ImageFormat;
import net.pms.image.ImageInfo;
import net.pms.image.ImagesUtil;
import net.pms.io.OutputParams;
import net.pms.io.ProcessWrapper;
import net.pms.io.SizeLimitInputStream;
import net.pms.network.HTTPResource;
import net.pms.network.UPNPControl.Renderer;
import net.pms.util.*;
import static net.pms.util.StringUtil.*;
import static org.apache.commons.lang3.StringUtils.isBlank;
import static org.apache.commons.lang3.StringUtils.isNotBlank;
import org.apache.commons.lang3.StringUtils;
import org.apache.commons.text.StringEscapeUtils;
import org.slf4j.Logger;
import org.slf4j.LoggerFactory;
import edu.umd.cs.findbugs.annotations.SuppressFBWarnings;
import net.pms.external.ExternalListener;

/**
 * Represents any item that can be browsed via the UPNP ContentDirectory service.
 *
 * TODO: Change all instance variables to private. For backwards compatibility
 * with external plugin code the variables have all been marked as deprecated
 * instead of changed to private, but this will surely change in the future.
 * When everything has been changed to private, the deprecated note can be
 * removed.
 */
public abstract class DLNAResource extends HTTPResource implements Cloneable, Runnable {
	private final Map<String, Integer> requestIdToRefcount = new HashMap<>();
	private boolean resolved;
	private static final int STOP_PLAYING_DELAY = 4000;
	private static final Logger LOGGER = LoggerFactory.getLogger(DLNAResource.class);
	private final SimpleDateFormat SDF_DATE = new SimpleDateFormat("yyyy-MM-dd'T'HH:mm:ss", Locale.US);
	private volatile ImageInfo thumbnailImageInfo = null;
	protected PmsConfiguration configuration = PMS.getConfiguration();
//	private boolean subsAreValidForStreaming = false;

	protected static final int MAX_ARCHIVE_ENTRY_SIZE = 10000000;
	protected static final int MAX_ARCHIVE_SIZE_SEEK = 800000000;

<<<<<<< HEAD
	public static final RenderingHints THUMBNAIL_HINTS = new RenderingHints(
		RenderingHints.KEY_RENDERING,
		RenderingHints.VALUE_RENDER_QUALITY
	);
=======
	/**
	 * The name displayed on the renderer. Cached the first time getDisplayName(RendererConfiguration) is called.
	 */
	private String displayName;

	/**
	 * The name displayed on the renderer. If this is null, displayName is used.
	 */
	public String displayNameOverride;

	/**
	 * The suffix added to the name. Contains additional info about audio and subtitles.
	 */
	private String nameSuffix = "";
>>>>>>> 2cd8f85a

	/**
	 * @deprecated This field will be removed. Use {@link net.pms.configuration.PmsConfiguration#getTranscodeFolderName()} instead.
	 */
	@Deprecated
	protected static final String TRANSCODE_FOLDER = Messages.getString("TranscodeVirtualFolder.0"); // localized #--TRANSCODE--#

	/**
	 * @deprecated Use standard getter and setter to access this field.
	 */
	@Deprecated
	protected int specificType;

	/**
	 * @deprecated Use standard getter and setter to access this field.
	 */
	@Deprecated
	protected String id;
	protected String pathId;

	/**
	 * @deprecated Use standard getter and setter to access this field.
	 */
	@Deprecated
	protected DLNAResource parent;

	/**
	 * @deprecated This field will be removed. Use {@link #getFormat()} and
	 * {@link #setFormat(Format)} instead.
	 */
	@Deprecated
	protected Format ext;

	/**
	 * The format of this resource.
	 */
	private Format format;

	/**
	 * @deprecated Use standard getter and setter to access this field.
	 */
	@Deprecated
	protected DLNAMediaInfo media;

	/**
	 * @deprecated Use {@link #getMediaAudio()} and {@link
	 * #setMediaAudio(DLNAMediaAudio)} to access this field.
	 */
	@Deprecated
	protected DLNAMediaAudio media_audio;

	/**
	 * @deprecated Use {@link #getMediaSubtitle()} and {@link
	 * #setMediaSubtitle(DLNAMediaSubtitle)} to access this field.
	 */
	@Deprecated
	protected DLNAMediaSubtitle media_subtitle;

	/**
	 * @deprecated Use standard getter and setter to access this field.
	 */
	@Deprecated
	protected long lastmodified; // TODO make private and rename lastmodified -> lastModified

	/**
	 * Represents the transformation to be used to the file. If null, then
	 *
	 * @see Player
	 */
	private Player player;

	/**
	 * @deprecated Use standard getter and setter to access this field.
	 */
	@Deprecated
	protected boolean discovered = false;

	private ProcessWrapper externalProcess;

	/**
	 * @deprecated Use #hasExternalSubtitles()
	 */
	@Deprecated
	protected boolean srtFile;

	/**
	 * @deprecated Use standard getter and setter to access this field.
	 */
	@Deprecated
	protected int updateId = 1;

	/**
	 * @deprecated Use standard getter and setter to access this field.
	 */
	@Deprecated
	public static int systemUpdateId = 1;

	/**
	 * @deprecated Use standard getter and setter to access this field.
	 */
	@Deprecated
	protected boolean noName;

	private int nametruncate;
	private DLNAResource first;
	private DLNAResource second;

	/**
	 * @deprecated Use standard getter and setter to access this field.
	 *
	 * The time range for the file containing the start and end time in seconds.
	 */
	@Deprecated
	protected Range.Time splitRange = new Range.Time();

	/**
	 * @deprecated Use standard getter and setter to access this field.
	 */
	@Deprecated
	protected int splitTrack;

	/**
	 * @deprecated Use standard getter and setter to access this field.
	 */
	@Deprecated
	protected String fakeParentId;

	/**
	 * @deprecated Use standard getter and setter to access this field.
	 */
	// Ditlew - needs this in one of the derived classes
	@Deprecated
	protected RendererConfiguration defaultRenderer;

	/**
	 * @deprecated Use standard getter and setter to access this field.
	 */
	@Deprecated
	protected boolean avisynth;

	/**
	 * @deprecated Use standard getter and setter to access this field.
	 */
	@Deprecated
	protected boolean skipTranscode = false;

	private boolean allChildrenAreFolders = true;

	/**
	 * @deprecated Use standard getter and setter to access this field.
	 *
	 * List of children objects associated with this DLNAResource. This is only valid when the DLNAResource is of the container type.
	 */
	@Deprecated
	protected DLNAList children;
	//protected List<DLNAResource> children;

	/**
	 * @deprecated Use standard getter and setter to access this field.
	 *
	 * The numerical ID (1-based index) assigned to the last child of this folder. The next child is assigned this ID + 1.
	 */
	// FIXME should be lastChildId
	@Deprecated
	protected int lastChildrenId = 0; // XXX make private and rename lastChildrenId -> lastChildId

	/**
	 * @deprecated Use standard getter and setter to access this field.
	 *
	 * The last time refresh was called.
	 */
	@Deprecated
	protected long lastRefreshTime;

	private VirtualFolder dynamicPls;

	protected HashMap<String, Object> attachments = null;

	/**
	 * Used to synchronize access to {@link #hasExternalSubtitles},
	 * {@link #hasSubtitles} and {@link #isExternalSubtitlesParsed}
	 */
	private final Object subtitlesLock = new Object();

	private boolean hasExternalSubtitles;
	private boolean hasSubtitles;
	private boolean isExternalSubtitlesParsed;

	/**
	 * Returns parent object, usually a folder type of resource. In the DLDI
	 * queries, the UPNP server needs to give out the parent container where
	 * the item is. The <i>parent</i> represents such a container.
	 *
	 * @return Parent object.
	 */
	public DLNAResource getParent() {
		return parent;
	}

	/**
	 * Set the parent object, usually a folder type of resource. In the DLDI
	 * queries, the UPNP server needs to give out the parent container where
	 * the item is. The <i>parent</i> represents such a container.
	 *
	 * @param parent Sets the parent object.
	 */
	public void setParent(DLNAResource parent) {
		this.parent = parent;
	}

	/**
	 * Returns the id of this resource based on the index in its parent
	 * container. Its main purpose is to be unique in the parent container.
	 *
	 * @return The id string.
	 * @since 1.50
	 */
	public String getId() {
		return id;
	}

	/**
	 * Returns the integer representation of the id of this resource based
	 * on the index in its parent container.
	 *
	 * @return The id integer.
	 * @since 6.4.1
	 */
	public int getIntId() {
		return Integer.parseInt(getId());
	}

	/**
	 * Set the ID of this resource based on the index in its parent container.
	 * Its main purpose is to be unique in the parent container. The method is
	 * automatically called by addChildInternal, so most of the time it is not
	 * necessary to call it explicitly.
	 *
	 * @param id
	 * @since 1.50
	 * @see #addChildInternal(DLNAResource)
	 */
	protected void setId(String id) {
		this.id = id;
	}

	public String getPathId() {
		DLNAResource tmp = getParent();
		ArrayList<String> res = new ArrayList<>();
		res.add(getId());
		while (tmp != null) {
			res.add(0, tmp.getId());
			tmp = tmp.getParent();
		}
		pathId = StringUtils.join(res, '.');
		return pathId;
	}

	/**
	 * String representing this resource ID. This string is used by the UPNP
	 * ContentDirectory service. There is no hard spec on the actual numbering
	 * except for the root container that always has to be "0". In DMS the
	 * format used is <i>number($number)+</i>. A common client that expects a
	 * different format than the one used here is the XBox360. DMS translates
	 * the XBox360 queries on the fly. For more info, check
	 * <ul>
	 * <li><a href="http://www.mperfect.net/whsUpnp360/">whsUpnp360</a></li>
	 * <li><a href="https://code.google.com/archive/p/jems/wikis/XBox360Notes.wiki">jems - XBox360Notes.wiki</a></li>
	 * <li><a href="https://web-beta.archive.org/web/20100501042404/http://download.microsoft.com:80/download/0/0/b/00bba048-35e6-4e5b-a3dc-36da83cbb0d1/NetCompat_WMP11.docx">NetCompat_WMP11.docx</a></li>
	 * </ul>
	 *
	 * @return The resource id.
	 * @since 1.50
	 */
	public String getResourceId() {
		/*if (getId() == null) {
			return null;
		}

		if (parent != null) {
			return parent.getResourceId() + '$' + getId();
		} else {
			return getId();
		}*/
		if (isFolder() && configuration.getAutoDiscover()) {
			return getPathId();
		}
		return getId();
	}

	/**
	 * @see #setId(String)
	 * @param id
	 */
	protected void setIndexId(int id) {
		setId(Integer.toString(id));
	}

	/**
	 *
	 * @return the unique id which identifies the DLNAResource relative to its parent.
	 */
	public String getInternalId() {
		return getId();
	}

	/**
	 *
	 * @return true, if this contain can have a transcode folder
	 */
	public boolean isTranscodeFolderAvailable() {
		return true;
	}

	/**
	 * Checks if is live subtitle folder available.
	 *
	 * @return true, if the live subtitle folder should be shown
	 */
	public boolean isLiveSubtitleFolderAvailable() {
		return true;
	}

	/**
	 * Any {@link DLNAResource} needs to represent the container or item with a String.
	 *
	 * @return String to be showed in the UPNP client.
	 */
	public abstract String getName();

	public abstract String getSystemName();

	/**
	 * @return The path to the media source.
	 */
	public String getFileName() {
		return getSystemName();
	}

	public abstract long length();

	// Ditlew
	public long length(RendererConfiguration mediaRenderer) {
		return length();
	}

	public abstract InputStream getInputStream() throws IOException;

	public abstract boolean isFolder();

	public String getDlnaContentFeatures(RendererConfiguration mediaRenderer) {
		// TODO: Determine renderer's correct localization value
		int localizationValue = 1;
		String dlnaOrgPnFlags = getDlnaOrgPnFlags(mediaRenderer, localizationValue);
		return (dlnaOrgPnFlags != null ? (dlnaOrgPnFlags + ";") : "") + getDlnaOrgOpFlags(mediaRenderer) + ";DLNA.ORG_CI=0;DLNA.ORG_FLAGS=01700000000000000000000000000000";
	}

	public String getDlnaContentFeatures(DLNAImageProfile profile, boolean thumbnailRequest) {
		StringBuilder sb = new StringBuilder();
		if (profile != null) {
			sb.append("DLNA.ORG_PN=").append(profile);
		}
		ImageInfo thumbnailImageInfo = this.thumbnailImageInfo != null ?
			this.thumbnailImageInfo :
			getMedia() != null && getMedia().getThumb() != null ?
				getMedia().getThumb().getImageInfo() :
				null;
		ImageInfo imageInfo = thumbnailRequest ?
			thumbnailImageInfo :
			media != null ?
				media.getImageInfo() :
				null;

		if (profile != null &&
			!thumbnailRequest &&
			thumbnailImageInfo != null &&
			profile.useThumbnailSource(imageInfo, thumbnailImageInfo)
		) {
			imageInfo = thumbnailImageInfo;
		}
		if (profile != null && imageInfo != null) {
			HypotheticalResult hypotheticalResult = profile.calculateHypotheticalProperties(imageInfo);
			if (sb.length() > 0) {
				sb.append(';');
			}
			sb.append("DLNA.ORG_CI=").append(hypotheticalResult.conversionNeeded ? "1" : "0");
		}
		if (sb.length() > 0) {
			sb.append(';');
		}
		sb.append("DLNA.ORG_FLAGS=00900000000000000000000000000000");

		return sb.toString();
	}

	public DLNAResource getPrimaryResource() {
		return first;
	}

	public DLNAResource getSecondaryResource() {
		return second;
	}

	public String getFakeParentId() {
		return fakeParentId;
	}

	public void setFakeParentId(String fakeParentId) {
		this.fakeParentId = fakeParentId;
	}

	/**
	 * @return the fake parent id if specified, or the real parent id
	 */
	public String getParentId() {
		if (getFakeParentId() != null) {
			return getFakeParentId();
		}
		if (parent != null) {
			return parent.getResourceId();
		}
		return "-1";
	}

	public DLNAResource() {
		this.specificType = Format.UNKNOWN;
		//this.children = new ArrayList<DLNAResource>();
		this.children = new DLNAList();
		this.updateId = 1;
		resHash = 0;
	}

	public DLNAResource(int specificType) {
		this();
		this.specificType = specificType;
	}

	/**
	 * Recursive function that searches through all of the children until it finds
	 * a {@link DLNAResource} that matches the name.<p>
	 * Only used by
	 * {@link net.pms.dlna.RootFolder#addWebFolder(File webConf)
	 * addWebFolder(File webConf)} while parsing the web.conf file.
	 *
	 * @param name String to be compared the name to.
	 * @return Returns a {@link DLNAResource} whose name matches the parameter name
	 * @see #getName()
	 */
	public DLNAResource searchByName(String name) {
		for (DLNAResource child : children) {
			if (child.getName().equals(name)) {
				return child;
			}
		}

		return null;
	}

	/**
	 * @param renderer Renderer for which to check if file is supported.
	 * @return true if the given {@link net.pms.configuration.RendererConfiguration
	 *		RendererConfiguration} can understand type of media. Also returns true
	 * if this DLNAResource is a container.
	 */
	public boolean isCompatible(RendererConfiguration renderer) {
		return format == null
			|| format.isUnknown()
			|| (format.isVideo() && renderer.isVideoSupported())
			|| (format.isAudio() && renderer.isAudioSupported())
			|| (format.isImage() && renderer.isImageSupported());
	}

	/**
	 * Adds a new DLNAResource to the child list. Only useful if this object is
	 * of the container type.
	 * <P>
	 * TODO: (botijo) check what happens with the child object. This function
	 * can and will transform the child object. If the transcode option is set,
	 * the child item is converted to a container with the real item and the
	 * transcode option folder. There is also a parser in order to get the right
	 * name and type, I suppose. Is this the right place to be doing things like
	 * these?
	 * <p>
	 * FIXME: Ideally the logic below is completely renderer-agnostic. Focus on
	 * harvesting generic data and transform it for a specific renderer as late
	 * as possible.
	 *
	 * @param child
	 * DLNAResource to add to a container type.
	 */
	public void addChild(DLNAResource child) {
		addChild(child, true, true);
	}

	public void addChild(DLNAResource child, boolean isNew) {
		addChild(child, true, true);
	}

	public void addChild(DLNAResource child, boolean isNew, boolean isAddGlobally) {
		// child may be null (spotted - via rootFolder.addChild() - in a misbehaving plugin
		if (child == null) {
			LOGGER.error("A plugin has attempted to add a null child to \"{}\"", getName());
			LOGGER.debug("Error info:", new NullPointerException("Invalid DLNA resource"));
			return;
		}

		child.parent = this;

		if (parent != null) {
			defaultRenderer = parent.getDefaultRenderer();
		}

		if (configuration.useCode() && !PMS.get().masterCodeValid()) {
			String code = PMS.get().codeDb().getCode(child);
			if (StringUtils.isNotEmpty(code)) {
				DLNAResource cobj = child.isCoded();
				if (cobj == null || !((CodeEnter) cobj).getCode().equals(code)) {
					LOGGER.debug("Resource {} is coded add code folder", child);
					CodeEnter ce = new CodeEnter(child);
					ce.parent = this;
					ce.defaultRenderer = this.getDefaultRenderer();
					ce.setCode(code);
					addChildInternal(ce, isAddGlobally);
					return;
				}
			}
		}

		try {
			if (child.isValid()) {
				if (child.format != null) {
					// Do not add unsupported media formats to the list
					if (defaultRenderer != null && !defaultRenderer.supportsFormat(child.format)) {
						LOGGER.trace("Ignoring file \"{}\" because it is not supported by renderer \"{}\"", child.getName(), defaultRenderer.getRendererName());
						children.remove(child);
						return;
					}

					// Hide watched videos depending user preference
					if (FullyPlayed.isHideFullyPlayed(child)) {
						LOGGER.trace("Ignoring video file \"{}\" because it has been watched", child.getName());
						return;
					}
				}

				LOGGER.trace("{} child \"{}\" with class \"{}\"", isNew ? "Adding new" : "Updating", child.getName(), child.getClass().getSimpleName());

				if (allChildrenAreFolders && !child.isFolder()) {
					allChildrenAreFolders = false;
				}

				child.resHash = Math.abs(child.getSystemName().hashCode() + resumeHash());

				DLNAResource resumeRes = null;

				boolean addResumeFile = false;
				ResumeObj r = ResumeObj.create(child);
				if (r != null) {
					resumeRes = child.clone();
					resumeRes.resume = r;
					resumeRes.resHash = child.resHash;
					addResumeFile = true;
				}

				if (child.format != null) {
					// Determine transcoding possibilities if either
					//    - the format is known to be transcodable
					//    - we have media info (via parserV2, playback info, or a plugin)
					if (child.format.transcodable() || child.media != null) {
						if (child.media == null) {
							child.media = new DLNAMediaInfo();
						}

						// Try to determine a player to use for transcoding.
						Player playerTranscoding = null;

						// First, try to match a player from recently played folder or based on the name of the DLNAResource
						// or its parent. If the name ends in "[unique player id]", that player
						// is preferred.
						String name = getName();

						if (configuration.isShowRecentlyPlayedFolder()) {
							playerTranscoding = child.player;
						} else {
							for (Player p : PlayerFactory.getPlayers()) {
								String end = "[" + p.id() + "]";

								if (name.endsWith(end)) {
									nametruncate = name.lastIndexOf(end);
									playerTranscoding = p;
									LOGGER.trace("Selecting player based on name end");
									break;
								} else if (parent != null && parent.getName().endsWith(end)) {
									parent.nametruncate = parent.getName().lastIndexOf(end);
									playerTranscoding = p;
									LOGGER.trace("Selecting player based on parent name end");
									break;
								}
							}
						}

						// If no preferred player could be determined from the name, try to
						// match a player based on media information and format.
						if (playerTranscoding == null) {
							playerTranscoding = child.resolvePlayer(defaultRenderer);
						}
						child.setPlayer(playerTranscoding);
						child.setPreferredMimeType(defaultRenderer);

						if (resumeRes != null) {
							resumeRes.player = playerTranscoding;
							resumeRes.media_subtitle = child.media_subtitle;
						}

						if (!allChildrenAreFolders) {
							child.setDefaultRenderer(defaultRenderer);

							// Should the child be added to the #--TRANSCODE--# folder?
							if ((child.format.isVideo() || child.format.isAudio()) && child.isTranscodeFolderAvailable()) {
								// true: create (and append) the #--TRANSCODE--# folder to this
								// folder if supported/enabled and if it doesn't already exist
								VirtualFolder transcodeFolder = getTranscodeFolder(true, isAddGlobally);
								if (transcodeFolder != null) {
									VirtualFolder fileTranscodeFolder = new FileTranscodeVirtualFolder(child);
									if (parent instanceof SubSelect) {
										fileTranscodeFolder.setMediaSubtitle(child.getMediaSubtitle());
									}

									LOGGER.trace("Adding \"{}\" to transcode folder for player: \"{}\"", child.getName(), playerTranscoding);
									transcodeFolder.addChildInternal(fileTranscodeFolder, isAddGlobally);
								}
							}

							if (child.format.isVideo() && child.isSubSelectable() && !(this instanceof SubSelFile)) {
								VirtualFolder vf = getSubSelector(true);
								if (vf != null) {
									DLNAResource newChild = child.clone();
									newChild.player = playerTranscoding;
									newChild.media = child.media;
									LOGGER.trace("Adding live subtitles folder for \"{}\" with player {}", child.getName(), playerTranscoding);

									vf.addChild(new SubSelFile(newChild), true, isAddGlobally);
								}
							}

							if (configuration.isDynamicPls() &&
								!child.isFolder() &&
								defaultRenderer != null &&
								!defaultRenderer.isNoDynPlsFolder()) {
								addDynamicPls(child);
							}
						} else if (!child.format.isCompatible(child.media, defaultRenderer) && !child.isFolder()) {
							LOGGER.trace("Ignoring file \"{}\" because it is not compatible with renderer \"{}\"", child.getName(), defaultRenderer.getRendererName());
							children.remove(child);
						}
					}

					if (resumeRes != null && resumeRes.media != null) {
						resumeRes.media.setThumbready(false);
						resumeRes.media.setMimeType(HTTPResource.VIDEO_TRANSCODE);
					}

					/**
					 * Secondary format is currently only used to provide 24-bit FLAC to PS3 by
					 * sending it as a fake video. This can be made more reusable with a renderer
					 * config setting like Mux24BitFlacToVideo if we ever have another purpose
					 * for it, which I doubt we will have.
					 */
					if (
						child.format.getSecondaryFormat() != null &&
						child.media != null &&
						defaultRenderer != null &&
						defaultRenderer.supportsFormat(child.format.getSecondaryFormat()) &&
						defaultRenderer.isPS3()
					) {
						DLNAResource newChild = child.clone();
						newChild.setFormat(newChild.format.getSecondaryFormat());
						LOGGER.trace("Detected secondary format \"{}\" for \"{}\"", newChild.format.toString(), newChild.getName());
						newChild.first = child;
						child.second = newChild;

						if (!newChild.format.isCompatible(newChild.media, defaultRenderer)) {
							Player playerTranscoding = PlayerFactory.getPlayer(newChild);
							newChild.setPlayer(playerTranscoding);
							LOGGER.trace("Secondary format \"{}\" will use player \"{}\" for \"{}\"", newChild.format.toString(), player == null ? "null" : player.name(), newChild.getName());
						}

						if (child.media != null && child.media.isSecondaryFormatValid()) {
							addChild(newChild, true, isAddGlobally);
							LOGGER.trace("Adding secondary format \"{}\" for \"{}\"", newChild.format.toString(), newChild.getName());
						} else {
							LOGGER.trace("Ignoring secondary format \"{}\" for \"{}\": invalid format", newChild.format.toString(), newChild.getName());
						}
					}
				}

				if (addResumeFile && resumeRes != null) {
					resumeRes.setDefaultRenderer(child.getDefaultRenderer());
					addChildInternal(resumeRes, isAddGlobally);
				}

				if (isNew) {
					addChildInternal(child, isAddGlobally);
				}
			}
		} catch (Throwable t) {
			LOGGER.error("Error adding child: \"{}\"", child.getName(), t);

			child.parent = null;
			children.remove(child);
		}
	}

	/**
	 * Determine whether we are a candidate for streaming or transcoding to the
	 * given renderer, and return the relevant player or null as appropriate.
	 *
	 * @param renderer The target renderer
	 * @return A player if transcoding or null if streaming
	 */
	public Player resolvePlayer(RendererConfiguration renderer) {
		// Use device-specific DMS conf, if any
		PmsConfiguration configurationSpecificToRenderer = PMS.getConfiguration(renderer);
		boolean parserV2 = media != null && renderer != null && renderer.isUseMediaInfo();
		Player resolvedPlayer = null;

		if (media == null) {
			media = new DLNAMediaInfo();
		}

		if (format == null) {
			// Shouldn't happen, this is just a desperate measure
			Format f = FormatFactory.getAssociatedFormat(getSystemName());
			setFormat(f != null ? f : FormatFactory.getAssociatedFormat(".mpg"));
		}

		// Check if we're a transcode folder item
		if (isNoName() && (getParent() instanceof FileTranscodeVirtualFolder)) {
			// Yes, leave everything as-is
			resolvedPlayer = getPlayer();
			LOGGER.trace("Selecting player {} based on transcode item settings", resolvedPlayer);
			return resolvedPlayer;
		}

		/*
		 * At this stage, we know the media is compatible with the renderer based on its
		 * "Supported" lines, and can therefore be streamed to the renderer without a
		 * player. However, other details about the media can change this, such as
		 * whether it has subtitles that match this user's language settings, so here we
		 * perform those checks.
		 */
		boolean hasSubsToTranscode = false;
		if (media.isVideo() && !configurationSpecificToRenderer.isDisableSubtitles()) {
			if (hasSubtitles(false)) {
				DLNAMediaAudio audio = media_audio != null ? media_audio : resolveAudioStream(renderer);
				if (media_subtitle == null) {
					media_subtitle = resolveSubtitlesStream(renderer, audio == null ? null : audio.getLang(), false);
				}
				if (media_subtitle != null) {
					if (media_subtitle.isExternal()) {
						if (renderer != null && renderer.isExternalSubtitlesFormatSupported(media_subtitle, media)) {
							LOGGER.trace("This video has external subtitles that can be streamed");
						} else {
							hasSubsToTranscode = true;
							LOGGER.trace("This video has external subtitles that must be transcoded");
						}
					} else {
						if (renderer != null && renderer.isEmbeddedSubtitlesFormatSupported(media_subtitle)) {
							LOGGER.trace("This video has embedded subtitles that are supported");
						} else {
							hasSubsToTranscode = true;
							LOGGER.trace("This video has embedded subtitles that must be transcoded");
						}
					}
				}
			} else {
				LOGGER.trace("This video does not have subtitles");
			}
		}

		if (configurationSpecificToRenderer.isDisableTranscoding()) {
			LOGGER.trace("Final verdict: \"{}\" will be streamed since transcoding is disabled", getName());
			return null;
		}

		String configurationSkipExtensions = configurationSpecificToRenderer.getDisableTranscodeForExtensions();
		String rendererSkipExtensions = renderer == null ? null : renderer.getStreamedExtensions();

		// Should transcoding be skipped for this format?
		skipTranscode = format.skip(configurationSkipExtensions, rendererSkipExtensions);

		if (skipTranscode) {
			LOGGER.trace("Final verdict: \"{}\" will be streamed since it is forced by configuration", getName());
			return null;
		}

		// Try to match a player based on media information and format.
		resolvedPlayer = PlayerFactory.getPlayer(this);

		if (resolvedPlayer != null) {
			String configurationForceExtensions = configurationSpecificToRenderer.getForceTranscodeForExtensions();
			String rendererForceExtensions = null;

			if (renderer != null) {
				rendererForceExtensions = renderer.getTranscodedExtensions();
			}

			// Should transcoding be forced for this format?
			boolean forceTranscode = format.skip(configurationForceExtensions, rendererForceExtensions);
			boolean isIncompatible = false;

			String prependTraceReason = "File \"{}\" will not be streamed because ";
			if (forceTranscode) {
				LOGGER.trace(prependTraceReason + "transcoding is forced by configuration", getName());
			} else if (this instanceof DVDISOTitle) {
				forceTranscode = true;
				LOGGER.trace("DVD video track \"{}\" will be transcoded because streaming isn't supported", getName());
			} else if (!format.isCompatible(media, renderer)) {
				isIncompatible = true;
				LOGGER.trace(prependTraceReason + "it is not supported by the renderer", getName());
			} else if (configurationSpecificToRenderer.isEncodedAudioPassthrough()) {
				if (
					getMediaAudio() != null &&
					(
						FormatConfiguration.AC3.equals(getMediaAudio().getAudioCodec()) ||
						FormatConfiguration.DTS.equals(getMediaAudio().getAudioCodec())
					)
				) {
					isIncompatible = true;
					LOGGER.trace(prependTraceReason + "the audio will use the encoded audio passthrough feature", getName());
				} else {
					for (DLNAMediaAudio audioTrack : media.getAudioTracksList()) {
						if (
							audioTrack != null &&
							(
								FormatConfiguration.AC3.equals(audioTrack.getAudioCodec()) ||
								FormatConfiguration.DTS.equals(audioTrack.getAudioCodec())
							)
						) {
							isIncompatible = true;
							LOGGER.trace(prependTraceReason + "the audio will use the encoded audio passthrough feature", getName());
							break;
						}
					}
				}
			}
			if (!isIncompatible && format.isVideo() && parserV2 && renderer != null) {
				int maxBandwidth = renderer.getMaxBandwidth();

				if (
					renderer.isKeepAspectRatio() &&
					!"16:9".equals(media.getAspectRatioContainer())
				) {
					isIncompatible = true;
					LOGGER.trace(prependTraceReason + "the renderer needs us to add borders to change the aspect ratio from {} to 16/9.", getName(), media.getAspectRatioContainer());
				} else if (!renderer.isResolutionCompatibleWithRenderer(media.getWidth(), media.getHeight())) {
					isIncompatible = true;
					LOGGER.trace(prependTraceReason + "the resolution is incompatible with the renderer.", getName());
				} else if (media.getBitrate() > maxBandwidth) {
					isIncompatible = true;
					LOGGER.trace(prependTraceReason + "the bitrate ({} b/s) is too high ({} b/s).", getName(), media.getBitrate(), maxBandwidth);
				} else if (!renderer.isVideoBitDepthSupported(media.getVideoBitDepth())) {
					isIncompatible = true;
					LOGGER.trace(prependTraceReason + "the video bit depth ({}) is not supported.", getName(), media.getVideoBitDepth());
				} else if (renderer.isH264Level41Limited() && media.isH264()) {
					if (media.getAvcLevel() != null) {
						double h264Level = 4.1;

						try {
							h264Level = Double.parseDouble(media.getAvcLevel());
						} catch (NumberFormatException e) {
							LOGGER.trace("Could not convert {} to double: {}", media.getAvcLevel(), e.getMessage());
						}

						if (h264Level > 4.1) {
							isIncompatible = true;
							LOGGER.trace(prependTraceReason + "the H.264 level ({}) is not supported.", getName(), h264Level);
						}
					} else {
						isIncompatible = true;
						LOGGER.trace(prependTraceReason + "the H.264 level is unknown.", getName());
					}
				} else if (media.is3d() && StringUtils.isNotBlank(renderer.getOutput3DFormat()) && (!media.get3DLayout().toString().toLowerCase(Locale.ROOT).equals(renderer.getOutput3DFormat()))) {
					forceTranscode = true;
					LOGGER.trace("Video \"{}\" is 3D and is forced to transcode to the format \"{}\"", getName(), renderer.getOutput3DFormat());
				}
			}

			// Prefer transcoding over streaming if:
			// 1) the media is unsupported by the renderer, or
			// 2) there are subs to transcode
			boolean preferTranscode = isIncompatible || hasSubsToTranscode;

			// Transcode if:
			// 1) transcoding is forced by configuration, or
			// 2) transcoding is preferred and not prevented by configuration
			if (forceTranscode || (preferTranscode && !isSkipTranscode())) {
				if (parserV2) {
					LOGGER.trace("Final verdict: \"{}\" will be transcoded with player \"{}\" with mime type \"{}\"", getName(), resolvedPlayer.toString(), renderer != null ? renderer.getMimeType(mimeType(resolvedPlayer), media) : media.getMimeType());
				} else {
					LOGGER.trace("Final verdict: \"{}\" will be transcoded with player \"{}\"", getName(), resolvedPlayer.toString());
				}
			} else {
				resolvedPlayer = null;
				LOGGER.trace("Final verdict: \"{}\" will be streamed", getName());
			}
		} else {
			LOGGER.trace("Final verdict: \"{}\" will be streamed because no compatible player was found", getName());
		}
		return resolvedPlayer;
	}


	/**
	 * Set the mimetype for this resource according to the given renderer's
	 * supported preferences, if any.
	 *
	 * @param renderer The renderer
	 * @return The previous mimetype for this resource, or null
	 */
	public String setPreferredMimeType(RendererConfiguration renderer) {
		String prev = media != null ? media.getMimeType() : null;
		boolean parserV2 = media != null && renderer != null && renderer.isUseMediaInfo();
		if (parserV2 && (format == null || !format.isImage())) {
			// See which MIME type the renderer prefers in case it supports the media
			String preferred = renderer.getFormatConfiguration().match(media);
			if (preferred != null) {
				/**
				 * Use the renderer's preferred MIME type for this file.
				 */
				if (!FormatConfiguration.MIMETYPE_AUTO.equals(preferred)) {
					media.setMimeType(preferred);
				}
				LOGGER.trace("File \"{}\" will be sent with MIME type \"{}\"", getName(), preferred);
			}
		}
		return prev;
	}

	/**
	 * Return the transcode folder for this resource.
	 * If DMS is configured to hide transcode folders, null is returned.
	 * If no folder exists and the create argument is false, null is returned.
	 * If no folder exists and the create argument is true, a new transcode folder is created.
	 * This method is called on the parent folder each time a child is added to that parent
	 * (via {@link addChild(DLNAResource)}.
	 *
	 * @param create
	 * @return the transcode virtual folder
	 */
	// XXX package-private: used by MapFile; should be protected?
	TranscodeVirtualFolder getTranscodeFolder(boolean create) {
		return getTranscodeFolder(create, true);
	}

	TranscodeVirtualFolder getTranscodeFolder(boolean create, boolean isAddGlobally) {
		if (!isTranscodeFolderAvailable()) {
			return null;
		}

		if (!configuration.isShowTranscodeFolder()) {
			return null;
		}

		// search for transcode folder
		for (DLNAResource child : children) {
			if (child instanceof TranscodeVirtualFolder) {
				return (TranscodeVirtualFolder) child;
			}
		}

		if (create) {
			TranscodeVirtualFolder transcodeFolder = new TranscodeVirtualFolder(null, configuration);
			addChildInternal(transcodeFolder, isAddGlobally);
			return transcodeFolder;
		}

		return null;
	}

	public void updateChild(DLNAResource child) {
		updateChild(child, true);
	}

	/**
	 * (Re)sets the given DLNA resource as follows:
	 *    - if it's already one of our children, renew it
	 *    - or if we have another child with the same name, replace it
	 *    - otherwise add it as a new child.
	 *
	 * @param child the DLNA resource to update
	 */
	public void updateChild(DLNAResource child, boolean isAddGlobally) {
		DLNAResource found = children.contains(child) ?
			child : searchByName(child.getName());
		if (found != null) {
			if (child != found) {
				// Replace
				child.parent = this;
				child.setIndexId(GlobalIdRepo.parseIndex(found.getInternalId()));
				children.set(children.indexOf(found), child);
			}
			// Renew
			addChild(child, false, isAddGlobally);
		} else {
			// Not found, it's new
			addChild(child, true, isAddGlobally);
		}
	}

	/**
	 * Adds the supplied DLNA resource in the internal list of child nodes,
	 * and sets the parent to the current node. Avoids the side-effects
	 * associated with the {@link #addChild(DLNAResource)} method.
	 *
	 * @param child the DLNA resource to add to this node's list of children
	 */
	protected synchronized void addChildInternal(DLNAResource child) {
		addChildInternal(child, true);
	}

	/**
	 * Adds the supplied DLNA resource in the internal list of child nodes,
	 * and sets the parent to the current node. Avoids the side-effects
	 * associated with the {@link #addChild(DLNAResource)} method.
	 *
	 * @param child the DLNA resource to add to this node's list of children
	 * @param isAddGlobally when a global ID is added for a DLNAResource it
	 *                      means the garbage collector can't clean up the
	 *                      memory, and sometimes we don't need the resource
	 *                      to hang around forever.
	 */
	protected synchronized void addChildInternal(DLNAResource child, boolean isAddGlobally) {
		if (child.getInternalId() != null) {
			LOGGER.debug(
				"Node ({}) already has an ID ({}), which is overridden now. The previous parent node was: {}",
				new Object[] {
					child.getClass().getName(),
					child.getResourceId(),
					child.parent
				}
			);
		}

		children.add(child);
		child.parent = this;

		if (isAddGlobally) {
			PMS.getGlobalRepo().add(child);
		}
	}

	public synchronized DLNAResource getDLNAResource(String objectId, RendererConfiguration renderer) {
		// this method returns exactly ONE (1) DLNAResource
		// it's used when someone requests playback of media. The media must
		// first have been discovered by someone first (unless it's a Temp item)

		// Get/create/reconstruct it if it's a Temp item
		if (objectId.contains("$Temp/")) {
			return Temp.get(objectId, renderer);
		}

		// Now strip off the filename
		objectId = StringUtils.substringBefore(objectId, "/");

		DLNAResource dlna;
		String[] ids = objectId.split("\\.");
		if (objectId.equals("0")) {
			dlna = renderer.getRootFolder();
		} else {
			// only allow the last one here
			dlna = PMS.getGlobalRepo().get(ids[ids.length - 1]);
		}

		if (dlna == null) {
			return null;
		}

		return dlna;
	}

	/**
	 * First thing it does it searches for an item matching the given objectID.
	 * If children is false, then it returns the found object as the only object in the list.
	 * TODO: (botijo) This function does a lot more than this!
	 *
	 * @param objectId ID to search for.
	 * @param children State if you want all the children in the returned list.
	 * @param start
	 * @param count
	 * @param renderer Renderer for which to do the actions.
	 * @return List of DLNAResource items.
	 * @throws IOException
	 */
	public synchronized List<DLNAResource> getDLNAResources(String objectId, boolean children, int start, int count, RendererConfiguration renderer) throws IOException {
		return getDLNAResources(objectId, children, start, count, renderer, null);
	}

	public synchronized List<DLNAResource> getDLNAResources(String objectId, boolean returnChildren, int start, int count, RendererConfiguration renderer, String searchStr) {
		ArrayList<DLNAResource> resources = new ArrayList<>();

		// Get/create/reconstruct it if it's a Temp item
		if (objectId.contains("$Temp/")) {
			List<DLNAResource> items = Temp.asList(objectId);
			return items != null ? items : resources;
		}

		// Now strip off the filename
		objectId = StringUtils.substringBefore(objectId, "/");

		DLNAResource dlna;
		String[] ids = objectId.split("\\.");
		if (objectId.equals("0")) {
			dlna = renderer.getRootFolder();
		} else {
			dlna = PMS.getGlobalRepo().get(ids[ids.length - 1]);
		}

		if (dlna == null) {
			// nothing in the cache do a traditional search
			dlna = search(ids, renderer);
			//dlna = search(objectId, count, renderer, searchStr);
		}

		if (dlna != null) {
			if (!(dlna instanceof CodeEnter) && !isCodeValid(dlna)) {
				LOGGER.debug("code is not valid any longer");
				return resources;
			}
			String systemName = dlna.getSystemName();
			dlna.setDefaultRenderer(renderer);

			if (!returnChildren) {
				resources.add(dlna);
				dlna.refreshChildrenIfNeeded(searchStr);
			} else {
				dlna.discoverWithRenderer(renderer, count, true, searchStr);

				if (count == 0) {
					count = dlna.getChildren().size();
				}

				if (count > 0) {
					ArrayBlockingQueue<Runnable> queue = new ArrayBlockingQueue<>(count);

					int nParallelThreads = 3;
					if (dlna instanceof DVDISOFile) {
						nParallelThreads = 1; // Some DVD drives die with 3 parallel threads
					}

					ThreadPoolExecutor tpe = new ThreadPoolExecutor(
						Math.min(count, nParallelThreads),
						count,
						20,
						TimeUnit.SECONDS,
						queue,
						new BasicThreadFactory("DLNAResource resolver thread %d-%d")
					);

					for (int i = start; i < start + count && i < dlna.getChildren().size(); i++) {
						final DLNAResource child = dlna.getChildren().get(i);
						if (child != null) {
							tpe.execute(child);
							resources.add(child);
						} else {
							LOGGER.warn("null child at index {} in {}", i, systemName);
						}
					}

					try {
						tpe.shutdown();
						tpe.awaitTermination(20, TimeUnit.SECONDS);
					} catch (InterruptedException e) {
						LOGGER.error("error while shutting down thread pool executor for " + systemName, e);
					}

					LOGGER.trace("End of analysis for " + systemName);
				}
			}
		}

		return resources;
	}

	protected void refreshChildrenIfNeeded(String search) {
		if (isDiscovered() && shouldRefresh(search)) {
			refreshChildren(search);
			notifyRefresh();
		}
	}

	/**
	 * Update the last refresh time.
	 */
	protected void notifyRefresh() {
		lastRefreshTime = System.currentTimeMillis();
		updateId += 1;
		systemUpdateId += 1;
	}

	final protected void discoverWithRenderer(RendererConfiguration renderer, int count, boolean forced, String searchStr) {
		PmsConfiguration configurationSpecificToRenderer = PMS.getConfiguration(renderer);
		// Discover children if it hasn't been done already
		if (!isDiscovered()) {
			if (configurationSpecificToRenderer.getFolderLimit() && depthLimit()) {
				if (renderer.isPS3() || renderer.isXbox360()) {
					LOGGER.info("Depth limit potentionally hit for " + getDisplayName());
				}

				if (defaultRenderer != null) {
					defaultRenderer.addFolderLimit(this);
				}
			}

			discoverChildren(searchStr);
			boolean ready;

			if (renderer.isUseMediaInfo() && renderer.isDLNATreeHack()) {
				ready = analyzeChildren(count);
			} else {
				ready = analyzeChildren(-1);
			}

			if (!renderer.isUseMediaInfo() || ready) {
				setDiscovered(true);
			}

			notifyRefresh();
		} else {
			// if forced, then call the old 'refreshChildren' method
			LOGGER.trace("discover {} refresh forced: {}", getResourceId(), forced);
			/*if (forced && shouldRefresh(searchStr)) {
				doRefreshChildren(searchStr);
				notifyRefresh();
			} */
			if (forced) {
				// This seems to follow the same code path as the else below in the case of MapFile, because
				// refreshChildren calls shouldRefresh -> isRefreshNeeded -> doRefreshChildren, which is what happens below
				// (refreshChildren is not overridden in MapFile)
				if (refreshChildren(searchStr)) {
					notifyRefresh();
				}
			} else {
				// if not, then the regular isRefreshNeeded/doRefreshChildren pair.
				if (shouldRefresh(searchStr)) {
					doRefreshChildren(searchStr);
					notifyRefresh();
				}
			}
		}
	}

	private boolean shouldRefresh(String searchStr) {
		return isRefreshNeeded();
	}

	@Override
	public void run() {
		try {
			if (first == null) {
				syncResolve();
				if (second != null) {
					second.syncResolve();
				}
			}
		} catch (Exception e) {
			LOGGER.warn("Unhandled exception while resolving {}: {}", getDisplayName(), e.getMessage());
			LOGGER.debug("", e);
		}
	}

	/**
	 * Recursive function that searches for a given ID.
	 *
	 * @param searchId ID to search for.
	 * @param count
	 * @param renderer
	 * @param searchStr
	 * @return Item found, or null otherwise.
	 * @see #getId()
	 */
	public DLNAResource search(String searchId, int count, RendererConfiguration renderer, String searchStr) {
		if (id != null && searchId != null) {
			String[] indexPath = searchId.split("\\$", 2);
			if (id.equals(indexPath[0])) {
				if (indexPath.length == 1 || indexPath[1].length() == 0) {
					return this;
				}
				discoverWithRenderer(renderer, count, false, null);

				for (DLNAResource file : children) {
					DLNAResource found = file.search(indexPath[1], count, renderer, null);
					if (found != null) {
						// Make sure it's ready
						//found.resolve();
						return found;
					}
				}
			} else {
				return null;
			}
		}

		return null;
	}

	private static DLNAResource search(String[] searchIds, RendererConfiguration renderer) {
		DLNAResource dlna;
		for (String searchId : searchIds) {
			if (searchId.equals("0")) {
				dlna = renderer.getRootFolder();
			} else {
				dlna = PMS.getGlobalRepo().get(searchId);
			}

			if (dlna == null) {
				LOGGER.debug("Bad id {} found in path", searchId);
				return null;
			}

			dlna.discoverWithRenderer(renderer, 0, false, null);
		}

		return PMS.getGlobalRepo().get(searchIds[searchIds.length - 1]);
	}

	public DLNAResource search(String searchId) {
		if (id != null && searchId != null) {
			if (getResourceId().equals(searchId)) {
				return this;
			}
			for (DLNAResource file : children) {
				DLNAResource found = file.search(searchId);
				if (found != null) {
					// Make sure it's ready
					//found.resolve();
					return found;
				}
			}
		}

		return null;
	}

	/**
	 * TODO: (botijo) What is the intention of this function? Looks like a prototype to be overloaded.
	 */
	public void discoverChildren() {
	}

	public void discoverChildren(String str) {
		discoverChildren();
	}

	/**
	 * TODO: (botijo) What is the intention of this function? Looks like a prototype to be overloaded.
	 *
	 * @param count
	 * @return Returns true
	 */
	public boolean analyzeChildren(int count) {
		return true;
	}

	public boolean analyzeChildren(int count, boolean isAddGlobally) {
		return true;
	}

	/**
	 * Reload the list of children.
	 */
	public void doRefreshChildren() {
	}

	public void doRefreshChildren(String search) {
		doRefreshChildren();
	}

	/**
	 * @return true, if the container is changed, so refresh is needed.
	 * This could be called a lot of times.
	 */
	public boolean isRefreshNeeded() {
		return false;
	}

	/**
	 * This method gets called only for the browsed folder, and not for the
	 * parent folders. (And in the media library scan step too). Override in
	 * plugins when you do not want to implement proper change tracking, and
	 * you do not care if the hierarchy of nodes getting invalid between.
	 *
	 * @return True when a refresh is needed, false otherwise.
	 */
	public boolean refreshChildren() {
		if (isRefreshNeeded()) {
			doRefreshChildren();
			return true;
		}

		return false;
	}

	public boolean refreshChildren(String search) {
		if (shouldRefresh(search)) {
			doRefreshChildren(search);
			return true;
		}

		return false;
	}

	/**
	 * @deprecated Use {@link #resolveFormat()} instead.
	 */
	@Deprecated
	protected void checktype() {
		resolveFormat();
	}

	/**
	 * Sets the resource's {@link net.pms.formats.Format} according to its filename
	 * if it isn't set already.
	 *
	 * @since 1.90.0
	 */
	protected void resolveFormat() {
		if (format == null) {
			format = FormatFactory.getAssociatedFormat(getSystemName());
		}

		if (format != null && format.isUnknown()) {
			format.setType(getSpecificType());
		}
	}

	/**
	 * Hook to lazily initialise immutable resources e.g. ISOs, zip files &amp;c.
	 *
	 * @since 1.90.0
	 * @see #syncResolve()
	 */
	protected void resolveOnce() { }

	/**
	 * Resolve events are hooks that allow DLNA resources to perform various forms
	 * of initialisation when navigated to or streamed i.e. they function as lazy
	 * constructors.
	 *
	 * This method is called by request handlers for a) requests for a stream
	 * or b) content directory browsing i.e. for potentially every request for a file or
	 * folder the renderer hasn't cached. Many resource types are immutable (e.g. playlists,
	 * zip files, DVD ISOs &amp;c.) and only need to respond to this event once.
	 * Most resource types don't "subscribe" to this event at all. This default implementation
	 * provides hooks for immutable resources and handles the event for resource types that
	 * don't care about it. The rest override this method and handle it accordingly. Currently,
	 * the only resource type that overrides it is {@link RealFile}.
	 *
	 * Note: resolving a resource once (only) doesn't prevent children being added to or
	 * removed from it (if supported). There are other mechanisms for that e.g.
	 * {@link #doRefreshChildren()} (see {@link Feed} for an example).
	 */
	public synchronized final void syncResolve() {
		resolve();
		if (media != null && media.isVideo()) {
			registerExternalSubtitles(false);
			if (this instanceof RealFile && ((RealFile) this).getFile() != null) {
				setMetadataFromFileName(((RealFile) this).getFile());
			}
		}
	}

	/**
	 * @deprecated Use {@link #syncResolve()} instead
	 */
	@Deprecated
	public void resolve() {
		if (!resolved) {
			resolveOnce();
			// if resolve() isn't overridden, this file/folder is immutable
			// (or doesn't respond to resolve events, which amounts to the
			// same thing), so don't spam it with this event again.
			resolved = true;
		}
	}

	/**
	 * Returns the "engine"/player part of the display name or {@code null} if
	 * none should be displayed.
	 * Returns the display name for the default renderer.
	 *
	 * @param configuration the {@link PmsConfiguration} to use.
	 * @return The engine display name or {@code null}.
	 */
	protected String getDisplayNameEngine(PmsConfiguration configuration) {
		String engineName = null;
		if (player != null) {
			if (
				isNoName() ||
				!configuration.isHideEngineNames()
			) {
				engineName = "[" + player.name() + (isAvisynth() ? " + AviSynth]" : "]");
			}
		} else if (isNoName()) {
			engineName = Messages.getString("DLNAResource.0");
		}
		return engineName;
	}

	/**
	  * Returns the "base" part of the display name or an empty {@link String} if
	 * none should be displayed. The "base" name is the name of this
	 * {@link DLNAResource} without any prefix or suffix.
	 *
	 * @return The base display name or {@code ""}.
	 */
	protected String getDisplayNameBase() {
		// this unescape trick is to solve the problem of a name containing
		// unicode stuff like \u005e
		// if it's done here it will fix this for all objects
		return isNoName() ? "" : StringEscapeUtils.unescapeJava(getName());
	}

	/**
	 * Returns the suffix part of the display name or an empty {@link String} if
	 * none should be displayed.
	 *
	 * @param renderer the {@link RendererConfiguration} to use.
	 * @param configuration the {@link PmsConfiguration} to use.
	 * @return The display name suffix or {@code ""}.
	 */
	protected String getDisplayNameSuffix(RendererConfiguration renderer, PmsConfiguration configuration) {
		if (media == null) {
			return null;
		}
		MediaType mediaType = media.getMediaType();
		switch (mediaType) {
			case VIDEO:
		StringBuilder nameSuffixBuilder = new StringBuilder();
				boolean subsAreValidForStreaming =
					media_subtitle != null &&
					media_subtitle.isExternal() &&
					renderer != null &&
					(player == null || renderer.streamSubsForTranscodedVideo()) &&
					renderer.isExternalSubtitlesFormatSupported(media_subtitle, media);

				if (media_audio != null) {
					String audioLanguage = media_audio.getLang();
					if (audioLanguage == null || DLNAMediaLang.UND.equals(audioLanguage.toLowerCase(Locale.ROOT))) {
						audioLanguage = "";
					} else {
						audioLanguage = Iso639.getFirstName(audioLanguage);
						audioLanguage = audioLanguage == null ? "" : "/" + audioLanguage;
					}

					String audioTrackTitle = "";
					if (
						media_audio.getAudioTrackTitleFromMetadata() != null &&
						!"".equals(media_audio.getAudioTrackTitleFromMetadata()) &&
						renderer != null &&
						renderer.isShowAudioMetadata()
					) {
						audioTrackTitle = " (" + media_audio.getAudioTrackTitleFromMetadata() + ")";
					}

					if (nameSuffixBuilder.length() > 0) {
						nameSuffixBuilder.append(" ");
					}
					nameSuffixBuilder.append("{Audio: ").append(media_audio.getAudioCodec())
						.append(audioLanguage).append(audioTrackTitle).append("}");
				}

				SubtitlesInfoLevel subsInfoLevel;
				if (parent instanceof ChapterFileTranscodeVirtualFolder) {
					subsInfoLevel = SubtitlesInfoLevel.NONE;
				} else if (parent instanceof FileTranscodeVirtualFolder) {
					subsInfoLevel = SubtitlesInfoLevel.FULL;
				} else {
					subsInfoLevel = configuration.getSubtitlesInfoLevel();
				}
				if (
					media_subtitle != null &&
					media_subtitle.getId() != DLNAMediaLang.DUMMY_ID &&
					subsInfoLevel != SubtitlesInfoLevel.NONE
				) {
					if (nameSuffixBuilder.length() > 0) {
						nameSuffixBuilder.append(" ");
					}
					nameSuffixBuilder.append("{");
					String subtitleLanguage = media_subtitle.getLangFullName();
					if (subsInfoLevel == SubtitlesInfoLevel.BASIC) {
						if ("Undetermined".equals(subtitleLanguage)) {
							nameSuffixBuilder.append(Messages.getString("Generic.Unknown"));
						} else {
							nameSuffixBuilder.append(subtitleLanguage);
						}
						nameSuffixBuilder.append(" ").append(Messages.getString("Subtitles.LowerCase"));
					} else if (subsInfoLevel == SubtitlesInfoLevel.FULL) {
						if (subsAreValidForStreaming) {
							nameSuffixBuilder.append(Messages.getString("DLNAResource.3")).append(" ");
						}

						if (media_subtitle.isExternal()) {
							nameSuffixBuilder.append(Messages.getString("Subtitles.ExternalShort")).append(" ");
						} else if (media_subtitle.isEmbedded()) {
							nameSuffixBuilder.append(Messages.getString("Subtitles.InternalShort")).append(" ");
						}
						nameSuffixBuilder.append(Messages.getString("DLNAResource.2"));
						nameSuffixBuilder.append(media_subtitle.getType().getShortName()).append("/");

						if ("Undetermined".equals(subtitleLanguage)) {
							nameSuffixBuilder.append(Messages.getString("Subtitles.UnknownShort"));
						} else {
							nameSuffixBuilder.append(subtitleLanguage);
						}

						if (
							renderer != null &&
							media_subtitle.getSubtitlesTrackTitleFromMetadata() != null &&
							isNotBlank(media_subtitle.getSubtitlesTrackTitleFromMetadata()) &&
							renderer.isShowSubMetadata()
						) {
							nameSuffixBuilder
								.append(" (").append(media_subtitle.getSubtitlesTrackTitleFromMetadata()).append(")");
						}
					}
					nameSuffixBuilder.append("}");
				}
				return nameSuffixBuilder.toString();
			case AUDIO:
			case IMAGE:
			case UNKNOWN:
			default:
				return null;
			}
		}

	// Ditlew
	/**
	 * Returns the display name for the default renderer.
	 *
	 * @return The display name.
	 */
	public String getDisplayName() {
		return getDisplayName(null, true);
	}

	/**
	 * Returns the display name for the specified renderer.
	 *
	 * @param mediaRenderer the {@link RendererConfiguration} for which to adapt
	 *            the display name.
	 * @return The display name.
	 */
	public String getDisplayName(RendererConfiguration mediaRenderer) {
		return getDisplayName(mediaRenderer, true);
	}

	/**
	 * Returns the display name for the specified renderer with or without
	 * additional information suffix.
	 *
	 * @param mediaRenderer the {@link RendererConfiguration} for which to adapt
	 *            the display name.
	 * @param withSuffix if {@code true} additional information is added after
	 *            the name itself, if {@code false} nothing is added.
	 * @return The display name.
	 */
	public String getDisplayName(RendererConfiguration mediaRenderer, boolean withSuffix) {
		PmsConfiguration configurationSpecificToRenderer = PMS.getConfiguration(mediaRenderer);
		StringBuilder sb = new StringBuilder();

		// Prefix
		String engineName = getDisplayNameEngine(configurationSpecificToRenderer);
		if (engineName != null) {
			sb.append(engineName).append(" ");
		}

		// Base
		if (parent instanceof ChapterFileTranscodeVirtualFolder && getSplitRange() != null) {
			sb.append(">> ");
			sb.append(
				convertTimeToString(getSplitRange().isStartOffsetAvailable() ?
					getSplitRange().getStart() :
					0,
				DURATION_TIME_FORMAT)
			);
		} else {
			sb.append(getDisplayNameBase());
		}

		// Suffix
		if (withSuffix) {
			String nameSuffix = getDisplayNameSuffix(mediaRenderer, configurationSpecificToRenderer);
			if (isNotBlank(nameSuffix)) {
				sb.append(" ").append(nameSuffix);
			}
		}

		// Truncate
		if (nametruncate > 0) {
			return sb.substring(0, nametruncate).trim();
		}

		return sb.toString();
	}

	/**
	 * Prototype for returning URLs.
	 *
	 * @return An empty URL
	 */
	protected String getFileURL() {
		return getURL("");
	}

	/**
	 * @return Returns an URL pointing to an image representing the item. If
	 * none is available, "thumbnail0000.png" is used.
	 */
	protected String getThumbnailURL(DLNAImageProfile profile) {
		StringBuilder sb = new StringBuilder(PMS.get().getServer().getURL());
		sb.append("/get/").append(getResourceId()).append("/thumbnail0000");
		if (profile != null) {
			if (DLNAImageProfile.JPEG_RES_H_V.equals(profile)) {
				sb.append("JPEG_RES").append(profile.getH()).append("x");
				sb.append(profile.getV()).append("_");
			} else {
				sb.append(profile).append("_");
			}
		}
		sb.append(encode(getName())).append(".");
		if (profile != null) {
			sb.append(profile.getDefaultExtension());
		} else {
			LOGGER.debug("Warning: Thumbnail without DLNA image profile requested, resulting URL is: \"{}\"", sb.toString());
		}

		return sb.toString();
	}

	/**
	 * @param prefix
	 * @return Returns a URL for a given media item. Not used for container types.
	 */
	public String getURL(String prefix) {
		return getURL(prefix, false);
	}

	public String getURL(String prefix, boolean useSystemName) {
		StringBuilder sb = new StringBuilder();
		sb.append(PMS.get().getServer().getURL());
		sb.append("/get/");
		sb.append(getResourceId()); //id
		sb.append('/');
		sb.append(prefix);
		sb.append(encode(useSystemName ? getSystemName() : getName()));
		return sb.toString();
	}

	/**
	 * @param subs
	 * @return Returns a URL for a given subtitles item. Not used for container types.
	 */
	protected String getSubsURL(DLNAMediaSubtitle subs) {
		StringBuilder sb = new StringBuilder();
		sb.append(PMS.get().getServer().getURL());
		sb.append("/get/");
		sb.append(getResourceId()); //id
		sb.append('/');
		sb.append("subtitle0000");
		sb.append(encode(subs.getName()));
		return sb.toString();
	}

	/**
	 * Transforms a String to URL encoded UTF-8.
	 *
	 * @param s
	 * @return Transformed string s in UTF-8 encoding.
	 */
	private static String encode(String s) {
		try {
			return URLEncoder.encode(s, "UTF-8");
		} catch (UnsupportedEncodingException e) {
			LOGGER.debug("Error while URL encoding \"{}\": {}", s, e.getMessage());
			LOGGER.trace("", e);
		}

		return "";
	}

	/**
	 * @return Number of children objects. This might be used in the DLDI
	 * response, as some renderers might not have enough memory to hold the
	 * list for all children.
	 */
	public int childrenNumber() {
		if (children == null) {
			return 0;
		}

		return children.size();
	}

	/**
	 * (non-Javadoc)
	 *
	 * @see java.lang.Object#clone()
	 */
	@Override
	protected DLNAResource clone() {
		DLNAResource o = null;
		try {
			o = (DLNAResource) super.clone();
			o.setId(null);

			// Make sure clones (typically #--TRANSCODE--# folder files)
			// have the option to respond to resolve events
			o.resolved = false;

			if (media != null) {
				o.media = media.clone();
			}
		} catch (CloneNotSupportedException e) {
			LOGGER.error(null, e);
		}

		return o;
	}

	/**
	 * DLNA.ORG_OP flags
	 *
	 * Two booleans (binary digits) which determine what transport operations the renderer is allowed to
	 * perform (in the form of HTTP request headers): the first digit allows the renderer to send
	 * TimeSeekRange.DLNA.ORG (seek by time) headers; the second allows it to send RANGE (seek by byte)
	 * headers.
	 *
	 *    00 - no seeking (or even pausing) allowed
	 *    01 - seek by byte
	 *    10 - seek by time
	 *    11 - seek by both
	 *
	 * See here for an example of how these options can be mapped to keys on the renderer's controller:
	 *
	 * Note that seek-by-byte is the preferred option for streamed files [1] and seek-by-time is the
	 * preferred option for transcoded files.
	 *
	 * seek-by-time requires a) support by the renderer (via the SeekByTime renderer conf option)
	 * and b) support by the transcode engine.
	 *
	 * The seek-by-byte fallback doesn't work well with transcoded files [2], but it's better than
	 * disabling seeking (and pausing) altogether.
	 *
	 * @param mediaRenderer
	 * 			Media Renderer for which to represent this information.
	 * @return String representation of the DLNA.ORG_OP flags
	 */
	private String getDlnaOrgOpFlags(RendererConfiguration mediaRenderer) {
		String dlnaOrgOpFlags = "01"; // seek by byte (exclusive)

		if (mediaRenderer.isSeekByTime() && player != null && player.isTimeSeekable()) {
			/**
			 * Some renderers - e.g. the PS3 and Panasonic TVs - behave erratically when
			 * transcoding if we keep the default seek-by-byte permission on when permitting
			 * seek-by-time.
			 *
			 * It's not clear if this is a bug in the DLNA libraries of these renderers or a bug
			 * in DMS, but setting an option in the renderer conf that disables seek-by-byte when
			 * we permit seek-by-time - e.g.:
			 *
			 *    SeekByTime = exclusive
			 *
			 * works around it.
			 */

			/**
			 * TODO (e.g. in a beta release): set seek-by-time (exclusive) here for *all* renderers:
			 * seek-by-byte isn't needed here (both the renderer and the engine support seek-by-time)
			 * and may be buggy on other renderers than the ones we currently handle.
			 *
			 * In the unlikely event that a renderer *requires* seek-by-both here, it can
			 * opt in with (e.g.):
			 *
			 *    SeekByTime = both
			 */
			if (mediaRenderer.isSeekByTimeExclusive()) {
				dlnaOrgOpFlags = "10"; // seek by time (exclusive)
			} else {
				dlnaOrgOpFlags = "11"; // seek by both
			}
		}

		return "DLNA.ORG_OP=" + dlnaOrgOpFlags;
	}

	/**
	 * Creates the DLNA.ORG_PN to send.
	 * DLNA.ORG_PN is a string that tells the renderer what type of file to expect, like its
	 * container, framerate, codecs and resolution.
	 * Some renderers will not play a file if it has the wrong DLNA.ORG_PN string, while others
	 * are fine with any string or even nothing.
	 *
	 * @param mediaRenderer
	 * 			Media Renderer for which to represent this information.
	 * @param localizationValue
	 * @return String representation of the DLNA.ORG_PN flags
	 */
	private String getDlnaOrgPnFlags(RendererConfiguration mediaRenderer, int localizationValue) {
		// Use device-specific DMS conf, if any
		PmsConfiguration configurationSpecificToRenderer = PMS.getConfiguration(mediaRenderer);
		String mime = getRendererMimeType(mediaRenderer);

		String dlnaOrgPnFlags = null;

		if (mediaRenderer.isDLNAOrgPNUsed() || mediaRenderer.isAccurateDLNAOrgPN()) {
			if (mediaRenderer.isPS3()) {
				if (mime.equals(DIVX_TYPEMIME)) {
					dlnaOrgPnFlags = "DLNA.ORG_PN=AVI";
				} else if (mime.equals(WMV_TYPEMIME) && media != null && media.getHeight() > 700) {
					dlnaOrgPnFlags = "DLNA.ORG_PN=WMVHIGH_PRO";
				}
			} else {
				if (mime.equals(MPEG_TYPEMIME)) {
					dlnaOrgPnFlags = "DLNA.ORG_PN=" + getMPEG_PS_PALLocalizedValue(localizationValue);

					if (player != null) {
						// VLC Web Video (Legacy) and tsMuxeR always output MPEG-TS
						boolean isFileMPEGTS = TsMuxeRVideo.ID.equals(player.id()) || VideoLanVideoStreaming.ID.equals(player.id());

						// Check if the renderer settings make the current engine always output MPEG-TS
						if (
							!isFileMPEGTS &&
							mediaRenderer.isTranscodeToMPEGTS() &&
							(
								MEncoderVideo.ID.equals(player.id()) ||
								FFMpegVideo.ID.equals(player.id()) ||
								VLCVideo.ID.equals(player.id()) ||
								AviSynthFFmpeg.ID.equals(player.id()) ||
								AviSynthMEncoder.ID.equals(player.id())
							)
						) {
							isFileMPEGTS = true;
						}

						boolean isMuxableResult = getMedia() != null && getMedia().isMuxable(mediaRenderer);

						// If the engine is capable of automatically muxing to MPEG-TS and the setting is enabled, it might be MPEG-TS
						if (
							!isFileMPEGTS &&
							(
								(
									configurationSpecificToRenderer.isMencoderMuxWhenCompatible() &&
									MEncoderVideo.ID.equals(player.id())
								) ||
								(
									configurationSpecificToRenderer.isFFmpegMuxWithTsMuxerWhenCompatible() &&
									FFMpegVideo.ID.equals(player.id())
								)
							)
						) {
							/*
							 * Media renderer needs ORG_PN to be accurate.
							 * If the value does not match the media, it won't play the media.
							 * Often we can lazily predict the correct value to send, but due to
							 * MEncoder needing to mux via tsMuxeR, we need to work it all out
							 * before even sending the file list to these devices.
							 * This is very time-consuming so we should a) avoid using this
							 * chunk of code whenever possible, and b) design a better system.
							 * Ideally we would just mux to MPEG-PS instead of MPEG-TS so we could
							 * know it will always be PS, but most renderers will not accept H.264
							 * inside MPEG-PS. Another option may be to always produce MPEG-TS
							 * instead and we should check if that will be OK for all renderers.
							 *
							 * This code block comes from Player.setAudioAndSubs()
							 */
							if (mediaRenderer.isAccurateDLNAOrgPN()) {
								if (media_subtitle == null) {
									DLNAMediaAudio audio = media_audio != null ? media_audio : resolveAudioStream(mediaRenderer);
									media_subtitle = resolveSubtitlesStream(
										mediaRenderer,
										audio == null ? null : audio.getLang(),
										false
									);
								}

								if (media_subtitle == null) {
									LOGGER.trace("We do not want a subtitle for {}", getName());
								} else {
									LOGGER.trace("We do want a subtitle for {}", getName());
								}
							}

							/**
							 * If:
							 * - There are no subtitles
							 * - This is not a DVD track
							 * - The media is muxable
							 * - The renderer accepts media muxed to MPEG-TS
							 * then the file is MPEG-TS
							 */
							if (
								media_subtitle == null &&
								!hasExternalSubtitles() &&
								media != null &&
								media.getDvdtrack() == 0 &&
								isMuxableResult &&
								mediaRenderer.isMuxH264MpegTS()
							) {
								isFileMPEGTS = true;
							}
						}

						if (isFileMPEGTS) {
							dlnaOrgPnFlags = "DLNA.ORG_PN=" + getMPEG_TS_SD_EU_ISOLocalizedValue(localizationValue);
							if (
								media.isH264() &&
								!VideoLanVideoStreaming.ID.equals(player.id()) &&
								isMuxableResult
							) {
								dlnaOrgPnFlags = "DLNA.ORG_PN=AVC_TS_HD_24_AC3_ISO";
								if (mediaRenderer.isTranscodeToMPEGTSH264AAC()) {
									dlnaOrgPnFlags = "DLNA.ORG_PN=AVC_TS_HP_HD_AAC";
								}
							}
						}
					} else if (media != null) {
						if (media.isMpegTS()) {
							dlnaOrgPnFlags = "DLNA.ORG_PN=" + getMPEG_TS_EULocalizedValue(localizationValue, media.isHDVideo());
							if (media.isH264()) {
								dlnaOrgPnFlags = "DLNA.ORG_PN=AVC_TS_HD_50_AC3";
								if (mediaRenderer.isTranscodeToMPEGTSH264AAC()) {
									dlnaOrgPnFlags = "DLNA.ORG_PN=AVC_TS_HP_HD_AAC";
								}
							}
						}
					}
				} else if (media != null && mime.equals("video/vnd.dlna.mpeg-tts")) {
					// patters - on Sony BDP m2ts clips aren't listed without this
					dlnaOrgPnFlags = "DLNA.ORG_PN=" + getMPEG_TS_EULocalizedValue(localizationValue, media.isHDVideo());
				} else if (media != null && mime.equals(JPEG_TYPEMIME)) {
					int width = media.getWidth();
					int height = media.getHeight();
					if (width > 1024 || height > 768) { // 1024 * 768
						dlnaOrgPnFlags = "DLNA.ORG_PN=JPEG_LRG";
					} else if (width > 640 || height > 480) { // 640 * 480
						dlnaOrgPnFlags = "DLNA.ORG_PN=JPEG_MED";
					} else if (width > 160 || height > 160) { // 160 * 160
						dlnaOrgPnFlags = "DLNA.ORG_PN=JPEG_SM";
					} else {
						dlnaOrgPnFlags = "DLNA.ORG_PN=JPEG_TN";
					}

				} else if (mime.equals(AUDIO_MP3_TYPEMIME)) {
					dlnaOrgPnFlags = "DLNA.ORG_PN=MP3";
				} else if (mime.substring(0, 9).equals(AUDIO_LPCM_TYPEMIME) || mime.equals(AUDIO_WAV_TYPEMIME)) {
					dlnaOrgPnFlags = "DLNA.ORG_PN=LPCM";
				}
			}

			if (dlnaOrgPnFlags != null) {
				dlnaOrgPnFlags = "DLNA.ORG_PN=" + mediaRenderer.getDLNAPN(dlnaOrgPnFlags.substring(12));
			}
		}

		return dlnaOrgPnFlags;
	}

	/**
	 * Gets the media renderer's mime type if available, returns a default mime type otherwise.
	 *
	 * @param mediaRenderer
	 * 			Media Renderer for which to represent this information.
	 * @return String representation of the mime type
	 */
	private String getRendererMimeType(RendererConfiguration mediaRenderer) {
		// FIXME: There is a flaw here. In addChild(DLNAResource) the mime type
		// is determined for the default renderer. This renderer may rewrite the
		// mime type based on its configuration. Looking up that mime type is
		// not guaranteed to return a match for another renderer.
		String mime = mediaRenderer.getMimeType(mimeType(), media);

		// Use our best guess if we have no valid mime type
		if (mime == null || mime.contains("/transcode")) {
			mime = HTTPResource.getDefaultMimeType(getType());
		}

		return mime;
	}

	/**
	 * @deprecated Use {@link #getDidlString(RendererConfiguration)} instead.
	 *
	 * @param mediaRenderer
	 * @return
	 */
	@Deprecated
	public final String toString(RendererConfiguration mediaRenderer) {
		return getDidlString(mediaRenderer);
	}

	/**
	 * Returns an XML (DIDL) representation of the DLNA node. It gives a
	 * complete representation of the item, with as many tags as available.
	 * Recommendations as per UPNP specification are followed where possible.
	 *
	 * @param mediaRenderer
	 *            Media Renderer for which to represent this information. Useful
	 *            for some hacks.
	 * @return String representing the item. An example would start like this:
	 *         {@code <container id="0$1" childCount="1" parentID="0" restricted="1">}
	 */
	public final String getDidlString(RendererConfiguration mediaRenderer) {
		// Use device-specific DMS conf, if any
		PmsConfiguration configurationSpecificToRenderer = PMS.getConfiguration(mediaRenderer);
		StringBuilder sb = new StringBuilder();
		boolean subsAreValidForStreaming = false;
		boolean xbox360 = mediaRenderer.isXbox360();
		// Cache this as some implementations actually call the file system
		boolean isFolder = isFolder();
		if (!isFolder) {
			if (media != null && media.isVideo()) {
				if (
					!configurationSpecificToRenderer.isDisableSubtitles() &&
					(player == null || mediaRenderer.streamSubsForTranscodedVideo()) &&
					media_subtitle != null &&
					media_subtitle.isExternal() &&
					mediaRenderer.isExternalSubtitlesFormatSupported(media_subtitle, media)
				) {
					subsAreValidForStreaming = true;
					LOGGER.trace("External subtitles \"{}\" can be streamed to {}", media_subtitle.getName(), mediaRenderer);
				} else if (media_subtitle != null && LOGGER.isTraceEnabled()) {
					if (configurationSpecificToRenderer.isDisableSubtitles()) {
						LOGGER.trace("Subtitles are disabled");
					} else if (media_subtitle.isEmbedded()) {
						LOGGER.trace("Subtitles track {} cannot be streamed because it is internal/embedded", media_subtitle.getId());
					} else {
						LOGGER.trace("Subtitles \"{}\" aren't valid for streaming to {}", media_subtitle.getName(), mediaRenderer);
					}
				}
			}

			openTag(sb, "item");
		} else {
			openTag(sb, "container");
		}

		String id = getResourceId();
		if (xbox360) {
			// Ensure the xbox 360 doesn't confuse our ids with its own virtual folder ids.
			id += "$";
		}

		addAttribute(sb, "id", id);
		if (isFolder) {
			if (!isDiscovered() && childrenNumber() == 0) {
				//  When a folder has not been scanned for resources, it will automatically have zero children.
				//  Some renderers like XBMC will assume a folder is empty when encountering childCount="0" and
				//  will not display the folder. By returning childCount="1" these renderers will still display
				//  the folder. When it is opened, its children will be discovered and childrenNumber() will be
				//  set to the right value.
				addAttribute(sb, "childCount", 1);
			} else {
				addAttribute(sb, "childCount", childrenNumber());
			}
		}

		id = getParentId();
		if (xbox360 && getFakeParentId() == null) {
			// Ensure the xbox 360 doesn't confuse our ids with its own virtual folder ids.
			id += "$";
		}

		addAttribute(sb, "parentID", id);
		addAttribute(sb, "restricted", "1");
		endTag(sb);
		final DLNAMediaAudio firstAudioTrack = media != null ? media.getFirstAudioTrack() : null;

		/*
		 * Use the track title for audio files, otherwise use the filename.
		 */
		String title;
		if (
			firstAudioTrack != null &&
			media.isAudio() &&
			StringUtils.isNotBlank(firstAudioTrack.getSongname())
		) {
			title = firstAudioTrack.getSongname();
		} else if (isFolder || subsAreValidForStreaming) {
			title = getDisplayName(mediaRenderer, false);
		} else {
			title = mediaRenderer.getUseSameExtension(getDisplayName(mediaRenderer, false));
		}
		if (!mediaRenderer.isThumbnails() && this instanceof RealFile && FullyPlayed.isFullyPlayedMark(((RealFile) this).getFile())) {
			title = FullyPlayed.addFullyPlayedNamePrefix(title, this);
		}

		title = resumeStr(title);
		addXMLTagAndAttribute(
			sb,
			"dc:title",
			encodeXML(mediaRenderer.getDcTitle(title, getDisplayNameSuffix(mediaRenderer, configurationSpecificToRenderer), this))
		);
		if (firstAudioTrack != null) {
			if (StringUtils.isNotBlank(firstAudioTrack.getAlbum())) {
				addXMLTagAndAttribute(sb, "upnp:album", encodeXML(firstAudioTrack.getAlbum()));
			}

			if (StringUtils.isNotBlank(firstAudioTrack.getArtist())) {
				addXMLTagAndAttribute(sb, "upnp:artist", encodeXML(firstAudioTrack.getArtist()));
				addXMLTagAndAttribute(sb, "dc:creator", encodeXML(firstAudioTrack.getArtist()));
			}

			if (StringUtils.isNotBlank(firstAudioTrack.getGenre())) {
				addXMLTagAndAttribute(sb, "upnp:genre", encodeXML(firstAudioTrack.getGenre()));
			}

			if (firstAudioTrack.getTrack() > 0) {
				addXMLTagAndAttribute(sb, "upnp:originalTrackNumber", "" + firstAudioTrack.getTrack());
			}
		}

		MediaType mediaType = media != null ? media.getMediaType() : MediaType.UNKNOWN;
		if (!isFolder && mediaType == MediaType.IMAGE) {
			appendImage(sb, mediaRenderer);
		} else if (!isFolder) {
			int indexCount = 1;
			if (mediaRenderer.isDLNALocalizationRequired()) {
				indexCount = getDLNALocalesCount();
			}

			for (int c = 0; c < indexCount; c++) {
				openTag(sb, "res");
				addAttribute(sb, "xmlns:dlna", "urn:schemas-dlna-org:metadata-1-0/");
				String dlnaOrgPnFlags = getDlnaOrgPnFlags(mediaRenderer, c);
				String tempString = "http-get:*:" + getRendererMimeType(mediaRenderer) + ":" + (dlnaOrgPnFlags != null ? (dlnaOrgPnFlags + ";") : "") + getDlnaOrgOpFlags(mediaRenderer);
				addAttribute(sb, "protocolInfo", tempString);
				if (subsAreValidForStreaming && mediaRenderer.offerSubtitlesByProtocolInfo() && !mediaRenderer.useClosedCaption()) {
					addAttribute(sb, "pv:subtitleFileType", media_subtitle.getType().getExtension().toUpperCase());
					addAttribute(sb, "pv:subtitleFileUri", getSubsURL(media_subtitle));
				}

				if (getFormat() != null && getFormat().isVideo() && media != null && media.isMediaparsed()) {
					if (player == null) {
						addAttribute(sb, "size", media.getSize());
					} else {
						long transcoded_size = mediaRenderer.getTranscodedSize();
						if (transcoded_size != 0) {
							addAttribute(sb, "size", transcoded_size);
						}
					}

					if (media.getDuration() != null) {
						if (getSplitRange().isEndLimitAvailable()) {
							addAttribute(sb, "duration", StringUtil.formatDLNADuration(getSplitRange().getDuration()));
						} else {
							addAttribute(sb, "duration", media.getDurationString());
						}
					}

					if (media.getResolution() != null) {
						if (player != null && mediaRenderer.isKeepAspectRatio()) {
							addAttribute(sb, "resolution", getResolutionForKeepAR(media.getWidth(), media.getHeight()));
						} else {
							addAttribute(sb, "resolution", media.getResolution());
						}

					}

					addAttribute(sb, "bitrate", media.getRealVideoBitrate());
					if (firstAudioTrack != null) {
						if (firstAudioTrack.getAudioProperties().getNumberOfChannels() > 0) {
							addAttribute(sb, "nrAudioChannels", firstAudioTrack.getAudioProperties().getNumberOfChannels());
						}

						if (firstAudioTrack.getSampleFrequency() != null) {
							addAttribute(sb, "sampleFrequency", firstAudioTrack.getSampleFrequency());
						}
					}
					if (media.getVideoBitDepth() > 0) {
						addAttribute(sb, "colorDepth", media.getVideoBitDepth());
					}
				} else if (getFormat() != null && getFormat().isImage()) {
					if (media != null && media.isMediaparsed()) {
						addAttribute(sb, "size", media.getSize());
						if (media.getResolution() != null) {
							addAttribute(sb, "resolution", media.getResolution());
						}
					} else {
						addAttribute(sb, "size", length());
					}
				} else if (getFormat() != null && getFormat().isAudio()) {
					if (media != null && media.isMediaparsed()) {
						if (media.getBitrate() > 0) {
							addAttribute(sb, "bitrate", media.getBitrate());
						}
						if (media.getDuration() != null && media.getDuration().doubleValue() != 0.0) {
							addAttribute(sb, "duration", StringUtil.formatDLNADuration(media.getDuration()));
						}

						int transcodeFrequency = -1;
						int transcodeNumberOfChannels = -1;
						if (firstAudioTrack != null) {
							if (player == null) {
								if (firstAudioTrack.getSampleFrequency() != null) {
									addAttribute(sb, "sampleFrequency", firstAudioTrack.getSampleFrequency());
								}
								if (firstAudioTrack.getAudioProperties().getNumberOfChannels() > 0) {
									addAttribute(sb, "nrAudioChannels", firstAudioTrack.getAudioProperties().getNumberOfChannels());
								}
							} else {
								if (configurationSpecificToRenderer.isAudioResample()) {
									transcodeFrequency = mediaRenderer.isTranscodeAudioTo441() ? 44100 : 48000;
									transcodeNumberOfChannels = 2;
								} else {
									transcodeFrequency = firstAudioTrack.getSampleRate();
									transcodeNumberOfChannels = firstAudioTrack.getAudioProperties().getNumberOfChannels();
								}
								if (transcodeFrequency > 0) {
									addAttribute(sb, "sampleFrequency", transcodeFrequency);
								}
								if (transcodeNumberOfChannels > 0) {
									addAttribute(sb, "nrAudioChannels", transcodeNumberOfChannels);
								}
							}
						}

						if (player == null) {
							if (media.getSize() != 0) {
								addAttribute(sb, "size", media.getSize());
							}
						} else {
							// Calculate WAV size
							if (
								firstAudioTrack != null &&
								media.getDurationInSeconds() > 0.0 &&
								transcodeFrequency > 0 &&
								transcodeNumberOfChannels > 0
							) {
								int finalSize = (int) (media.getDurationInSeconds() * transcodeFrequency * 2 * transcodeNumberOfChannels);
								LOGGER.trace("Calculated transcoded size for {}: {}", getSystemName(), finalSize);
								addAttribute(sb, "size", finalSize);
							} else if (media.getSize() > 0){
								LOGGER.trace("Could not calculate transcoded size for {}, using file size: {}", getSystemName(), media.getSize());
								addAttribute(sb, "size", media.getSize());
							}
						}
					} else {
						addAttribute(sb, "size", length());
					}
				} else {
					addAttribute(sb, "size", DLNAMediaInfo.TRANS_SIZE);
					addAttribute(sb, "duration", "09:59:59");
					addAttribute(sb, "bitrate", "1000000");
				}

				endTag(sb);
				// Add transcoded format extension to the output stream URL.
				String transcodedExtension = "";
				if (player != null && media != null) {
					// Note: Can't use instanceof below because the audio classes inherit the corresponding video class
					if (media.isVideo()) {
						if (mediaRenderer.getCustomFFmpegOptions().contains("-f avi")) {
							transcodedExtension = "_transcoded_to.avi";
						} else if (mediaRenderer.getCustomFFmpegOptions().contains("-f flv")) {
							transcodedExtension = "_transcoded_to.flv";
						} else if (mediaRenderer.getCustomFFmpegOptions().contains("-f matroska")) {
							transcodedExtension = "_transcoded_to.mkv";
						} else if (mediaRenderer.getCustomFFmpegOptions().contains("-f mov")) {
							transcodedExtension = "_transcoded_to.mov";
						} else if (mediaRenderer.getCustomFFmpegOptions().contains("-f webm")) {
							transcodedExtension = "_transcoded_to.webm";
						} else if (mediaRenderer.isTranscodeToMPEGTS()) {
							transcodedExtension = "_transcoded_to.ts";
						} else if (mediaRenderer.isTranscodeToWMV() && !xbox360) {
							transcodedExtension = "_transcoded_to.wmv";
						} else {
							transcodedExtension = "_transcoded_to.mpg";
						}
					} else if (media.isAudio()) {
						if (mediaRenderer.isTranscodeToMP3()) {
							transcodedExtension = "_transcoded_to.mp3";
						} else if (mediaRenderer.isTranscodeToWAV()) {
							transcodedExtension = "_transcoded_to.wav";
						} else {
							transcodedExtension = "_transcoded_to.pcm";
						}
					}
				}

				sb.append(getFileURL()).append(transcodedExtension);
				closeTag(sb, "res");
			}
		}

		if (subsAreValidForStreaming) {
			String subsURL = getSubsURL(media_subtitle);
			if (mediaRenderer.useClosedCaption()) {
				openTag(sb, "sec:CaptionInfoEx");
				addAttribute(sb, "sec:type", "srt");
				endTag(sb);
				sb.append(subsURL);
				closeTag(sb, "sec:CaptionInfoEx");
				LOGGER.trace("Network debugger: sec:CaptionInfoEx: sec:type=srt " + subsURL);
			} else if (mediaRenderer.offerSubtitlesAsResource()){
				openTag(sb, "res");
				String subtitlesFormat = media_subtitle.getType().getExtension();
				if (StringUtils.isBlank(subtitlesFormat)) {
					subtitlesFormat = "plain";
				}

				addAttribute(sb, "protocolInfo", "http-get:*:text/" + subtitlesFormat + ":*");
				endTag(sb);
				sb.append(subsURL);
				closeTag(sb, "res");
				LOGGER.trace("Network debugger: http-get:*:text/" + subtitlesFormat + ":*" + subsURL);
			}
		}

		if (
			mediaType != MediaType.IMAGE && (
				!isFolder ||
				mediaRenderer.isSendFolderThumbnails() ||
				this instanceof DVDISOFile
			)
		) {
			appendThumbnail(sb, mediaType, mediaRenderer);
		}

		if (getLastModified() > 0 && mediaRenderer.isSendDateMetadata()) {
			addXMLTagAndAttribute(sb, "dc:date", SDF_DATE.format(new Date(getLastModified())));
		}

		String uclass;
		if (first != null && media != null && !media.isSecondaryFormatValid()) {
			uclass = "dummy";
		} else if (isFolder) {
			uclass = "object.container.storageFolder";
			if (xbox360 && getFakeParentId() != null) {
				switch (getFakeParentId()) {
					case "7":
						uclass = "object.container.album.musicAlbum";
						break;
					case "6":
						uclass = "object.container.person.musicArtist";
						break;
					case "5":
						uclass = "object.container.genre.musicGenre";
						break;
					case "F":
						uclass = "object.container.playlistContainer";
						break;
				}
			}
		} else if (
			mediaType == MediaType.IMAGE ||
			mediaType == MediaType.UNKNOWN &&
			format != null &&
			format.isImage()
		) {
			uclass = "object.item.imageItem.photo";
		} else if (
			mediaType == MediaType.AUDIO ||
			mediaType == MediaType.UNKNOWN &&
			format != null &&
			format.isAudio()
		) {
			uclass = "object.item.audioItem.musicTrack";
		} else {
			uclass = "object.item.videoItem";
		}

		addXMLTagAndAttribute(sb, "upnp:class", uclass);
		if (isFolder) {
			closeTag(sb, "container");
		} else {
			closeTag(sb, "item");
		}

		return sb.toString();
	}

	/**
	 * Generate and append image and thumbnail {@code res} and
	 * {@code upnp:albumArtURI} entries for the image.
	 *
	 * @param sb The {@link StringBuilder} to append the elements to.
	 * @param renderer the {@link Renderer} used for filtering or {@code null}
	 *            for no filtering.
	 */
	@SuppressFBWarnings("SF_SWITCH_NO_DEFAULT")
	private void appendImage(StringBuilder sb, Renderer renderer) {
		/*
		 * There's no technical difference between the image itself and the
		 * thumbnail for an object.item.imageItem, they are all simply listed
		 * as <res> entries. To DMS there is a difference since the thumbnail
		 * is cached while the image itself is not. The idea here is therefore
		 * to offer any size smaller than or equal to the cached thumbnail
		 * using the cached thumbnail as the source, and offer anything bigger
		 * using the image itself as the source.
		 *
		 * If the thumbnail isn't parsed
		 * yet, we don't know the size of the thumbnail. In those situations
		 * we simply use the thumbnail for the _TN entries and the image for
		 * all others.
		 */

		ImageInfo imageInfo = media.getImageInfo();
		ImageInfo thumbnailImageInfo = this.thumbnailImageInfo != null ?
			this.thumbnailImageInfo :
			getMedia() != null && getMedia().getThumb() != null ?
				getMedia().getThumb().getImageInfo() :
				null;

		// Only include GIF elements if the source is a GIF and it's supported by the renderer.
		boolean includeGIF =
			imageInfo != null &&
			imageInfo.getFormat() == ImageFormat.GIF &&
			DLNAImageResElement.isImageProfileSupported(DLNAImageProfile.GIF_LRG, renderer);

		// Add elements in any order, it's sorted by priority later
		List<DLNAImageResElement> resElements = new ArrayList<>();

		// Always offer JPEG_TN as per DLNA standard
		resElements.add(new DLNAImageResElement(DLNAImageProfile.JPEG_TN, thumbnailImageInfo != null ? thumbnailImageInfo : imageInfo, true));
		if (DLNAImageResElement.isImageProfileSupported(DLNAImageProfile.PNG_TN, renderer)) {
			resElements.add(new DLNAImageResElement(DLNAImageProfile.PNG_TN, thumbnailImageInfo != null ? thumbnailImageInfo : imageInfo, true));
		}
		if (imageInfo != null) {
			if (
				DLNAImageResElement.isImageProfileSupported(DLNAImageProfile.JPEG_RES_H_V, renderer) &&
				imageInfo.getWidth() > 0 &&
				imageInfo.getHeight() > 0
			) {
				// Offer the exact resolution as JPEG_RES_H_V
				DLNAImageProfile exactResolution =
					DLNAImageProfile.createJPEG_RES_H_V(imageInfo.getWidth(), imageInfo.getHeight());
				resElements.add(new DLNAImageResElement(
					exactResolution, imageInfo,
					exactResolution.useThumbnailSource(imageInfo, thumbnailImageInfo)
				));
			}
			// Always offer JPEG_SM for images as per DLNA standard
			resElements.add(new DLNAImageResElement(
				DLNAImageProfile.JPEG_SM, imageInfo,
				DLNAImageProfile.JPEG_SM.useThumbnailSource(imageInfo, thumbnailImageInfo)
			));
			if (!DLNAImageProfile.PNG_TN.isResolutionCorrect(imageInfo)) {
				if (DLNAImageResElement.isImageProfileSupported(DLNAImageProfile.PNG_LRG, renderer)) {
					resElements.add(new DLNAImageResElement(
						DLNAImageProfile.PNG_LRG, imageInfo,
						DLNAImageProfile.PNG_LRG.useThumbnailSource(imageInfo, thumbnailImageInfo)
					));
				}
				if (includeGIF) {
					resElements.add(new DLNAImageResElement(
						DLNAImageProfile.GIF_LRG, imageInfo,
						DLNAImageProfile.GIF_LRG.useThumbnailSource(imageInfo, thumbnailImageInfo)
					));
				}
				if (!DLNAImageProfile.JPEG_SM.isResolutionCorrect(imageInfo)) {
					if (DLNAImageResElement.isImageProfileSupported(DLNAImageProfile.JPEG_MED, renderer)) {
						resElements.add(new DLNAImageResElement(
							DLNAImageProfile.JPEG_MED, imageInfo,
							DLNAImageProfile.JPEG_MED.useThumbnailSource(imageInfo, thumbnailImageInfo)
						));
					}
					if (!DLNAImageProfile.JPEG_MED.isResolutionCorrect(imageInfo)) {
						if (DLNAImageResElement.isImageProfileSupported(DLNAImageProfile.JPEG_LRG, renderer)) {
							resElements.add(new DLNAImageResElement(
								DLNAImageProfile.JPEG_LRG, imageInfo,
								DLNAImageProfile.JPEG_LRG.useThumbnailSource(imageInfo, thumbnailImageInfo)
							));
						}
					}
				}
			}
		} else {
			// This shouldn't normally be the case, parsing must have failed or
			// isn't finished yet so we just make a generic offer.

			// Always offer JPEG_SM for images as per DLNA standard
			resElements.add(new DLNAImageResElement(DLNAImageProfile.JPEG_SM, null, false));
			if (DLNAImageResElement.isImageProfileSupported(DLNAImageProfile.JPEG_LRG, renderer)) {
				resElements.add(new DLNAImageResElement(DLNAImageProfile.JPEG_LRG, null, false));
			}
			if (DLNAImageResElement.isImageProfileSupported(DLNAImageProfile.PNG_LRG, renderer)) {
				resElements.add(new DLNAImageResElement(DLNAImageProfile.PNG_LRG, null, false));
			}
			LOGGER.debug("Warning: Image \"{}\" wasn't parsed when DIDL-Lite was generated", this.getName());
		}

		// Sort the elements by priority
		Collections.sort(resElements, DLNAImageResElement.getComparator(imageInfo != null ? imageInfo.getFormat() : ImageFormat.JPEG));

		for (DLNAImageResElement resElement : resElements) {
			addImageResource(sb, resElement);
		}

		for (DLNAImageResElement resElement : resElements) {
			// Offering AlbumArt here breaks the standard, but some renderers need it
			switch (resElement.getProfile().toInt()) {
				case DLNAImageProfile.GIF_LRG_INT:
				case DLNAImageProfile.JPEG_SM_INT:
				case DLNAImageProfile.JPEG_TN_INT:
				case DLNAImageProfile.PNG_LRG_INT:
				case DLNAImageProfile.PNG_TN_INT:
					addAlbumArt(sb, resElement.getProfile());
			}
		}
	}


	/**
	 * Generate and append the thumbnail {@code res} and
	 * {@code upnp:albumArtURI} entries for the thumbnail.
	 *
	 * @param sb the {@link StringBuilder} to append the response to.
	 * @param mediaType the {@link MediaType} of this {@link DLNAResource}.
	 * @param renderer the {@link Renderer} used for filtering or {@code null}
	 *            for no filtering.
	 */
	@SuppressFBWarnings("SF_SWITCH_NO_DEFAULT")
	private void appendThumbnail(StringBuilder sb, MediaType mediaType, Renderer renderer) {

		/*
		 * JPEG_TN = Max 160 x 160; EXIF Ver.1.x or later or JFIF 1.02; SRGB or uncalibrated
		 * JPEG_SM = Max 640 x 480; EXIF Ver.1.x or later or JFIF 1.02; SRGB or uncalibrated
		 * PNG_TN = Max 160 x 160; Greyscale 8/16 bit, Truecolor 24 bit, Indexed-color 24 bit, Greyscale with alpha 8/16 bit or Truecolor with alpha 24 bit;
		 * PNG_SM doesn't exist!
		 *
		 * The standard dictates that thumbnails for images and videos should
		 * be given as a <res> element:
		 * > If a UPnP AV MediaServer exposes a CDS object with a <upnp:class>
		 * > designation of object.item.imageItem or object.item.videoItem (or
		 * > any class derived from them), then the UPnP AV MediaServer should
		 * > provide a <res> element for the thumbnail resource. (Multiple
		 * > thumbnail <res> elements are also allowed.)
		 *
		 * It also dictates that if a <res> thumbnail is available, it HAS to
		 * be offered as JPEG_TN (although not exclusively):
		 * > If a UPnP AV MediaServer exposes thumbnail images for image or video
		 * > content, then a UPnP AV MediaServer shall provide a thumbnail that
		 * > conforms to guideline 7.1.7 (GUN 6SXDY) in IEC 62481-2:2013 media
		 * > format profile and be declared with the JPEG_TN designation in the
		 * > fourth field of the res@protocolInfo attribute.
		 * >
		 * > When thumbnails are provided, the minimal expectation is to provide
		 * > JPEG thumbnails. However, vendors can also provide additional
		 * > thumbnails using the JPEG_TN or PNG_TN profiles.
		 *
		 * For videos content additional related images can be offered:
		 * > UPnP AV MediaServers that expose a video item can include in the
		 * > <item> element zero or more <res> elements referencing companion
		 * > images that provide additional descriptive information. Examples
		 * > of companion images include larger versions of thumbnails, posters
		 * > describing a movie, and others.
		 *
		 * For audio content, and ONLY for audio content, >upnp:albumArtURI>
		 * should be used:
		 * > If a UPnP AV MediaServer exposes a CDS object with a <upnp:class>
		 * > designation of object.item.audioItem or object.container.album.musicAlbum
		 * > (or any class derived from either class), then the UPnP AV MediaServer
		 * > should provide a <upnp:albumArtURI> element to present the URI for
		 * > the album art
		 * >
		 * > Unlike image or video content, thumbnails for audio content will
		 * > preferably be presented through the <upnp:albumArtURI> element.
		 *
		 * There's a difference between a thumbnail and album art. A thumbnail
		 * is a miniature still image of visual content, since audio isn't
		 * visual the concept is invalid. Album art is an image "tied to" that
		 * audio, but doesn't represent the audio itself.
		 *
		 * The same requirement of always providing a JPEG_TN applies to
		 * <upnp:albumArtURI> although formulated somewhat vaguer:
		 * > If album art thumbnails are provided, the desired expectation is
		 * > to have JPEG thumbnails. Additional thumbnails can also be provided.
		 */

		// Images add thumbnail resources together with the image resources in appendImage()
		if (MediaType.IMAGE != mediaType) {

			ImageInfo imageInfo = thumbnailImageInfo != null ? thumbnailImageInfo :
				getMedia() != null && getMedia().getThumb() != null && getMedia().getThumb().getImageInfo() != null ?
					getMedia().getThumb().getImageInfo() : null;

			// Only include GIF elements if the source is a GIF and it's supported by the renderer.
			boolean includeGIF =
				imageInfo != null &&
				imageInfo.getFormat() == ImageFormat.GIF &&
				DLNAImageResElement.isImageProfileSupported(DLNAImageProfile.GIF_LRG, renderer);

			// Add elements in any order, it's sorted by priority later
			List<DLNAImageResElement> resElements = new ArrayList<>();

			// Always include JPEG_TN as per DLNA standard
			resElements.add(new DLNAImageResElement(DLNAImageProfile.JPEG_TN, imageInfo, true));
			if (DLNAImageResElement.isImageProfileSupported(DLNAImageProfile.JPEG_SM, renderer)) {
				resElements.add(new DLNAImageResElement(DLNAImageProfile.JPEG_SM, imageInfo, true));
			}
			if (DLNAImageResElement.isImageProfileSupported(DLNAImageProfile.PNG_TN, renderer)) {
				resElements.add(new DLNAImageResElement(DLNAImageProfile.PNG_TN, imageInfo, true));
			}
			if (DLNAImageResElement.isImageProfileSupported(DLNAImageProfile.PNG_LRG, renderer)) {
				resElements.add(new DLNAImageResElement(DLNAImageProfile.PNG_LRG, imageInfo, true));
			}

			if (imageInfo != null) {
				if (
					DLNAImageResElement.isImageProfileSupported(DLNAImageProfile.JPEG_RES_H_V, renderer) &&
					imageInfo.getWidth() > 0 &&
					imageInfo.getHeight() > 0
				) {
					// Offer the exact resolution as JPEG_RES_H_V
					DLNAImageProfile exactResolution =
						DLNAImageProfile.createJPEG_RES_H_V(imageInfo.getWidth(), imageInfo.getHeight());
					resElements.add(new DLNAImageResElement(exactResolution, imageInfo, true));
				}
				if (includeGIF) {
					resElements.add(new DLNAImageResElement(DLNAImageProfile.GIF_LRG, imageInfo, true));
				}
				if (!DLNAImageProfile.JPEG_SM.isResolutionCorrect(imageInfo)) {
					if (DLNAImageResElement.isImageProfileSupported(DLNAImageProfile.JPEG_MED, renderer)) {
						resElements.add(new DLNAImageResElement(DLNAImageProfile.JPEG_MED, imageInfo, true));
					}
					if (!DLNAImageProfile.JPEG_MED.isResolutionCorrect(imageInfo)) {
						if (DLNAImageResElement.isImageProfileSupported(DLNAImageProfile.JPEG_LRG, renderer)) {
							resElements.add(new DLNAImageResElement(DLNAImageProfile.JPEG_LRG, imageInfo, true));
						}
					}
				}
			}

			// Sort the elements by priority
			Collections.sort(resElements, DLNAImageResElement.getComparator(imageInfo != null ? imageInfo.getFormat() : ImageFormat.JPEG));

			for (DLNAImageResElement resElement : resElements) {
				addImageResource(sb, resElement);
			}

			for (DLNAImageResElement resElement : resElements) {
				// Offering AlbumArt for video breaks the standard, but some renderers need it
				switch (resElement.getProfile().toInt()) {
					case DLNAImageProfile.GIF_LRG_INT:
					case DLNAImageProfile.JPEG_SM_INT:
					case DLNAImageProfile.JPEG_TN_INT:
					case DLNAImageProfile.PNG_LRG_INT:
					case DLNAImageProfile.PNG_TN_INT:
						addAlbumArt(sb, resElement.getProfile());
				}
			}
		}
	}

	private void addImageResource(StringBuilder sb, DLNAImageResElement resElement) {
		if (resElement == null) {
			throw new NullPointerException("resElement cannot be null");
		}
		if (!resElement.isResolutionKnown() && DLNAImageProfile.JPEG_RES_H_V.equals(resElement.getProfile())) {
			throw new IllegalArgumentException("Resolution cannot be unknown for DLNAImageProfile.JPEG_RES_H_V");
		}
		String url;
		if (resElement.isThumbnail()) {
			url = getThumbnailURL(resElement.getProfile());
		} else {
			url = getURL(
				(DLNAImageProfile.JPEG_RES_H_V.equals(resElement.getProfile()) ?
					"JPEG_RES" + resElement.getWidth() + "x" + resElement.getHeight() :
					resElement.getProfile().toString()
				) + "_"
			);
		}
		if (StringUtils.isNotBlank(url)) {
			String ciFlag;
			/*
			 * Some Panasonic TV's can't handle if the thumbnails have the CI
			 * flag set to 0 while the main resource doesn't have a CI flag.
			 * DLNA dictates that a missing CI flag should be interpreted as
			 * if it were 0, so the result should be the same.
			 */
			if (resElement.getCiFlag() == null || resElement.getCiFlag() == 0) {
				ciFlag = "";
			} else {
				ciFlag = ";DLNA.ORG_CI=" + resElement.getCiFlag().toString();
			}
			openTag(sb, "res");
			if (resElement.getSize() != null && resElement.getSize() > 0) {
				addAttribute(sb, "size", resElement.getSize());
			}
			if (resElement.isResolutionKnown()) {
				addAttribute(sb, "resolution", Integer.toString(resElement.getWidth()) + "x" + Integer.toString(resElement.getHeight()));
			}

			addAttribute(sb, "xmlns:dlna", "urn:schemas-dlna-org:metadata-1-0/");
			addAttribute(sb,
				"protocolInfo",
				"http-get:*:" + resElement.getProfile().getMimeType() + ":DLNA.ORG_PN=" +
				resElement.getProfile() +
				ciFlag + ";DLNA.ORG_FLAGS=00900000000000000000000000000000"
			);
			endTag(sb);
			sb.append(url);
			closeTag(sb, "res");
		}
	}

	private void addAlbumArt(StringBuilder sb, DLNAImageProfile thumbnailProfile) {
		String albumArtURL = getThumbnailURL(thumbnailProfile);
		if (StringUtils.isNotBlank(albumArtURL)) {
			openTag(sb, "upnp:albumArtURI");
			addAttribute(sb, "dlna:profileID", thumbnailProfile);
			addAttribute(sb, "xmlns:dlna", "urn:schemas-dlna-org:metadata-1-0/");
			endTag(sb);
			sb.append(albumArtURL);
			closeTag(sb, "upnp:albumArtURI");
		}
	}

	private String getRequestId(String rendererId) {
		return String.format("%s|%x|%s", rendererId, hashCode(), getSystemName());
	}

	/**
	 * Plugin implementation. When this item is going to play, it will notify all the
	 * StartStopListener objects available.
	 *
	 * @param rendererId
	 * @param incomingRenderer
	 *
	 * @see StartStopListener
	 */
	public void startPlaying(final String rendererId, final RendererConfiguration incomingRenderer) {
		final String requestId = getRequestId(rendererId);
		synchronized (requestIdToRefcount) {
			Integer temp = requestIdToRefcount.get(requestId);
			if (temp == null) {
				temp = 0;
			}

			final Integer refCount = temp;
			requestIdToRefcount.put(requestId, refCount + 1);
			if (refCount == 0) {
				final DLNAResource self = this;
				Runnable r = new Runnable() {
					@Override
					public void run() {
						InetAddress rendererIp;
						try {
							rendererIp = InetAddress.getByName(rendererId);
							RendererConfiguration renderer;
							if (incomingRenderer == null) {
								renderer = RendererConfiguration.getRendererConfigurationBySocketAddress(rendererIp);
							} else {
								renderer = incomingRenderer;
							}

							String rendererName = "unknown renderer";
							try {
								renderer.setPlayingRes(self);
								rendererName = renderer.getRendererName().replaceAll("\n", "");
							} catch (NullPointerException e) { }
							if (!quietPlay()) {
								LOGGER.info("Started playing " + getName() + " on your " + rendererName);
								LOGGER.debug("The full filename of which is: " + getSystemName() + " and the address of the renderer is: " + rendererId);
							}
						} catch (UnknownHostException ex) {
							LOGGER.debug("" + ex);
						}

						startTime = System.currentTimeMillis();
					}
				};

				new Thread(r, "StartPlaying Event").start();
			}
		}
	}

	/**
	 * Plugin implementation. When this item is going to stop playing, it will notify all the StartStopListener
	 * objects available.
	 *
	 * @see StartStopListener
	 */
	public void stopPlaying(final String rendererId, final RendererConfiguration incomingRenderer) {
		final DLNAResource self = this;
		final String requestId = getRequestId(rendererId);
		Runnable defer = new Runnable() {
			@Override
			public void run() {
				long start = startTime;
				try {
					Thread.sleep(STOP_PLAYING_DELAY);
				} catch (InterruptedException e) {
					LOGGER.error("stopPlaying sleep interrupted", e);
				}

				synchronized (requestIdToRefcount) {
					final Integer refCount = requestIdToRefcount.get(requestId);
					assert refCount != null;
					assert refCount > 0;
					requestIdToRefcount.put(requestId, refCount - 1);
					if (start != startTime) {
						return;
					}

					Runnable r = new Runnable() {
						@Override
						public void run() {
							if (refCount == 1) {
								requestIdToRefcount.put(requestId, 0);
								InetAddress rendererIp;
								try {
									rendererIp = InetAddress.getByName(rendererId);
									RendererConfiguration renderer;
									if (incomingRenderer == null) {
										renderer = RendererConfiguration.getRendererConfigurationBySocketAddress(rendererIp);
									} else {
										renderer = incomingRenderer;
									}

									String rendererName = "unknown renderer";
									try {
										// Reset only if another item hasn't already begun playing
										if (renderer.getPlayingRes() == self) {
											renderer.setPlayingRes(null);
										}
										rendererName = renderer.getRendererName();
									} catch (NullPointerException e) { }

									if (!quietPlay()) {
										LOGGER.info("Stopped playing {} on {}", getName(), rendererName);
										LOGGER.debug(
											"The full filename of which is \"{}\" and the address of the renderer is {}",
											getSystemName(),
											rendererId
										);
									}
								} catch (UnknownHostException ex) {
									LOGGER.debug("" + ex);
								}

								internalStop();
							}
						}
					};

					new Thread(r, "StopPlaying Event").start();
				}
				if (media_subtitle instanceof DLNAMediaOpenSubtitle) {
					((DLNAMediaOpenSubtitle) media_subtitle).deleteLiveSubtitlesFile();
				}
			}
		};

		new Thread(defer, "StopPlaying Event Deferrer").start();
	}

	/**
	 * The system time when the resource was last (re)started.
	 */
	private long lastStartSystemTime;

	/**
	 * Gets the system time when the resource was last (re)started.
	 *
	 * @return The system time when the resource was last (re)started
	 */
	public double getLastStartSystemTime() {
		return lastStartSystemTime;
	}

	/**
	 * Sets the system time when the resource was last (re)started.
	 *
	 * @param startTime the system time to set
	 */
	public void setLastStartSystemTime(long startTime) {
		lastStartSystemTime = startTime;
	}

	/**
	 * The most recently requested time offset in seconds.
	 */
	private double lastStartPosition;

	/**
	 * Gets the most recently requested time offset in seconds.
	 *
	 * @return The most recently requested time offset in seconds
	 */
	public double getLastStartPosition() {
		return lastStartPosition;
	}

	/**
	 * Sets the most recently requested time offset in seconds.
	 *
	 * @param startPosition the time offset in seconds
	 */
	public void setLastStartPosition(long startPosition) {
		lastStartPosition = startPosition;
	}

	/**
	 * Returns an InputStream of this DLNAResource that starts at a given time, if possible. Very useful if video chapters are being used.
	 *
	 * @param range
	 * @param mediarenderer
	 * @return The inputstream
	 * @throws IOException
	 */
	public synchronized InputStream getInputStream(Range range, RendererConfiguration mediarenderer) throws IOException {
		// Use device-specific DMS conf, if any
		PmsConfiguration configurationSpecificToRenderer = PMS.getConfiguration(mediarenderer);
		LOGGER.trace("Asked stream chunk : " + range + " of " + getName() + " and player " + player);

		// shagrath: small fix, regression on chapters
		boolean timeseek_auto = false;
		// Ditlew - WDTV Live
		// Ditlew - We convert byteoffset to timeoffset here. This needs the stream to be CBR!
		int cbr_video_bitrate = mediarenderer.getCBRVideoBitrate();
		long low = range.isByteRange() && range.isStartOffsetAvailable() ? range.asByteRange().getStart() : 0;
		long high = range.isByteRange() && range.isEndLimitAvailable() ? range.asByteRange().getEnd() : -1;
		Range.Time timeRange = range.createTimeRange();
		if (player != null && low > 0 && cbr_video_bitrate > 0) {
			int used_bit_rated = (int) ((cbr_video_bitrate + 256) * 1024 / (double) 8 * 1.04); // 1.04 = container overhead
			if (low > used_bit_rated) {
				timeRange.setStart(low / (double) (used_bit_rated));
				low = 0;

				// WDTV Live - if set to TS it asks multiple times and ends by
				// asking for an invalid offset which kills MEncoder
				if (timeRange.getStartOrZero() > media.getDurationInSeconds()) {
					return null;
				}

				// Should we rewind a little (in case our overhead isn't accurate enough)
				int rewind_secs = mediarenderer.getByteToTimeseekRewindSeconds();
				timeRange.rewindStart(rewind_secs);

				// shagrath:
				timeseek_auto = true;
			}
		}

		if (low > 0 && media.getBitrate() > 0) {
			lastStartPosition = (low * 8) / (double) media.getBitrate();
			LOGGER.trace("Estimating seek position from byte range:");
			LOGGER.trace("   media.getBitrate: " + media.getBitrate());
			LOGGER.trace("   low: " + low);
			LOGGER.trace("   lastStartPosition: " + lastStartPosition);
		} else {
			lastStartPosition = timeRange.getStartOrZero();
			LOGGER.trace("Setting lastStartPosition from time-seeking: " + lastStartPosition);
		}

		// Determine source of the stream
		if (player == null && !isResume()) {
			// No transcoding
			if (this instanceof IPushOutput) {
				PipedOutputStream out = new PipedOutputStream();
				InputStream fis = new PipedInputStream(out);
				((IPushOutput) this).push(out);

				if (low > 0) {
					fis.skip(low);
				}
				// http://www.ps3mediaserver.org/forum/viewtopic.php?f=11&t=12035

				lastStartSystemTime = System.currentTimeMillis();
				return wrap(fis, high, low);
			}

			 InputStream fis = getInputStream();

			if (fis != null) {
				if (low > 0) {
					fis.skip(low);
				}

				// http://www.ps3mediaserver.org/forum/viewtopic.php?f=11&t=12035
				fis = wrap(fis, high, low);
				if (timeRange.getStartOrZero() > 0 && this instanceof RealFile) {
					fis.skip(MpegUtil.getPositionForTimeInMpeg(((RealFile) this).getFile(), (int) timeRange.getStartOrZero()));
				}
			}

			lastStartSystemTime = System.currentTimeMillis();
			return fis;
		}
		// Pipe transcoding result
		OutputParams params = new OutputParams(configurationSpecificToRenderer);
		params.aid = getMediaAudio();
		params.sid = media_subtitle;
		params.header = getHeaders();
		params.mediaRenderer = mediarenderer;
		timeRange.limit(getSplitRange());
		params.timeseek = timeRange.getStartOrZero();
		params.timeend = timeRange.getEndOrZero();
		params.shift_scr = timeseek_auto;
		if (this instanceof IPushOutput) {
			params.stdin = (IPushOutput) this;
		}

			if (resume != null) {
				if (range.isTimeRange()) {
					resume.update((Range.Time) range, this);
				}

			params.timeseek = resume.getTimeOffset() / 1000d;
			if (player == null) {
				player = new FFMpegVideo();
			}
		}

			if (System.currentTimeMillis() - lastStartSystemTime < 500) {
				try {
					Thread.sleep(500);
				} catch (InterruptedException e) {
					LOGGER.error(null, e);
				}
			}

			// (Re)start transcoding process if necessary
			if (externalProcess == null || externalProcess.isDestroyed()) {
				// First playback attempt => start new transcoding process
				LOGGER.debug("Starting transcode/remux of " + getName() + " with media info: " + media);
				lastStartSystemTime = System.currentTimeMillis();
				externalProcess = player.launchTranscode(this, media, params);
				if (params.waitbeforestart > 0) {
					LOGGER.trace("Sleeping for {} milliseconds", params.waitbeforestart);
					try {
						Thread.sleep(params.waitbeforestart);
					} catch (InterruptedException e) {
						LOGGER.error(null, e);
					}

					LOGGER.trace("Finished sleeping for " + params.waitbeforestart + " milliseconds");
				}
			} else if (
				params.timeseek > 0 &&
				media != null &&
				media.isMediaparsed() &&
				media.getDurationInSeconds() > 0
			) {
				// Time seek request => stop running transcode process and start a new one
				LOGGER.debug("Requesting time seek: " + params.timeseek + " seconds");
				params.minBufferSize = 1;
				Runnable r = new Runnable() {
					@Override
					public void run() {
						externalProcess.stopProcess();
					}
				};

				new Thread(r, "External Process Stopper").start();
				lastStartSystemTime = System.currentTimeMillis();
				ProcessWrapper newExternalProcess = player.launchTranscode(this, media, params);
				try {
					Thread.sleep(1000);
				} catch (InterruptedException e) {
					LOGGER.error(null, e);
				}

				if (newExternalProcess == null) {
					LOGGER.trace("External process instance is null... sounds not good");
				}

				externalProcess = newExternalProcess;
			}

			if (externalProcess == null) {
				return null;
			}

			InputStream is = null;
			int timer = 0;
			while (is == null && timer < 10) {
				is = externalProcess.getInputStream(low);
				timer++;
				if (is == null) {
					LOGGER.debug("External input stream instance is null... sounds not good, waiting 500ms");
					try {
						Thread.sleep(500);
					} catch (InterruptedException e) {
					}
				}
			}

			// fail fast: don't leave a process running indefinitely if it's
			// not producing output after params.waitbeforestart milliseconds + 5 seconds
			// this cleans up lingering MEncoder web video transcode processes that hang
			// instead of exiting
			if (is == null && !externalProcess.isDestroyed()) {
				Runnable r = new Runnable() {
					@Override
					public void run() {
						LOGGER.error("External input stream instance is null... stopping process");
						externalProcess.stopProcess();
					}
				};

				new Thread(r, "Hanging External Process Stopper").start();
			}

		return is;
	}

	/**
	 * Wrap an {@link InputStream} in a {@link SizeLimitInputStream} that sets a
	 * limit to the maximum number of bytes to be read from the original input
	 * stream. The number of bytes is determined by the high and low value
	 * (bytes = high - low). If the high value is less than the low value, the
	 * input stream is not wrapped and returned as is.
	 *
	 * @param input
	 *            The input stream to wrap.
	 * @param high
	 *            The high value.
	 * @param low
	 *            The low value.
	 * @return The resulting input stream.
	 */
	public static InputStream wrap(InputStream input, long high, long low) {
		if (input != null && high > low) {
			long bytes = (high - (low < 0 ? 0 : low)) + 1;
			LOGGER.trace("Using size-limiting stream (" + bytes + " bytes)");
			return new SizeLimitInputStream(input, bytes);
		}

		return input;
	}

	public String mimeType() {
		return mimeType(player);
	}

	public String mimeType(Player player) {
		if (player != null) {
			// FIXME: This cannot be right. A player like FFmpeg can output many
			// formats depending on the media and the renderer. Also, players are
			// singletons. Therefore it is impossible to have exactly one mime
			// type to return.
			return player.mimeType();
		} else if (media != null && media.isMediaparsed()) {
			return media.getMimeType();
		} else if (getFormat() != null) {
			return getFormat().mimeType();
		} else {
			return getDefaultMimeType(getSpecificType());
		}
	}

	/**
	 * Prototype function. Original comment: need to override if some thumbnail work is to be done when mediaparserv2 enabled
	 */
	public void checkThumbnail() {
		// need to override if some thumbnail work is to be done when mediaparserv2 enabled
	}

	@Deprecated
	protected void checkThumbnail(InputFile inputFile) {
		checkThumbnail(inputFile, null);
	}

	/**
	 * Checks if a thumbnail exists, and, if not, generates one (if possible).
	 * Called from Request/RequestV2 in response to thumbnail requests e.g. HEAD /get/0$1$0$42$3/thumbnail0000%5BExample.mkv
	 * Calls DLNAMediaInfo.generateThumbnail, which in turn calls DLNAMediaInfo.parse.
	 *
	 * @param inputFile File to check or generate the thumbnail for.
	 * @param renderer The renderer profile
	 */
	protected void checkThumbnail(InputFile inputFile, RendererConfiguration renderer) {
		// Use device-specific DMS conf, if any
		PmsConfiguration configurationSpecificToRenderer = PMS.getConfiguration(renderer);
		if (
			media != null &&
			!media.isThumbready() &&
			configurationSpecificToRenderer.isThumbnailGenerationEnabled() &&
			(renderer == null || renderer.isThumbnails())
		) {
			Double seekPosition = (double) configurationSpecificToRenderer.getThumbnailSeekPos();
			if (isResume()) {
				Double resumePosition = resume.getTimeOffset() / 1000d;

				if (media.getDurationInSeconds() > 0 && resumePosition < media.getDurationInSeconds()) {
					seekPosition = resumePosition;
				}
			}

			media.generateThumbnail(inputFile, getFormat(), getType(), seekPosition, isResume(), renderer);
			if (!isResume() && media.getThumb() != null && configurationSpecificToRenderer.getUseCache() && inputFile.getFile() != null) {
				TableThumbnails.setThumbnail(media.getThumb(), inputFile.getFile().getAbsolutePath());
			}
		}
	}

	/**
	 * Returns the input stream for this resource's generic thumbnail,
	 * which is the first of:
	 *      <li> its Format icon, if any
	 *      <li> the fallback image, if any
	 *      <li> the {@link GenericIcons} icon
	 * <br><br>
	 * This is a wrapper around {@link #getGenericThumbnailInputStream0()} that
	 * stores the {@link ImageInfo} before returning the
	 * {@link InputStream}.
	 *
	 * @param fallback
	 *            the fallback image, or {@code null}.
	 * @return The {@link DLNAThumbnailInputStream}.
	 * @throws IOException
	 */
	public final DLNAThumbnailInputStream getGenericThumbnailInputStream(String fallback) throws IOException {
		DLNAThumbnailInputStream inputStream = getGenericThumbnailInputStreamInternal(fallback);
		thumbnailImageInfo = inputStream != null ? inputStream.getImageInfo() : null;
		return inputStream;
	}

	/**
	 * Returns the input stream for this resource's generic thumbnail,
	 * which is the first of:
	 *      <li> its Format icon, if any
	 *      <li> the fallback image, if any
	 *      <li> the {@link GenericIcons} icon
	 * <br><br>
	 * @param fallback
	 *            the fallback image, or {@code null}.
	 *
	 * @return The {@link DLNAThumbnailInputStream}.
	 * @throws IOException
	 */
	protected DLNAThumbnailInputStream getGenericThumbnailInputStreamInternal(String fallback) throws IOException {
		String thumb = fallback;
		if (format != null && format.getIcon() != null) {
			thumb = format.getIcon();
		}

		// Thumb could be:
		if (thumb != null && isCodeValid(this)) {
			// A local file
			if (new File(thumb).exists()) {
				return DLNAThumbnailInputStream.toThumbnailInputStream(new FileInputStream(thumb));
			}

			// A jar resource
			InputStream is;
			if ((is = getResourceInputStream(thumb)) != null) {
				return DLNAThumbnailInputStream.toThumbnailInputStream(is);
			}

			// A URL
			try {
				return DLNAThumbnailInputStream.toThumbnailInputStream(downloadAndSend(thumb, true));
			} catch (Exception e) {}
		}

		// Or none of the above
		if (isFolder()) {
			return GenericIcons.INSTANCE.getGenericFolderIcon();
		}
		return GenericIcons.INSTANCE.getGenericIcon(this);
	}

	/**
	 * Returns the input stream for this resource's thumbnail
	 * (or a default image if a thumbnail can't be found).
	 * Typically overridden by a subclass.<br>
	 * <br>
	 * This is a wrapper around {@link #getThumbnailInputStream()} that stores
	 * the {@link ImageInfo} before returning the {@link InputStream}.
	 *
	 * @return The {@link DLNAThumbnailInputStream}.
	 * @throws IOException
	 */
	public final DLNAThumbnailInputStream fetchThumbnailInputStream() throws IOException {
		DLNAThumbnailInputStream inputStream = getThumbnailInputStream();
		thumbnailImageInfo = inputStream != null ? inputStream.getImageInfo() : null;
		return inputStream;
	}

	/**
	 * Returns the input stream for this resource's thumbnail
	 * (or a default image if a thumbnail can't be found).
	 * Typically overridden by a subclass.
	 *
	 * @return The {@link DLNAThumbnailInputStream}.
	 * @throws IOException
	 */
	protected DLNAThumbnailInputStream getThumbnailInputStream() throws IOException {
		if (isAvisynth()) {
			return DLNAThumbnailInputStream.toThumbnailInputStream(getResourceInputStream("/images/logo-avisynth.png"));
		}

		return getGenericThumbnailInputStream(null);
	}

	/**
	 * Adds an audio "flag" filter to the specified
	 * {@link BufferedImageFilterChain}. If {@code filterChain} is {@code null}
	 * and a "flag" filter is added, a new {@link BufferedImageFilterChain} is
	 * created.
	 *
	 * @param filterChain the {@link BufferedImageFilterChain} to modify.
	 * @return The resulting {@link BufferedImageFilterChain} or {@code null}.
	 */
	public BufferedImageFilterChain addAudioFlagFilter(BufferedImageFilterChain filterChain) {
		String audioLanguageCode = media_audio != null ? media_audio.getLang() : null;
		if (isNotBlank(audioLanguageCode)) {
			if (filterChain == null) {
				filterChain = new BufferedImageFilterChain();
			}
			filterChain.add(new ImagesUtil.AudioFlagFilter(audioLanguageCode, THUMBNAIL_HINTS));
		}
		return filterChain;
	}

	/**
	 * Adds a subtitles "flag" filter to the specified
	 * {@link BufferedImageFilterChain}. If {@code filterChain} is {@code null}
	 * and a "flag" filter is added, a new {@link BufferedImageFilterChain} is
	 * created.
	 *
	 * @param filterChain the {@link BufferedImageFilterChain} to modify.
	 * @return The resulting {@link BufferedImageFilterChain} or {@code null}.
	 */
	public BufferedImageFilterChain addSubtitlesFlagFilter(BufferedImageFilterChain filterChain) {
		String subsLanguageCode = media_subtitle != null && media_subtitle.getId() != DLNAMediaLang.DUMMY_ID ?
			media_subtitle.getLang() :
			null;

		if (isNotBlank(subsLanguageCode)) {
			if (filterChain == null) {
				filterChain = new BufferedImageFilterChain();
			}
			filterChain.add(new ImagesUtil.SubtitlesFlagFilter(subsLanguageCode, THUMBNAIL_HINTS));
		}
		return filterChain;
	}

	/**
	 * Adds audio and subtitles "flag" filters to the specified
	 * {@link BufferedImageFilterChain} if they should be applied. If
	 * {@code filterChain} is {@code null} and a "flag" filter is added, a new
	 * {@link BufferedImageFilterChain} is created.
	 *
	 * @param filterChain the {@link BufferedImageFilterChain} to modify.
	 * @return The resulting {@link BufferedImageFilterChain} or {@code null}.
	 */
	public BufferedImageFilterChain addFlagFilters(BufferedImageFilterChain filterChain) {
		// Show audio and subtitles language flags in the TRANSCODE folder only for video files
		if (
				(
					parent instanceof FileTranscodeVirtualFolder ||
					parent instanceof SubSelFile
				) && (
					media_audio != null ||
					media_subtitle != null
				)
		) {
			if (
					(
						media != null &&
						media.isVideo()
					) || (
						media == null &&
						format != null &&
						format.isVideo()
					)
			) {
				filterChain = addAudioFlagFilter(filterChain);
				filterChain = addSubtitlesFlagFilter(filterChain);
			}
		} else if (
			parent instanceof TranscodeVirtualFolder &&
			this instanceof FileTranscodeVirtualFolder &&
			media_subtitle != null
		) {
			filterChain = addSubtitlesFlagFilter(filterChain);
		}
		return filterChain;
	}

	public int getType() {
		if (getFormat() != null) {
			return getFormat().getType();
		}
		return Format.UNKNOWN;
	}

	/**
	 * Prototype function.
	 *
	 * @return true if child can be added to other folder.
	 * @see #addChild(DLNAResource)
	 */
	public abstract boolean isValid();

	public boolean allowScan() {
		return false;
	}

	/**
	 * (non-Javadoc)
	 *
	 * @see java.lang.Object#toString()
	 */
	@Override
	public String toString() {
		StringBuilder result = new StringBuilder();
		result.append(getClass().getSimpleName());
		result.append(" [id=");
		result.append(id);
		result.append(", name=");
		result.append(getName());
		result.append(", full path=");
		result.append(getResourceId());
		result.append(", format=");
		result.append(format);
		result.append(", discovered=");
		result.append(isDiscovered());
		result.append(']');
		return result.toString();
	}

	/**
	 * Returns the specific type of resource. Valid types are defined in {@link Format}.
	 *
	 * @return The specific type
	 */
	protected int getSpecificType() {
		return specificType;
	}

	/**
	 * Set the specific type of this resource. Valid types are defined in {@link Format}.
	 *
	 * @param specificType The specific type to set.
	 */
	protected void setSpecificType(int specificType) {
		this.specificType = specificType;
	}

	/**
	 * Returns the {@link Format} of this resource, which defines its capabilities.
	 *
	 * @return The format of this resource.
	 */
	public Format getFormat() {
		return format;
	}

	/**
	 * Sets the {@link Format} of this resource, thereby defining its capabilities.
	 *
	 * @param format The format to set.
	 */
	public void setFormat(Format format) {
		this.format = format;

		// Set deprecated variable for backwards compatibility
		ext = format;
	}

	/**
	 * @deprecated Use {@link #getFormat()} instead.
	 *
	 * @return The format of this resource.
	 */
	@Deprecated
	public Format getExt() {
		return getFormat();
	}

	/**
	 * @deprecated Use {@link #setFormat(Format)} instead.
	 *
	 * @param format The format to set.
	 */
	@Deprecated
	protected void setExt(Format format) {
		setFormat(format);
	}

	/**
	 * Returns the {@link DLNAMediaInfo} object for this resource, containing the
	 * specifics of this resource, e.g. the duration.
	 *
	 * @return The object containing detailed information.
	 */
	public DLNAMediaInfo getMedia() {
		return media;
	}

	/**
	 * Sets the the {@link DLNAMediaInfo} object that contains all specifics for
	 * this resource.
	 *
	 * @param media The object containing detailed information.
	 * @since 1.50
	 */
	public void setMedia(DLNAMediaInfo media) {
		this.media = media;
	}

	/**
	 * Returns the {@link DLNAMediaAudio} object for this resource that contains
	 * the audio specifics. A resource can have many audio tracks, this method
	 * returns the one that should be played.
	 *
	 * @return The audio object containing detailed information.
	 * @since 1.50
	 */
	public DLNAMediaAudio getMediaAudio() {
		return media_audio;
	}

	/**
	 * Sets the {@link DLNAMediaAudio} object for this resource that contains
	 * the audio specifics. A resource can have many audio tracks, this method
	 * determines the one that should be played.
	 *
	 * @param mediaAudio The audio object containing detailed information.
	 * @since 1.50
	 */
	protected void setMediaAudio(DLNAMediaAudio mediaAudio) {
		this.media_audio = mediaAudio;
	}

	/**
	 * Returns the {@link DLNAMediaSubtitle} object for this resource that
	 * contains the specifics for the subtitles. A resource can have many
	 * subtitles, this method returns the one that should be displayed.
	 *
	 * @return The subtitle object containing detailed information.
	 * @since 1.50
	 */
	public DLNAMediaSubtitle getMediaSubtitle() {
		return media_subtitle;
	}

	/**
	 * Sets the {@link DLNAMediaSubtitle} object for this resource that
	 * contains the specifics for the subtitles. A resource can have many
	 * subtitles, this method determines the one that should be used.
	 *
	 * @param mediaSubtitle The subtitle object containing detailed information.
	 * @since 1.50
	 */
	public void setMediaSubtitle(DLNAMediaSubtitle mediaSubtitle) {
		this.media_subtitle = mediaSubtitle;
	}

	/**
	 * @deprecated Use {@link #getLastModified()} instead.
	 *
	 * Returns the timestamp at which this resource was last modified.
	 *
	 * @return The timestamp.
	 */
	@Deprecated
	public long getLastmodified() {
		return getLastModified();
	}

	/**
	 * Returns the timestamp at which this resource was last modified.
	 *
	 * @return The timestamp.
	 * @since 1.71.0
	 */
	public long getLastModified() {
		return lastmodified; // TODO rename lastmodified -> lastModified
	}

	/**
	 * @deprecated Use {@link #setLastModified(long)} instead.
	 *
	 * Sets the timestamp at which this resource was last modified.
	 *
	 * @param lastModified The timestamp to set.
	 * @since 1.50
	 */
	@Deprecated
	protected void setLastmodified(long lastModified) {
		setLastModified(lastModified);
	}

	/**
	 * Sets the timestamp at which this resource was last modified.
	 *
	 * @param lastModified The timestamp to set.
	 * @since 1.71.0
	 */
	protected void setLastModified(long lastModified) {
		this.lastmodified = lastModified; // TODO rename lastmodified -> lastModified
	}

	/**
	 * Returns the {@link Player} object that is used to encode this resource
	 * for the renderer. Can be null.
	 *
	 * @return The player object.
	 */
	public Player getPlayer() {
		return player;
	}

	/**
	 * Sets the {@link Player} object that is to be used to encode this
	 * resource for the renderer. The player object can be null.
	 *
	 * @param player The player object to set.
	 * @since 1.50
	 */
	public void setPlayer(Player player) {
		this.player = player;
	}

	/**
	 * Returns true when the details of this resource have already been
	 * investigated. This helps is not doing the same work twice.
	 *
	 * @return True if discovered, false otherwise.
	 */
	public boolean isDiscovered() {
		return discovered;
	}

	/**
	 * Set to true when the details of this resource have already been
	 * investigated. This helps is not doing the same work twice.
	 *
	 * @param discovered Set to true if this resource is discovered,
	 * 			false otherwise.
	 * @since 1.50
	 */
	protected void setDiscovered(boolean discovered) {
		this.discovered = discovered;
	}

	/**
	 * @Deprecated use {@link #hasExternalSubtitles()} instead
	 */
	public boolean hasExternalSubtitles() {
		return hasExternalSubtitles(false);
	}

	/**
	 * @Deprecated use {@link #hasExternalSubtitles()} instead
	 */
	public boolean hasExternalSubtitles(boolean forceRefresh) {
		if (media == null || !media.isVideo()) {
			return false;
		}
		synchronized (subtitlesLock) {
			registerExternalSubtitles(forceRefresh);
			return hasExternalSubtitles;
		}
	}

	/**
	 * Whether this resource has external subtitles.
	 *
	 * @return whether this resource has external subtitles
	 */
	public boolean hasSubtitles() {
		return hasSubtitles(false);
	}

	/**
	 * @Deprecated use {@link #setHasExternalSubtitles(boolean)} instead
	 */
	public boolean hasSubtitles(boolean forceRefresh) {
		if (media == null || !media.isVideo()) {
			return false;
		}
		synchronized (subtitlesLock) {
			registerExternalSubtitles(forceRefresh);
			return hasSubtitles;
		}
	}

	/**
	 * @Deprecated use {@link #setHasExternalSubtitles(boolean)} instead
	 */
	public boolean hasEmbeddedSubtitles() {
		if (media == null || !media.isVideo()) {
			return false;
		}

		List<DLNAMediaSubtitle> subtitlesList = media.getSubtitleTracksList();
		if (subtitlesList != null) {
			for (DLNAMediaSubtitle subtitles : subtitlesList) {
				if (subtitles.isEmbedded()) {
					return true;
				}
			}
		}
		return false;
	}

	/**
	 * Resets the cached subtitles information. Mostly useful for cloned
	 * resources.
	 */
	public void resetSubtitlesStatus() {
		synchronized (subtitlesLock) {
			isExternalSubtitlesParsed = false;
			hasExternalSubtitles = false;
			hasSubtitles = false;
		}
	}

	/**
	 * Scans for and registers external subtitles if this is a video resource.
	 * Cached information will be used if it exists unless {@code forceRefresh}
	 * is {@code true}, in which case a new scan will always be done. This also
	 * sets the cached subtitles information for this resource after
	 * registration.
	 *
	 * @param value whether this resource has external subtitles
	 */
	public void registerExternalSubtitles(boolean forceRefresh) {
		if (media == null || !media.isVideo()) {
			return;
		}

		synchronized (subtitlesLock) {
			if (!forceRefresh && isExternalSubtitlesParsed) {
				return;
			}

			File file = this instanceof RealFile ? ((RealFile) this).getFile() : new File(getFileName());
			if (file == null || media == null) {
				isExternalSubtitlesParsed = true;
				return;
			}

			if (!configuration.isDisableSubtitles() && configuration.isAutoloadExternalSubtitles()) {
				SubtitleUtils.registerExternalSubtitles(file, media, forceRefresh);
				// update the database if enabled
				if (configuration.getUseCache() && media.isMediaparsed() && !media.isParsing()) {
					DLNAMediaDatabase database = PMS.get().getDatabase();

					if (database != null) {
						try {
							database.insertOrUpdateData(file.getAbsolutePath(), file.lastModified(), getType(), media);
						} catch (SQLException e) {
							LOGGER.error(
								"Database error while trying to add parsed information for \"{}\" to the cache: {}",
								file,
								e.getMessage());
							if (LOGGER.isTraceEnabled()) {
								LOGGER.trace("SQL error code: {}", e.getErrorCode());
								if (
									e.getCause() instanceof SQLException &&
									((SQLException) e.getCause()).getErrorCode() != e.getErrorCode()
								) {
									LOGGER.trace("Cause SQL error code: {}", ((SQLException) e.getCause()).getErrorCode());
								}
								LOGGER.trace("", e);
							}
						}
					}
				}
			}

			List<DLNAMediaSubtitle> subtitlesList = media.getSubtitleTracksList();
			if (subtitlesList != null) {
				hasSubtitles = !subtitlesList.isEmpty();
				for (DLNAMediaSubtitle subtitles : subtitlesList) {
					if (subtitles.isExternal()) {
						hasExternalSubtitles = true;
						break;
					}
				}
			}

			isExternalSubtitlesParsed = true;
		}
	}

	/**
	 * Sets external subtitles parsed status to true and sets
	 * {@link #hasSubtitles} and {@link #hasExternalSubtitles} according to the
	 * existing {@link DLNAMediaSubtitle} instances.
	 * <p>
	 * <b>WARNING:</b> This should only be called when the subtitles tracks has
	 * been populated by an alternative source like the database. Setting this
	 * under other circumstances will break the implemented automatic parsing
	 * and caching.
	 */
	public void setExternalSubtitlesParsed() {
		if (media == null || !media.isVideo()) {
			return;
		}

		synchronized (subtitlesLock) {
			if (isExternalSubtitlesParsed) {
				return;
			}

			List<DLNAMediaSubtitle> subtitlesList = media.getSubtitleTracksList();
			hasSubtitles = !subtitlesList.isEmpty();
			for (DLNAMediaSubtitle subtitles : subtitlesList) {
				if (subtitles.isExternal()) {
					hasExternalSubtitles = true;
					break;
				}
			}
			isExternalSubtitlesParsed = true;
		}
	}

	/**
	 * This method figures out which audio track should be used based on
	 * {@link DLNAMediaInfo} metadata and configuration settings.
	 *
	 * @param renderer the {@link RendererConfiguration} from which to get the
	 *            configuration or {@code null} to use the default
	 *            configuration.
	 * @return The resolved {@link DLNAMediaAudio} or {@code null}.
	 */
	public DLNAMediaAudio resolveAudioStream(RendererConfiguration renderer) {
		if (media == null || media.getAudioTrackCount() == 0) {
			LOGGER.trace("Found no audio track");
			return null;
		}
		// Use device-specific pms conf
		PmsConfiguration deviceSpecificConfiguration = PMS.getConfiguration(renderer);

		// check for preferred audio
		DLNAMediaAudio dtsTrack = null;
		StringTokenizer st = new StringTokenizer(deviceSpecificConfiguration.getAudioLanguages(), ",");
		while (st.hasMoreTokens()) {
			String lang = st.nextToken().trim();
			LOGGER.trace(
				"Looking for an audio track with language \"{}\" for \"{}\"",
				lang,
				getName()
			);
			for (DLNAMediaAudio audio : media.getAudioTracksList()) {
				if (audio.matchCode(lang)) {
					LOGGER.trace("Matched audio track: {}", audio);
					return audio;
				}

				if (dtsTrack == null && audio.isDTS()) {
					dtsTrack = audio;
				}
			}
		}

		// preferred audio not found, take a default audio track, dts first if available
		if (dtsTrack != null) {
			LOGGER.trace("Preferring DTS audio track since no language match was found: {}", dtsTrack);
			return dtsTrack;
		}
		DLNAMediaAudio result = media.getFirstAudioTrack();
		LOGGER.trace("Using the first available audio track: {}", result);
		return result;
	}

	/**
	 * This method figures out which subtitles track should be used based on
	 * {@link DLNAMediaInfo} metadata, chosen audio language and configuration
	 * settings.
	 *
	 * @param renderer the {@link RendererConfiguration} from which to get the
	 *            configuration or {@code null} to use the default
	 *            configuration.
	 * @param audioLanguage the {@code ISO 639} language code for the chosen
	 *            audio language or {@code null} if it doesn't apply.
	 * @param forceRefresh if {@code true} forces a new scan for external
	 *            subtitles instead of relying on cached information (if it
	 *            exists).
	 * @return The resolved {@link DLNAMediaSubtitle} or {@code null}.
	 */
	public DLNAMediaSubtitle resolveSubtitlesStream(RendererConfiguration renderer, String audioLanguage, boolean forceRefresh) {
		if (media == null) {
			return null;
		}

		// Use device-specific pms conf
		PmsConfiguration deviceSpecificConfiguration = PMS.getConfiguration(renderer);
		if (deviceSpecificConfiguration.isDisableSubtitles()) {
			LOGGER.trace("Not resolving subtitles since subtitles are disabled");
			return null;
		}

		if (!hasSubtitles(forceRefresh)) {
			return null;
		}

		/*
		 * Check for external and internal subtitles matching the user's
		 * language preferences
		 */
		DLNAMediaSubtitle matchedSub = null;
		boolean useExternal = deviceSpecificConfiguration.isAutoloadExternalSubtitles();
		String audioSubLanguages = deviceSpecificConfiguration.getAudioSubLanguages();
		if (isBlank(audioLanguage) || isBlank(audioSubLanguages)) {
			// Not enough information to do a full audio/subtitles combination search, only use the preferred subtitles
			LOGGER.trace(
				"Searching for subtitles without considering audio language for \"{}\"",
				getName()
			);
			ArrayList<DLNAMediaSubtitle> candidates = new ArrayList<>();
			for (DLNAMediaSubtitle subtitles : media.getSubtitleTracksList()) {
				if (subtitles.isExternal()) {
					if (useExternal) {
						candidates.add(subtitles);
					}
				} else {
					candidates.add(subtitles);
				}
			}
			if (!candidates.isEmpty()) {
				matchedSub = SubtitleUtils.findPrioritizedSubtitles(candidates, renderer, false);
				if (matchedSub != null) {
					LOGGER.trace(
						"Matched {} subtitles track for \"{}\" with unknown audio language: {}",
						matchedSub.isExternal() ? "external" : "internal",
						getName(),
						matchedSub
					);
					return matchedSub;
				}
			}
		} else {
			// Do a full audio/subtitles combination search
			StringTokenizer st = new StringTokenizer(audioSubLanguages.toLowerCase(Locale.ROOT), ";");
			while (st.hasMoreTokens()) {
				String pair = st.nextToken();
				int commaPos = pair.indexOf(',');
				if (commaPos > -1) {
					String audio = pair.substring(0, commaPos).trim();
					String sub = pair.substring(commaPos + 1).trim();
					LOGGER.trace(
						"Searching for a match for audio language \"{}\" with audio \"{}\" and subtitles \"{}\" for \"{}\"",
						audioLanguage,
						audio,
						sub,
						getName()
					);

					if ("*".equals(audio) || DLNAMediaLang.UND.equals(audio) || Iso639.isCodesMatching(audio, audioLanguage)) {
						boolean anyLanguage = "*".equals(sub) ||  DLNAMediaLang.UND.equals(sub);
						if ("off".equals(sub)) {
							if (deviceSpecificConfiguration.isForceExternalSubtitles()) {
								// Ignore the "off" language for external subtitles if force external subtitles is enabled
								ArrayList<DLNAMediaSubtitle> candidates = new ArrayList<>();
								for (DLNAMediaSubtitle subtitles : media.getSubtitleTracksList()) {
									if (subtitles.isExternal()) {
										candidates.add(subtitles);
									}
								}
								if (!candidates.isEmpty()) {
									matchedSub = SubtitleUtils.findPrioritizedSubtitles(candidates, renderer, true);
									LOGGER.trace(
										"Ignoring the \"off\" language because external " +
										"subtitles are enforced, returning: {} for \"{}\"",
										matchedSub,
										getName()
									);
									return matchedSub;
								}
							} else {
								LOGGER.trace(
									"Not looking for non-forced subtitles since they are \"off\" for audio language \"{}\"",
									audio
								);
								break;
							}
						} else {
							ArrayList<DLNAMediaSubtitle> candidates = new ArrayList<>();
							for (DLNAMediaSubtitle subtitles : media.getSubtitleTracksList()) {
								if (anyLanguage || subtitles.matchCode(sub)) {
									if (!subtitles.isExternal()) {
										candidates.add(subtitles);
										LOGGER.trace("Adding internal subtitles candidate: {}", subtitles);
									} else if (useExternal) {
										candidates.add(subtitles);
										LOGGER.trace("Adding external subtitles candidate: {}", subtitles);
									} else {
										LOGGER.trace(
											"Ignoring external subtitles because auto loading of external subtitles is disabled: {}",
											subtitles
										);
									}
								}
							}
							if (!candidates.isEmpty()) {
								matchedSub = SubtitleUtils.findPrioritizedSubtitles(candidates, renderer, !anyLanguage);
								if (matchedSub != null) {
									LOGGER.trace(
										"Matched {} subtitles track for \"{}\": {}",
										matchedSub.isExternal() ? "external" : "internal",
										getName(),
										matchedSub
									);
									return matchedSub;
								}
							}
						}
					}
				} else {
					LOGGER.warn("Ignoring invalid audio/subtitle language configuration \"{}\"", pair);
				}
			}
		}

		/*
		 * Check for external subtitles that were skipped in the above code block
		 * because they didn't match language preferences, if there wasn't already
		 * a match and the user settings specify it.
		 */
		if (deviceSpecificConfiguration.isForceExternalSubtitles()) {
			ArrayList<DLNAMediaSubtitle> candidates = new ArrayList<>();
			for (DLNAMediaSubtitle subtitles : media.getSubtitleTracksList()) {
				if (subtitles.isExternal()) {
					candidates.add(subtitles);
					LOGGER.trace("Adding external subtitles candidate without language match: {}", subtitles);
				}
			}
			if (!candidates.isEmpty()) {
				matchedSub = SubtitleUtils.findPrioritizedSubtitles(candidates, renderer, true);
				LOGGER.trace(
					"Using external subtitles track that did not match language preferences for \"{}\": {}",
					getName(),
					matchedSub
				);
				return matchedSub;
			}
		}

		// Check for forced subtitles.
		String forcedTags = deviceSpecificConfiguration.getForcedSubtitleTags();
		if (isNotBlank(forcedTags)) {
			Locale locale = PMS.getLocale();
			ArrayList<String> forcedTagsList = new ArrayList<>();
			for (String forcedTag : forcedTags.split(",")) {
				if (isNotBlank(forcedTag)) {
					forcedTagsList.add(forcedTag.trim().toLowerCase(locale));
				}
			}
			ArrayList<DLNAMediaSubtitle> candidates = new ArrayList<>();
			String forcedLanguage = deviceSpecificConfiguration.getForcedSubtitleLanguage();
			boolean anyLanguage =
				isBlank(forcedLanguage) ||
				"*".equals(forcedLanguage) ||
				DLNAMediaLang.UND.equals(forcedLanguage);
			for (DLNAMediaSubtitle subtitles : media.getSubtitleTracksList()) {
				if (!useExternal && subtitles.isExternal()) {
					continue;
				}
				String title = subtitles.getSubtitlesTrackTitleFromMetadata();
				if (isNotBlank(title)) {
					title = title.toLowerCase(locale);
					for (String forcedTag : forcedTagsList) {
						if (
							title.contains(forcedTag) &&
							(
								anyLanguage ||
								Iso639.isCodesMatching(subtitles.getLang(), forcedLanguage)
							)
						) {
							candidates.add(subtitles);
							LOGGER.trace(
								"Adding {} forced subtitles candidate that matched tag \"{}\": {}",
								subtitles.isExternal() ? "external" : "internal",
								forcedTag,
								subtitles
							);
						}
					}
				}
			}
			if (!candidates.isEmpty()) {
				matchedSub = SubtitleUtils.findPrioritizedSubtitles(candidates, renderer, false);
				if (matchedSub != null) {
					LOGGER.trace(
						"Using forced {} subtitles track for \"{}\": {}",
						matchedSub.isExternal() ? "external" : "internal",
						getName(),
						matchedSub
					);
					return matchedSub;
				}
			}
		}

		LOGGER.trace("Found no matching subtitle for \"{}\"", getName());
		return null;
	}

	/**
	 * Returns the updates id for this resource. When the resource needs
	 * to be refreshed, its id is updated.
	 *
	 * @return The updated id.
	 * @see #notifyRefresh()
	 */
	public int getUpdateId() {
		return updateId;
	}

	/**
	 * Sets the updated id for this resource. When the resource needs
	 * to be refreshed, its id should be updated.
	 *
	 * @param updateId The updated id value to set.
	 * @since 1.50
	 */
	protected void setUpdateId(int updateId) {
		this.updateId = updateId;
	}

	/**
	 * Returns the updates id for all resources. When all resources need
	 * to be refreshed, this id is updated.
	 *
	 * @return The system updated id.
	 * @since 1.50
	 */
	public static int getSystemUpdateId() {
		return systemUpdateId;
	}

	/**
	 * Sets the updated id for all resources. When all resources need
	 * to be refreshed, this id should be updated.
	 *
	 * @param systemUpdateId The system updated id to set.
	 * @since 1.50
	 */
	public static void setSystemUpdateId(int systemUpdateId) {
		DLNAResource.systemUpdateId = systemUpdateId;
	}

	/**
	 * Returns whether or not this is a nameless resource.
	 *
	 * @return True if the resource is nameless.
	 */
	public boolean isNoName() {
		return noName;
	}

	/**
	 * Sets whether or not this is a nameless resource. This is particularly
	 * useful in the virtual TRANSCODE folder for a file, where the same file
	 * is copied many times with different audio and subtitle settings. In that
	 * case the name of the file becomes irrelevant and only the settings
	 * need to be shown.
	 *
	 * @param noName Set to true if the resource is nameless.
	 * @since 1.50
	 */
	protected void setNoName(boolean noName) {
		this.noName = noName;
	}

	/**
	 * Returns the from - to time range for this resource.
	 *
	 * @return The time range.
	 */
	public Range.Time getSplitRange() {
		return splitRange;
	}

	/**
	 * Sets the from - to time range for this resource.
	 *
	 * @param splitRange The time range to set.
	 * @since 1.50
	 */
	protected void setSplitRange(Range.Time splitRange) {
		this.splitRange = splitRange;
	}

	/**
	 * Returns the number of the track to split from this resource.
	 *
	 * @return the splitTrack
	 * @since 1.50
	 */
	protected int getSplitTrack() {
		return splitTrack;
	}

	/**
	 * Sets the number of the track from this resource to split.
	 *
	 * @param splitTrack The track number.
	 * @since 1.50
	 */
	protected void setSplitTrack(int splitTrack) {
		this.splitTrack = splitTrack;
	}

	/**
	 * Returns the default renderer configuration for this resource.
	 *
	 * @return The default renderer configuration.
	 * @since 1.50
	 */
	public RendererConfiguration getDefaultRenderer() {
		return defaultRenderer;
	}

	/**
	 * Sets the default renderer configuration for this resource.
	 *
	 * @param defaultRenderer The default renderer configuration to set.
	 * @since 1.50
	 */
	public void setDefaultRenderer(RendererConfiguration defaultRenderer) {
		this.defaultRenderer = defaultRenderer;
		configuration = PMS.getConfiguration(defaultRenderer);
	}

	/**
	 * Returns whether or not this resource is handled by AviSynth.
	 *
	 * @return True if handled by AviSynth, otherwise false.
	 * @since 1.50
	 */
	protected boolean isAvisynth() {
		return avisynth;
	}

	/**
	 * Sets whether or not this resource is handled by AviSynth.
	 *
	 * @param avisynth Set to true if handled by Avisyth, otherwise false.
	 * @since 1.50
	 */
	protected void setAvisynth(boolean avisynth) {
		this.avisynth = avisynth;
	}

	/**
	 * Returns true if transcoding should be skipped for this resource.
	 *
	 * @return True if transcoding should be skipped, false otherwise.
	 * @since 1.50
	 */
	protected boolean isSkipTranscode() {
		return skipTranscode;
	}

	/**
	 * Set to true if transcoding should be skipped for this resource.
	 *
	 * @param skipTranscode Set to true if trancoding should be skipped, false
	 * 			otherwise.
	 * @since 1.50
	 */
	protected void setSkipTranscode(boolean skipTranscode) {
		this.skipTranscode = skipTranscode;
	}

	/**
	 * Returns the list of children for this resource.
	 *
	 * @return List of children objects.
	 */
	public List<DLNAResource> getChildren() {
		return children;
	}

	/**
	 * Sets the list of children for this resource.
	 *
	 * @param children The list of children to set.
	 * @since 1.50
	 */
	protected void setChildren(List<DLNAResource> children) {
		this.children = (DLNAList) children;
	}

	/**
	 * @deprecated use {@link #getLastChildId()} instead.
	 */
	@Deprecated
	protected int getLastChildrenId() {
		return getLastChildId();
	}

	/**
	 * Returns the numerical ID of the last child added.
	 *
	 * @return The ID.
	 * @since 1.80.0
	 */
	protected int getLastChildId() {
		return lastChildrenId;
	}

	/**
	 * @deprecated use {@link #setLastChildId(int)} instead.
	 */
	@Deprecated
	protected void setLastChildrenId(int lastChildId) {
		setLastChildId(lastChildId);
	}

	/**
	 * Sets the numerical ID of the last child added.
	 *
	 * @param lastChildId The ID to set.
	 * @since 1.80.0
	 */
	protected void setLastChildId(int lastChildId) {
		this.lastChildrenId = lastChildId;
	}

	/**
	 * Returns the timestamp when this resource was last refreshed.
	 *
	 * @return The timestamp.
	 */
	long getLastRefreshTime() {
		return lastRefreshTime;
	}

	/**
	 * Sets the timestamp when this resource was last refreshed.
	 *
	 * @param lastRefreshTime The timestamp to set.
	 * @since 1.50
	 */
	protected void setLastRefreshTime(long lastRefreshTime) {
		this.lastRefreshTime = lastRefreshTime;
	}

	private static final int DEPTH_WARNING_LIMIT = 7;

	private boolean depthLimit() {
		DLNAResource tmp = this;
		int depth = 0;
		while (tmp != null) {
			tmp = tmp.parent;
			depth++;
		}

		return (depth > DEPTH_WARNING_LIMIT);
	}

	public boolean isSearched() {
		return false;
	}

	public byte[] getHeaders() {
		return null;
	}

	public void attach(String key, Object data) {
		if (attachments == null) {
			attachments = new HashMap<>();
		}

		attachments.put(key, data);
	}

	public Object getAttachment(String key) {
		return attachments == null ? null : attachments.get(key);
	}

	public boolean isURLResolved() {
		return false;
	}

	////////////////////////////////////////////////////
	// Subtitle handling
	////////////////////////////////////////////////////

	private SubSelect getSubSelector(boolean create) {
		if (
			configuration.isDisableSubtitles() ||
			!configuration.isAutoloadExternalSubtitles() ||
			!configuration.isShowLiveSubtitlesFolder() ||
			!isLiveSubtitleFolderAvailable()
		) {
			return null;
		}

		// Search for transcode folder
		for (DLNAResource r : children) {
			if (r instanceof SubSelect) {
				return (SubSelect) r;
			}
		}

		if (create) {
			SubSelect vf = new SubSelect();
			addChildInternal(vf);
			return vf;
		}

		return null;
	}

	public boolean isSubSelectable() {
		return false;
	}

	////////////////////////////////////////////////////
	// Resume handling
	////////////////////////////////////////////////////

	private ResumeObj resume;
	private int resHash;
	private long startTime;

	private void internalStop() {
		DLNAResource res = resumeStop();
		final RootFolder root = ((defaultRenderer != null) ? defaultRenderer.getRootFolder() : null);
		if (root != null) {
			if (res == null) {
				res = this.clone();
			} else {
				res = res.clone();
			}

			root.stopPlaying(res);
		}
	}

	public int resumeHash() {
		return resHash;
	}

	public ResumeObj getResume() {
		return resume;
	}

	public void setResume(ResumeObj r) {
		resume = r;
	}

	public boolean isResumeable() {
		if (format != null) {
			// Only resume videos
			return format.isVideo();
		}

		return true;
	}

	private DLNAResource resumeStop() {
		if (!configuration.isResumeEnabled() || !isResumeable()) {
			return null;
		}

		notifyRefresh();
		if (resume != null) {
			resume.stop(startTime, (long) (media.getDurationInSeconds() * 1000));
			if (resume.isDone()) {
				parent.getChildren().remove(this);
			} else if (getMedia() != null) {
				media.setThumbready(false);
			}
		} else {
			for (DLNAResource res : parent.getChildren()) {
				if (res.isResume() && res.getName().equals(getName())) {
					res.resume.stop(startTime, (long) (media.getDurationInSeconds() * 1000));
					if (res.resume.isDone()) {
						parent.getChildren().remove(res);
						return null;
					}

					if (res.getMedia() != null) {
						res.media.setThumbready(false);
					}

					return res;
				}
			}

			ResumeObj r = ResumeObj.store(this, startTime);
			if (r != null) {
				DLNAResource clone = this.clone();
				clone.resume = r;
				clone.resHash = resHash;
				if (clone.media != null) {
					clone.media.setThumbready(false);
				}

				clone.player = player;
				parent.addChildInternal(clone);
				return clone;
			}
		}

		return null;
	}

	public final boolean isResume() {
		return resume != null && isResumeable();
	}

	public int minPlayTime() {
		return configuration.getMinimumWatchedPlayTime();
	}

	private String resumeStr(String s) {
		if (isResume()) {
			return Messages.getString("PMS.134") + ": " + s;
		}
		return s;
	}

	public String resumeName() {
		return resumeStr(getDisplayName());
	}

	/**
	 * Handle serialization.
	 *
	 * This method should be overridden by all media types that can be
	 * bookmarked, i.e. serialized to an external file.
	 * By default it just returns null which means the resource is ignored
	 * when serializing.
	 */
	public String write() {
		return null;
	}

	private ExternalListener masterParent;

	public void setMasterParent(ExternalListener r) {
		if (masterParent == null) {
			// If master is already set ignore this
			masterParent = r;
		}
	}

	public ExternalListener getMasterParent() {
		return masterParent;
	}

	// Returns the index of the given child resource id, or -1 if not found
	public int indexOf(String objectId) {
		// Use the index id string only, omitting any trailing filename
		String resourceId = StringUtils.substringBefore(objectId, "/");
		if (resourceId != null) {
			for (int i = 0; i < children.size(); i++) {
				if (resourceId.equals(children.get(i).getResourceId())) {
					return i;
				}
			}
		}

		return -1;
	}

	// Attempts to automatically create the appropriate container for
	// the given uri. Defaults to mpeg video for indeterminate local uris.
	public static DLNAResource autoMatch(String uri, String name) {
		try {
			uri = URLDecoder.decode(uri, "UTF-8");
		} catch (UnsupportedEncodingException e) {
			LOGGER.error("URL decoding error ", e);
		}

		boolean isweb = uri.matches("\\S+://.+");
		Format format = FormatFactory.getAssociatedFormat(isweb ? "." + FileUtil.getUrlExtension(uri) : uri);
		int type = format == null ? Format.VIDEO : format.getType();
		if (name == null) {
			name = new File(StringUtils.substringBefore(uri, "?")).getName();
		}

		DLNAResource resource = isweb ?
			type == Format.VIDEO ? new WebVideoStream(name, uri, null) :
			type == Format.AUDIO ? new WebAudioStream(name, uri, null) :
			type == Format.IMAGE ? new FeedItem(name, uri, null, null, Format.IMAGE) : null
			:
			new RealFile(new File(uri));
		if (resource != null && format == null && !isweb) {
			resource.setFormat(FormatFactory.getAssociatedFormat(".mpg"));
		}

		LOGGER.debug(resource == null ?
			("Could not auto-match " + uri) :
			("Created auto-matched container: "+ resource));
		return resource;
	}

	// A general-purpose free-floating folder
	public static class UnattachedFolder extends VirtualFolder {
		public UnattachedFolder(String name) {
			super(name, null);
			setId(name);
		}

		public DLNAResource add(DLNAResource d) {
			if (d != null) {
				addChild(d);
				d.setId(d.getId() + "$" + getId());
				return d;
			}

			return null;
		}

		public DLNAResource add(String uri, String name, RendererConfiguration r) {
			DLNAResource  d = autoMatch(uri, name);
			if (d != null) {
				// Set the auto-matched item's renderer
				d.setDefaultRenderer(r);
				// Cache our previous renderer and
				// pretend to be a parent with the same renderer
				RendererConfiguration prev = getDefaultRenderer();
				setDefaultRenderer(r);
				// Now add the item and resolve its rendering details
				add(d);
				d.syncResolve();
				// Restore our previous renderer
				setDefaultRenderer(prev);
			}

			return d;
		}

		public int getIndex(String objectId) {
			return getIndex(objectId, null);
		}

		public int getIndex(String objectId, RendererConfiguration r) {
			int index = indexOf(objectId);
			if (index == -1 && r != null) {
				index = indexOf(recreate(objectId, null, r).getResourceId());
			}

			return index;
		}

		public DLNAResource get(String objectId, RendererConfiguration r) {
			int index = getIndex(objectId, r);
			DLNAResource d = index > -1 ? getChildren().get(index) : null;
			if (d != null && r != null && ! r.equals(d.getDefaultRenderer())) {
				d.updateRendering(r);
			}

			return d;
		}

		public List<DLNAResource> asList(String objectId) {
			int index = getIndex(objectId);
			return index > -1 ? getChildren().subList(index, index + 1) : null;
		}

		// Try to recreate a lost item from a previous session
		// using its objectId's trailing uri, if any

		public DLNAResource recreate(String objectId, String name, RendererConfiguration r) {
			try {
				return add(StringUtils.substringAfter(objectId, "/"), name, r);
			} catch (Exception e) {
				return null;
			}
		}
	}

	// A temp folder for non-xmb items
	public static final UnattachedFolder Temp = new UnattachedFolder("Temp");

	// Returns whether the url appears to be ours
	public static boolean isResourceUrl(String url) {
		return url != null && url.startsWith(PMS.get().getServer().getURL() + "/get/");
	}

	// Returns the url's resourceId (i.e. index without trailing filename) if any or null
	public static String parseResourceId(String url) {
		return isResourceUrl(url) ? StringUtils.substringBetween(url + "/", "get/", "/") : null;
	}

	// Returns the url's objectId (i.e. index including trailing filename) if any or null
	public static String parseObjectId(String url) {
		return isResourceUrl(url) ? StringUtils.substringAfter(url, "get/") : null;
	}

	// Returns the DLNAResource pointed to by the uri if it exists
	// or else a new Temp item (or null)
	public static DLNAResource getValidResource(String uri, String name, RendererConfiguration renderer) {
		LOGGER.debug("Validating URI \"{}\"", uri);
		String objectId = parseObjectId(uri);
		if (objectId != null) {
			if (objectId.startsWith("Temp$")) {
				int index = Temp.indexOf(objectId);
				return index > -1 ? Temp.getChildren().get(index) : Temp.recreate(objectId, name, renderer);
			}
			if (renderer == null) {
				renderer = RendererConfiguration.getDefaultConf();
			}

			return PMS.get().getRootFolder(renderer).getDLNAResource(objectId, renderer);
		}
		return Temp.add(uri, name, renderer);
	}

	// Returns the uri if it's ours and exists or else the url of new Temp item (or null)
	public static String getValidResourceURL(String uri, String name, RendererConfiguration r) {
		if (isResourceUrl(uri)) {
			// Check existence
			return PMS.getGlobalRepo().exists(parseResourceId(uri)) ? uri : null; // TODO: attempt repair
		}
		DLNAResource d = Temp.add(uri, name, r);
		if (d != null) {
			return d.getURL("", true);
		}
		return null;
	}

	public static class Rendering {
		RendererConfiguration r;
		Player p;
		DLNAMediaSubtitle s;
		String m;
		Rendering(DLNAResource d) {
			r = d.getDefaultRenderer();
			p = d.getPlayer();
			s = d.getMediaSubtitle();
			if (d.getMedia() != null) {
				m = d.getMedia().getMimeType();
			}
		}
	}

	public Rendering updateRendering(RendererConfiguration r) {
		Rendering rendering = new Rendering(this);
		Player p = resolvePlayer(r);
		LOGGER.debug("Switching rendering context to '{} [{}]' from '{} [{}]'", r, p, rendering.r, rendering.p);
		setDefaultRenderer(r);
		setPlayer(p);
		setPreferredMimeType(r);
		return rendering;
	}

	public void updateRendering(Rendering rendering) {
		LOGGER.debug("Switching rendering context to '{} [{}]' from '{} [{}]'", rendering.r, rendering.p, getDefaultRenderer(), getPlayer());
		setDefaultRenderer(rendering.r);
		setPlayer(rendering.p);
		media_subtitle = rendering.s;
		if (media != null) {
			media.setMimeType(rendering.m);
		}
	}

	public DLNAResource isCoded() {
		DLNAResource tmp = this;
		while (tmp != null) {
			if (tmp instanceof CodeEnter) {
				return tmp;
			}

			tmp = tmp.getParent();
		}

		return null;
	}

	public boolean isCodeValid(DLNAResource r) {
		DLNAResource res = r.isCoded();
		if (res != null) {
			if (res instanceof CodeEnter) {
				return ((CodeEnter) res).validCode(r);
			}
		}

		// normal case no code in path code is always valid
		return true;
	}

	public boolean quietPlay() {
		return false;
	}

	public long getStartTime() {
		return startTime;
	}

	private void addDynamicPls(final DLNAResource child) {
		final DLNAResource dynPls = PMS.get().getDynamicPls();
		if (dynPls == child || child.getParent() == dynPls) {
			return;
		}

		if (child instanceof VirtualVideoAction) {
			// ignore these
			return;
		}

		if (dynamicPls == null) {
			dynamicPls = new VirtualFolder(Messages.getString("PMS.147"), null);
			addChildInternal(dynamicPls);
			dynamicPls.addChild(dynPls);
		}

		if (dynamicPls != null) {
			String str = Messages.getString("PluginTab.9") + " " + child.getDisplayName() + " " + Messages.getString("PMS.148");
			VirtualVideoAction vva = new VirtualVideoAction(str, true) {
				@Override
				public boolean enable() {
					PMS.get().getDynamicPls().add(child);
					return true;
				}
			};
			vva.setParent(this);
			dynamicPls.addChildInternal(vva);
		}
	}

	public String getResolutionForKeepAR(int scaleWidth, int scaleHeight) {
		double videoAspectRatio = (double) scaleWidth / (double) scaleHeight;
		double rendererAspectRatio = 1.777777777777778;
		if (videoAspectRatio > rendererAspectRatio) {
			scaleHeight = (int) Math.round(scaleWidth / rendererAspectRatio);
		} else {
			scaleWidth  = (int) Math.round(scaleHeight * rendererAspectRatio);
		}

		scaleWidth  = Player.convertToModX(scaleWidth, 4);
		scaleHeight = Player.convertToModX(scaleHeight, 4);
		return scaleWidth + "x" + scaleHeight;
	}

	/**
	 * Populates the media Title, Year, Edition, TVSeason, TVEpisodeNumber and TVEpisodeName
	 * parsed from the media file name and if enabled insert them to the database.
	 *
	 * @param file 
	 */
	private void setMetadataFromFileName(File file) {
		String[] metadataFromFilename = FileUtil.getFileNameMetadata(file.getName());
		String titleFromFilename            = metadataFromFilename[0];
		String yearFromFilename             = metadataFromFilename[1];
		String extraInformationFromFilename = metadataFromFilename[2];
		String tvSeasonFromFilename         = metadataFromFilename[3];
		String tvEpisodeNumberFromFilename  = metadataFromFilename[4];
		String tvEpisodeNameFromFilename    = metadataFromFilename[5];
		String titleFromFilenameSimplified  = FileUtil.getSimplifiedShowName(titleFromFilename);

		media.setMovieOrShowName(titleFromFilename);
		media.setSimplifiedMovieOrShowName(titleFromFilenameSimplified);
		String titleFromDatabase;
		String titleFromDatabaseSimplified;

		// Apply the metadata from the filename.
		if (StringUtils.isNotBlank(tvSeasonFromFilename) && StringUtils.isNotBlank(tvEpisodeNumberFromFilename)) {
			/**
			 * Overwrite the title from the filename if it's very similar to one we
			 * already have in our database. This is to avoid minor grammatical differences
			 * like "Word and Word" vs. "Word & Word" from creating two virtual folders.
			 */
			titleFromDatabase = PMS.get().getSimilarTVSeriesName(titleFromFilename);
			titleFromDatabaseSimplified = FileUtil.getSimplifiedShowName(titleFromDatabase);
			if (titleFromFilenameSimplified.equals(titleFromDatabaseSimplified)) {
				media.setMovieOrShowName(titleFromDatabase);
			}

			media.setTVSeason(tvSeasonFromFilename);
			media.setTVEpisodeNumber(tvEpisodeNumberFromFilename);
			if (StringUtils.isNotBlank(tvEpisodeNameFromFilename)) {
				media.setTVEpisodeName(tvEpisodeNameFromFilename);
			}

			media.setIsTVEpisode(true);
		}

		if (yearFromFilename != null) {
			media.setYear(yearFromFilename);
		}

		if (extraInformationFromFilename != null) {
			media.setExtraInformation(extraInformationFromFilename);
		}

		try {
			if (configuration.getUseCache()) {
				PMS.get().getDatabase().insertVideoMetadata(file.getAbsolutePath(), file.lastModified(), media);
			}
		} catch (SQLException e) {
			LOGGER.error(
				"Could not update the database with information from the filename for \"{}\": {}",
				file.getAbsolutePath(),
				e.getMessage()
			);
			LOGGER.trace("", e);
		} finally {
			/**
			 * Attempt to enhance the metadata by using OpenSubtitles if the
			 * setting is enabled.
			 */
			if (configuration.isUseInfoFromIMDb()) {
				OpenSubtitle.backgroundLookupAndAdd(file, media);
			}
		}
	}
}<|MERGE_RESOLUTION|>--- conflicted
+++ resolved
@@ -86,27 +86,15 @@
 	protected static final int MAX_ARCHIVE_ENTRY_SIZE = 10000000;
 	protected static final int MAX_ARCHIVE_SIZE_SEEK = 800000000;
 
-<<<<<<< HEAD
 	public static final RenderingHints THUMBNAIL_HINTS = new RenderingHints(
 		RenderingHints.KEY_RENDERING,
 		RenderingHints.VALUE_RENDER_QUALITY
 	);
-=======
-	/**
-	 * The name displayed on the renderer. Cached the first time getDisplayName(RendererConfiguration) is called.
-	 */
-	private String displayName;
 
 	/**
 	 * The name displayed on the renderer. If this is null, displayName is used.
 	 */
 	public String displayNameOverride;
-
-	/**
-	 * The suffix added to the name. Contains additional info about audio and subtitles.
-	 */
-	private String nameSuffix = "";
->>>>>>> 2cd8f85a
 
 	/**
 	 * @deprecated This field will be removed. Use {@link net.pms.configuration.PmsConfiguration#getTranscodeFolderName()} instead.
