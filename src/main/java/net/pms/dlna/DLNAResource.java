--- conflicted
+++ resolved
@@ -62,6 +62,7 @@
 import org.slf4j.Logger;
 import org.slf4j.LoggerFactory;
 import edu.umd.cs.findbugs.annotations.SuppressFBWarnings;
+import net.pms.external.ExternalListener;
 
 /**
  * Represents any item that can be browsed via the UPNP ContentDirectory service.
@@ -601,14 +602,6 @@
 			defaultRenderer = parent.getDefaultRenderer();
 		}
 
-<<<<<<< HEAD
-		if (PMS.filter(defaultRenderer, child)) {
-			LOGGER.debug("Resource \"{}\" is filtered out for render {}", child.getName(), defaultRenderer.getRendererName());
-			return;
-		}
-
-=======
->>>>>>> 91bc9a6c
 		if (configuration.useCode() && !PMS.get().masterCodeValid()) {
 			String code = PMS.get().codeDb().getCode(child);
 			if (StringUtils.isNotEmpty(code)) {
@@ -1585,11 +1578,10 @@
 	}
 
 	/**
-	 * Returns the "engine"/player part of the display name or {@code null} if
-	 * none should be displayed.
-	 *
-	 * @param configuration the {@link PmsConfiguration} to use.
-	 * @return The engine display name or {@code null}.
+	 * Returns the display name for the default renderer.
+	 *
+	 * @return The display name.
+	 * @see #getDisplayName(RendererConfiguration, boolean)
 	 */
 	protected String getDisplayNameEngine(PmsConfiguration configuration) {
 		String engineName = null;
@@ -1607,11 +1599,9 @@
 	}
 
 	/**
-	 * Returns the "base" part of the display name or an empty {@link String} if
-	 * none should be displayed. The "base" name is the name of this
-	 * {@link DLNAResource} without any prefix or suffix.
-	 *
-	 * @return The base display name or {@code ""}.
+	 * @param mediaRenderer Media Renderer for which to show information.
+	 * @return String representing the item.
+	 * @see #getDisplayName(RendererConfiguration, boolean)
 	 */
 	protected String getDisplayNameBase() {
 		// this unescape trick is to solve the problem of a name containing
@@ -1621,12 +1611,13 @@
 	}
 
 	/**
-	 * Returns the suffix part of the display name or an empty {@link String} if
-	 * none should be displayed.
-	 *
-	 * @param renderer the {@link RendererConfiguration} to use.
-	 * @param configuration the {@link PmsConfiguration} to use.
-	 * @return The display name suffix or {@code ""}.
+	 * Returns the DisplayName that is shown to the Renderer.
+	 * Extra info might be appended depending on the settings, like item duration.
+	 * This is based on {@link #getName()}.
+	 *
+	 * @param mediaRenderer Media Renderer for which to show information.
+	 * @param withSuffix Whether to include additional media info
+	 * @return String representing the item.
 	 */
 	protected String getDisplayNameSuffix(RendererConfiguration renderer, PmsConfiguration configuration) {
 		if (media == null) {
@@ -2064,7 +2055,7 @@
 								)
 							)
 						) {
-							/*
+							/**
 							 * Media renderer needs ORG_PN to be accurate.
 							 * If the value does not match the media, it won't play the media.
 							 * Often we can lazily predict the correct value to send, but due to
@@ -2281,7 +2272,7 @@
 		endTag(sb);
 		final DLNAMediaAudio firstAudioTrack = media != null ? media.getFirstAudioTrack() : null;
 
-		/*
+		/**
 		 * Use the track title for audio files, otherwise use the filename.
 		 */
 		String title;
@@ -2921,6 +2912,8 @@
 	 *
 	 * @param rendererId
 	 * @param incomingRenderer
+	 *
+	 * @see StartStopListener
 	 */
 	public void startPlaying(final String rendererId, final RendererConfiguration incomingRenderer) {
 		final String requestId = getRequestId(rendererId);
@@ -2972,6 +2965,8 @@
 	/**
 	 * Plugin implementation. When this item is going to stop playing, it will notify all the StartStopListener
 	 * objects available.
+	 *
+	 * @see StartStopListener
 	 */
 	public void stopPlaying(final String rendererId, final RendererConfiguration incomingRenderer) {
 		final DLNAResource self = this;
@@ -3194,10 +3189,10 @@
 			params.stdin = (IPushOutput) this;
 		}
 
-		if (resume != null) {
-			if (range.isTimeRange()) {
-				resume.update((Range.Time) range, this);
-			}
+			if (resume != null) {
+				if (range.isTimeRange()) {
+					resume.update((Range.Time) range, this);
+				}
 
 			params.timeseek = resume.getTimeOffset() / 1000d;
 			if (player == null) {
@@ -3205,95 +3200,95 @@
 			}
 		}
 
-		if (System.currentTimeMillis() - lastStartSystemTime < 500) {
-			try {
-				Thread.sleep(500);
-			} catch (InterruptedException e) {
-				LOGGER.error(null, e);
-			}
-		}
-
-		// (Re)start transcoding process if necessary
-		if (externalProcess == null || externalProcess.isDestroyed()) {
-			// First playback attempt => start new transcoding process
-			LOGGER.debug("Starting transcode/remux of " + getName() + " with media info: " + media);
-			lastStartSystemTime = System.currentTimeMillis();
-			externalProcess = player.launchTranscode(this, media, params);
-			if (params.waitbeforestart > 0) {
-				LOGGER.trace("Sleeping for {} milliseconds", params.waitbeforestart);
-				try {
-					Thread.sleep(params.waitbeforestart);
-				} catch (InterruptedException e) {
-					LOGGER.error(null, e);
-				}
-
-				LOGGER.trace("Finished sleeping for " + params.waitbeforestart + " milliseconds");
-			}
-		} else if (
-			params.timeseek > 0 &&
-			media != null &&
-			media.isMediaparsed() &&
-			media.getDurationInSeconds() > 0
-		) {
-			// Time seek request => stop running transcode process and start a new one
-			LOGGER.debug("Requesting time seek: " + params.timeseek + " seconds");
-			params.minBufferSize = 1;
-			Runnable r = new Runnable() {
-				@Override
-				public void run() {
-					externalProcess.stopProcess();
-				}
-			};
-
-			new Thread(r, "External Process Stopper").start();
-			lastStartSystemTime = System.currentTimeMillis();
-			ProcessWrapper newExternalProcess = player.launchTranscode(this, media, params);
-			try {
-				Thread.sleep(1000);
-			} catch (InterruptedException e) {
-				LOGGER.error(null, e);
-			}
-
-			if (newExternalProcess == null) {
-				LOGGER.trace("External process instance is null... sounds not good");
-			}
-
-			externalProcess = newExternalProcess;
-		}
-
-		if (externalProcess == null) {
-			return null;
-		}
-
-		InputStream is = null;
-		int timer = 0;
-		while (is == null && timer < 10) {
-			is = externalProcess.getInputStream(low);
-			timer++;
-			if (is == null) {
-				LOGGER.debug("External input stream instance is null... sounds not good, waiting 500ms");
+			if (System.currentTimeMillis() - lastStartSystemTime < 500) {
 				try {
 					Thread.sleep(500);
 				} catch (InterruptedException e) {
-				}
-			}
-		}
-
-		// fail fast: don't leave a process running indefinitely if it's
-		// not producing output after params.waitbeforestart milliseconds + 5 seconds
-		// this cleans up lingering MEncoder web video transcode processes that hang
-		// instead of exiting
-		if (is == null && !externalProcess.isDestroyed()) {
-			Runnable r = new Runnable() {
-				@Override
-				public void run() {
-					LOGGER.error("External input stream instance is null... stopping process");
-					externalProcess.stopProcess();
-				}
-			};
-
-			new Thread(r, "Hanging External Process Stopper").start();
-		}
+					LOGGER.error(null, e);
+				}
+			}
+
+			// (Re)start transcoding process if necessary
+			if (externalProcess == null || externalProcess.isDestroyed()) {
+				// First playback attempt => start new transcoding process
+				LOGGER.debug("Starting transcode/remux of " + getName() + " with media info: " + media);
+				lastStartSystemTime = System.currentTimeMillis();
+				externalProcess = player.launchTranscode(this, media, params);
+				if (params.waitbeforestart > 0) {
+					LOGGER.trace("Sleeping for {} milliseconds", params.waitbeforestart);
+					try {
+						Thread.sleep(params.waitbeforestart);
+					} catch (InterruptedException e) {
+						LOGGER.error(null, e);
+					}
+
+					LOGGER.trace("Finished sleeping for " + params.waitbeforestart + " milliseconds");
+				}
+			} else if (
+				params.timeseek > 0 &&
+				media != null &&
+				media.isMediaparsed() &&
+				media.getDurationInSeconds() > 0
+			) {
+				// Time seek request => stop running transcode process and start a new one
+				LOGGER.debug("Requesting time seek: " + params.timeseek + " seconds");
+				params.minBufferSize = 1;
+				Runnable r = new Runnable() {
+					@Override
+					public void run() {
+						externalProcess.stopProcess();
+					}
+				};
+
+				new Thread(r, "External Process Stopper").start();
+				lastStartSystemTime = System.currentTimeMillis();
+				ProcessWrapper newExternalProcess = player.launchTranscode(this, media, params);
+				try {
+					Thread.sleep(1000);
+				} catch (InterruptedException e) {
+					LOGGER.error(null, e);
+				}
+
+				if (newExternalProcess == null) {
+					LOGGER.trace("External process instance is null... sounds not good");
+				}
+
+				externalProcess = newExternalProcess;
+			}
+
+			if (externalProcess == null) {
+				return null;
+			}
+
+			InputStream is = null;
+			int timer = 0;
+			while (is == null && timer < 10) {
+				is = externalProcess.getInputStream(low);
+				timer++;
+				if (is == null) {
+					LOGGER.debug("External input stream instance is null... sounds not good, waiting 500ms");
+					try {
+						Thread.sleep(500);
+					} catch (InterruptedException e) {
+					}
+				}
+			}
+
+			// fail fast: don't leave a process running indefinitely if it's
+			// not producing output after params.waitbeforestart milliseconds + 5 seconds
+			// this cleans up lingering MEncoder web video transcode processes that hang
+			// instead of exiting
+			if (is == null && !externalProcess.isDestroyed()) {
+				Runnable r = new Runnable() {
+					@Override
+					public void run() {
+						LOGGER.error("External input stream instance is null... stopping process");
+						externalProcess.stopProcess();
+					}
+				};
+
+				new Thread(r, "Hanging External Process Stopper").start();
+			}
 
 		return is;
 	}
@@ -3833,23 +3828,14 @@
 	}
 
 	/**
-	 * Determines whether this resource has external subtitles.
-	 *
-	 * @return {@code true} if this resource has external subtitles,
-	 *         {@code false} otherwise.
+	 * @Deprecated use {@link #hasExternalSubtitles()} instead
 	 */
 	public boolean hasExternalSubtitles() {
 		return hasExternalSubtitles(false);
 	}
 
 	/**
-	 * Determines whether this resource has external subtitles.
-	 *
-	 * @param forceRefresh if {@code true} forces a new scan for external
-	 *            subtitles instead of relying on cached information (if it
-	 *            exists).
-	 * @return {@code true} if this resource has external subtitles,
-	 *         {@code false} otherwise.
+	 * @Deprecated use {@link #hasExternalSubtitles()} instead
 	 */
 	public boolean hasExternalSubtitles(boolean forceRefresh) {
 		if (media == null || !media.isVideo()) {
@@ -3862,23 +3848,16 @@
 	}
 
 	/**
-	 * Determines whether this resource has subtitles.
-	 *
-	 * @return {@code true} if this resource has subtitles, {@code false}
-	 *         otherwise.
+	 * Whether this resource has external subtitles.
+	 *
+	 * @return whether this resource has external subtitles
 	 */
 	public boolean hasSubtitles() {
 		return hasSubtitles(false);
 	}
 
 	/**
-	 * Determines whether this resource has subtitles.
-	 *
-	 * @param forceRefresh if {@code true} forces a new scan for external
-	 *            subtitles instead of relying on cached information (if it
-	 *            exists).
-	 * @return {@code true} if this resource has subtitles, {@code false}
-	 *         otherwise.
+	 * @Deprecated use {@link #setHasExternalSubtitles(boolean)} instead
 	 */
 	public boolean hasSubtitles(boolean forceRefresh) {
 		if (media == null || !media.isVideo()) {
@@ -3891,10 +3870,7 @@
 	}
 
 	/**
-	 * Determines whether this resource has internal/embedded subtitles.
-	 *
-	 * @return {@code true} if this resource has internal/embedded subtitles,
-	 *         {@code false} otherwise.
+	 * @Deprecated use {@link #setHasExternalSubtitles(boolean)} instead
 	 */
 	public boolean hasEmbeddedSubtitles() {
 		if (media == null || !media.isVideo()) {
@@ -3931,9 +3907,7 @@
 	 * sets the cached subtitles information for this resource after
 	 * registration.
 	 *
-	 * @param forceRefresh if {@code true} forces a new scan for external
-	 *            subtitles instead of relying on cached information (if it
-	 *            exists).
+	 * @param value whether this resource has external subtitles
 	 */
 	public void registerExternalSubtitles(boolean forceRefresh) {
 		if (media == null || !media.isVideo()) {
@@ -4744,6 +4718,19 @@
 		return null;
 	}
 
+	private ExternalListener masterParent;
+
+	public void setMasterParent(ExternalListener r) {
+		if (masterParent == null) {
+			// If master is already set ignore this
+			masterParent = r;
+		}
+	}
+
+	public ExternalListener getMasterParent() {
+		return masterParent;
+	}
+
 	// Returns the index of the given child resource id, or -1 if not found
 	public int indexOf(String objectId) {
 		// Use the index id string only, omitting any trailing filename
