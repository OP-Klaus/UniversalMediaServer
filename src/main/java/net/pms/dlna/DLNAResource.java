/*
 * PS3 Media Server, for streaming any medias to your PS3.
 * Copyright (C) 2008  A.Brochard
 *
 * This program is free software; you can redistribute it and/or
 * modify it under the terms of the GNU General Public License
 * as published by the Free Software Foundation; version 2
 * of the License only.
 *
 * This program is distributed in the hope that it will be useful,
 * but WITHOUT ANY WARRANTY; without even the implied warranty of
 * MERCHANTABILITY or FITNESS FOR A PARTICULAR PURPOSE.  See the
 * GNU General Public License for more details.
 *
 * You should have received a copy of the GNU General Public License
 * along with this program; if not, write to the Free Software
 * Foundation, Inc., 51 Franklin Street, Fifth Floor, Boston, MA  02110-1301, USA.
 */
package net.pms.dlna;

import java.io.*;
import java.net.InetAddress;
import java.net.URLEncoder;
import java.net.UnknownHostException;
import java.text.SimpleDateFormat;
import java.util.*;
import java.util.concurrent.ArrayBlockingQueue;
import java.util.concurrent.ThreadPoolExecutor;
import java.util.concurrent.TimeUnit;
import net.pms.Messages;
import net.pms.PMS;
import net.pms.configuration.FormatConfiguration;
import net.pms.configuration.PmsConfiguration;
import net.pms.configuration.RendererConfiguration;
import net.pms.dlna.virtual.TranscodeVirtualFolder;
import net.pms.dlna.virtual.VirtualFolder;
import net.pms.encoders.*;
import net.pms.external.AdditionalResourceFolderListener;
import net.pms.external.ExternalFactory;
import net.pms.external.ExternalListener;
import net.pms.external.StartStopListener;
import net.pms.formats.Format;
import net.pms.formats.FormatFactory;
import net.pms.io.OutputParams;
import net.pms.io.ProcessWrapper;
import net.pms.io.SizeLimitInputStream;
import net.pms.network.HTTPResource;
import net.pms.util.FileUtil;
import net.pms.util.ImagesUtil;
import net.pms.util.Iso639;
import net.pms.util.MpegUtil;
import net.pms.util.OpenSubtitle;
import static net.pms.util.StringUtil.*;
import org.apache.commons.lang3.StringUtils;
import org.slf4j.Logger;
import org.slf4j.LoggerFactory;

/**
 * Represents any item that can be browsed via the UPNP ContentDirectory service.
 *
 * TODO: Change all instance variables to private. For backwards compatibility
 * with external plugin code the variables have all been marked as deprecated
 * instead of changed to private, but this will surely change in the future.
 * When everything has been changed to private, the deprecated note can be
 * removed.
 */
public abstract class DLNAResource extends HTTPResource implements Cloneable, Runnable {
	private final Map<String, Integer> requestIdToRefcount = new HashMap<>();
	private boolean resolved;
	private static final int STOP_PLAYING_DELAY = 4000;
	private static final Logger LOGGER = LoggerFactory.getLogger(DLNAResource.class);
	private final SimpleDateFormat SDF_DATE = new SimpleDateFormat("yyyy-MM-dd'T'HH:mm:ss", Locale.US);
	private static final PmsConfiguration configuration = PMS.getConfiguration();
	private boolean subsAreValid = false;

	protected static final int MAX_ARCHIVE_ENTRY_SIZE = 10000000;
	protected static final int MAX_ARCHIVE_SIZE_SEEK = 800000000;

	/**
	 * The name displayed on the renderer. Cached the first time getDisplayName(RendererConfiguration) is called.
	 */
	private String displayName;

	/**
	 * @deprecated This field will be removed. Use {@link net.pms.configuration.PmsConfiguration#getTranscodeFolderName()} instead.
	 */
	@Deprecated
	protected static final String TRANSCODE_FOLDER = Messages.getString("TranscodeVirtualFolder.0"); // localized #--TRANSCODE--#

	/**
	 * @deprecated Use standard getter and setter to access this field.
	 */
	@Deprecated
	protected int specificType;

	/**
	 * @deprecated Use standard getter and setter to access this field.
	 */
	@Deprecated
	protected String id;

	/**
	 * @deprecated Use standard getter and setter to access this field.
	 */
	@Deprecated
	protected DLNAResource parent;

	/**
	 * @deprecated This field will be removed. Use {@link #getFormat()} and
	 * {@link #setFormat(Format)} instead.
	 */
	@Deprecated
	protected Format ext;

	/**
	 * The format of this resource.
	 */
	private Format format;

	/**
	 * @deprecated Use standard getter and setter to access this field.
	 */
	@Deprecated
	protected DLNAMediaInfo media;

	/**
	 * @deprecated Use {@link #getMediaAudio()} and {@link
	 * #setMediaAudio(DLNAMediaAudio)} to access this field.
	 */
	@Deprecated
	protected DLNAMediaAudio media_audio;

	/**
	 * @deprecated Use {@link #getMediaSubtitle()} and {@link
	 * #setMediaSubtitle(DLNAMediaSubtitle)} to access this field.
	 */
	@Deprecated
	protected DLNAMediaSubtitle media_subtitle;

	/**
	 * @deprecated Use standard getter and setter to access this field.
	 */
	@Deprecated
	protected long lastmodified; // TODO make private and rename lastmodified -> lastModified

	/**
	 * Represents the transformation to be used to the file. If null, then
	 *
	 * @see Player
	 */
	private Player player;

	/**
	 * @deprecated Use standard getter and setter to access this field.
	 */
	@Deprecated
	protected boolean discovered = false;

	private ProcessWrapper externalProcess;

	/**
	 * @deprecated Use standard getter and setter to access this field.
	 */
	@Deprecated
	protected boolean srtFile;

	/**
	 * @deprecated Use standard getter and setter to access this field.
	 */
	@Deprecated
	protected int updateId = 1;

	/**
	 * @deprecated Use standard getter and setter to access this field.
	 */
	@Deprecated
	public static int systemUpdateId = 1;

	/**
	 * @deprecated Use standard getter and setter to access this field.
	 */
	@Deprecated
	protected boolean noName;

	private int nametruncate;
	private DLNAResource first;
	private DLNAResource second;

	/**
	 * @deprecated Use standard getter and setter to access this field.
	 *
	 * The time range for the file containing the start and end time in seconds.
	 */
	@Deprecated
	protected Range.Time splitRange = new Range.Time();

	/**
	 * @deprecated Use standard getter and setter to access this field.
	 */
	@Deprecated
	protected int splitTrack;

	/**
	 * @deprecated Use standard getter and setter to access this field.
	 */
	@Deprecated
	protected String fakeParentId;

	/**
	 * @deprecated Use standard getter and setter to access this field.
	 */
	// Ditlew - needs this in one of the derived classes
	@Deprecated
	protected RendererConfiguration defaultRenderer;

	private String dlnaspec;

	/**
	 * @deprecated Use standard getter and setter to access this field.
	 */
	@Deprecated
	protected boolean avisynth;

	/**
	 * @deprecated Use standard getter and setter to access this field.
	 */
	@Deprecated
	protected boolean skipTranscode = false;

	private boolean allChildrenAreFolders = true;
	private String dlnaOrgOpFlags;

	/**
	 * @deprecated Use standard getter and setter to access this field.
	 *
	 * List of children objects associated with this DLNAResource. This is only valid when the DLNAResource is of the container type.
	 */
	@Deprecated
	protected List<DLNAResource> children;

	/**
	 * @deprecated Use standard getter and setter to access this field.
	 *
	 * The numerical ID (1-based index) assigned to the last child of this folder. The next child is assigned this ID + 1.
	 */
	// FIXME should be lastChildId
	@Deprecated
	protected int lastChildrenId = 0; // XXX make private and rename lastChildrenId -> lastChildId

	/**
	 * @deprecated Use standard getter and setter to access this field.
	 *
	 * The last time refresh was called.
	 */
	@Deprecated
	protected long lastRefreshTime;

	private String lastSearch;

	protected HashMap<String, Object> attachments = null;

	/**
	 * Returns parent object, usually a folder type of resource. In the DLDI
	 * queries, the UPNP server needs to give out the parent container where
	 * the item is. The <i>parent</i> represents such a container.
	 *
	 * @return Parent object.
	 */
	public DLNAResource getParent() {
		return parent;
	}

	/**
	 * Set the parent object, usually a folder type of resource. In the DLDI
	 * queries, the UPNP server needs to give out the parent container where
	 * the item is. The <i>parent</i> represents such a container.
	 *
	 * @param parent Sets the parent object.
	 */
	public void setParent(DLNAResource parent) {
		this.parent = parent;
	}

	/**
	 * Returns the id of this resource based on the index in its parent
	 * container. Its main purpose is to be unique in the parent container.
	 *
	 * @return The id string.
	 * @since 1.50
	 */
	protected String getId() {
		return id;
	}

	/**
	 * Set the ID of this resource based on the index in its parent container.
	 * Its main purpose is to be unique in the parent container. The method is
	 * automatically called by addChildInternal, so most of the time it is not
	 * necessary to call it explicitly.
	 *
	 * @param id
	 * @since 1.50
	 * @see #addChildInternal(DLNAResource)
	 */
	protected void setId(String id) {
		this.id = id;
	}

	/**
	 * String representing this resource ID. This string is used by the UPNP
	 * ContentDirectory service. There is no hard spec on the actual numbering
	 * except for the root container that always has to be "0". In PMS the
	 * format used is <i>number($number)+</i>. A common client that expects a
	 * different format than the one used here is the XBox360. PMS translates
	 * the XBox360 queries on the fly. For more info, check
	 * http://www.mperfect.net/whsUpnp360/ .
	 *
	 * @return The resource id.
	 * @since 1.50
	 */
	public String getResourceId() {
		if (getId() == null) {
			return null;
		}

		if (parent != null) {
			return parent.getResourceId() + '$' + getId();
		} else {
			return getId();
		}
	}

	/**
	 * @see #setId(String)
	 * @param id
	 */
	protected void setIndexId(int id) {
		setId(Integer.toString(id));
	}

	/**
	 *
	 * @return the unique id which identifies the DLNAResource relative to its parent.
	 */
	public String getInternalId() {
		return getId();
	}

	/**
	 *
	 * @return true, if this contain can have a transcode folder
	 */
	public boolean isTranscodeFolderAvailable() {
		return true;
	}

	/**
	 * Any {@link DLNAResource} needs to represent the container or item with a String.
	 *
	 * @return String to be showed in the UPNP client.
	 */
	public abstract String getName();

	public abstract String getSystemName();

	public abstract long length();

	// Ditlew
	public long length(RendererConfiguration mediaRenderer) {
		return length();
	}

	public abstract InputStream getInputStream() throws IOException;

	public abstract boolean isFolder();

	public String getDlnaContentFeatures() {
		return (dlnaspec != null ? (dlnaspec + ";") : "") + getDlnaOrgOpFlags() + ";DLNA.ORG_CI=0;DLNA.ORG_FLAGS=01700000000000000000000000000000";
	}

	public DLNAResource getPrimaryResource() {
		return first;
	}

	public DLNAResource getSecondaryResource() {
		return second;
	}

	public String getFakeParentId() {
		return fakeParentId;
	}

	public void setFakeParentId(String fakeParentId) {
		this.fakeParentId = fakeParentId;
	}

	/**
	 * @return the fake parent id if specified, or the real parent id
	 */
	public String getParentId() {
		if (getFakeParentId() != null) {
			return getFakeParentId();
		} else {
			if (parent != null) {
				return parent.getResourceId();
			} else {
				return "-1";
			}
		}
	}

	public DLNAResource() {
		this.specificType = Format.UNKNOWN;
		this.children = new ArrayList<DLNAResource>();
		this.updateId = 1;
		lastSearch = null;
		resHash = 0;
		masterParent = null;
	}

	public DLNAResource(int specificType) {
		this();
		this.specificType = specificType;
	}

	/**
	 * Recursive function that searches through all of the children until it finds
	 * a {@link DLNAResource} that matches the name.<p> Only used by
	 * {@link net.pms.dlna.RootFolder#addWebFolder(File webConf)
	 * addWebFolder(File webConf)} while parsing the web.conf file.
	 *
	 * @param name String to be compared the name to.
	 * @return Returns a {@link DLNAResource} whose name matches the parameter name
	 * @see #getName()
	 */
	public DLNAResource searchByName(String name) {
		for (DLNAResource child : children) {
			if (child.getName().equals(name)) {
				return child;
			}
		}

		return null;
	}

	/**
	 * @param renderer Renderer for which to check if file is supported.
	 * @return true if the given {@link net.pms.configuration.RendererConfiguration
	 *		RendererConfiguration} can understand type of media. Also returns true
	 *		if this DLNAResource is a container.
	 */
	public boolean isCompatible(RendererConfiguration renderer) {
		return format == null
			|| format.isUnknown()
			|| (format.isVideo() && renderer.isVideoSupported())
			|| (format.isAudio() && renderer.isAudioSupported())
			|| (format.isImage() && renderer.isImageSupported());
	}

	/**
	 * Adds a new DLNAResource to the child list. Only useful if this object is
	 * of the container type.
	 * <P>
	 * TODO: (botijo) check what happens with the child object. This function
	 * can and will transform the child object. If the transcode option is set,
	 * the child item is converted to a container with the real item and the
	 * transcode option folder. There is also a parser in order to get the right
	 * name and type, I suppose. Is this the right place to be doing things like
	 * these?
	 * <p>
	 * FIXME: Ideally the logic below is completely renderer-agnostic. Focus on
	 * harvesting generic data and transform it for a specific renderer as late
	 * as possible.
	 *
	 * @param child
	 *            DLNAResource to add to a container type.
	 */
	public void addChild(DLNAResource child) {
		addChild(child, true);
	}

	public void addChild(DLNAResource child, boolean isNew) {
		// child may be null (spotted - via rootFolder.addChild() - in a misbehaving plugin
		if (child == null) {
			LOGGER.error("A plugin has attempted to add a null child to \"{}\"", getName());
			LOGGER.debug("Error info:", new NullPointerException("Invalid DLNA resource"));
			return;
		}

		child.parent = this;
		child.masterParent = masterParent;

		if (parent != null) {
			defaultRenderer = parent.getDefaultRenderer();
		}

		if (PMS.filter(defaultRenderer, child)) {
			LOGGER.debug("Resource " + child.getName() + " is filtered out for render " + defaultRenderer.getRendererName());
			return;
		}

		try {
			if (child.isValid()) {
				LOGGER.trace("{} child \"{}\" with class \"{}\"", isNew ? "Adding new" : "Updating", child.getName(), child.getClass().getName());

				if (allChildrenAreFolders && !child.isFolder()) {
					allChildrenAreFolders = false;
				}

				child.resHash = Math.abs(child.getSystemName().hashCode() + resumeHash());

				DLNAResource resumeRes = null;

				boolean addResumeFile = false;
				ResumeObj r = ResumeObj.create(child);
				if (r != null) {
					resumeRes = child.clone();
					resumeRes.resume = r;
					resumeRes.resHash = child.resHash;
					addResumeFile = true;
				}

				boolean parserV2 = child.media != null && defaultRenderer != null && defaultRenderer.isMediaParserV2();
				if (parserV2) {
					// See which mime type the renderer prefers in case it supports the media
					String mimeType = defaultRenderer.getFormatConfiguration().match(child.media);
					if (mimeType != null) {
						// Media is streamable
						if (!FormatConfiguration.MIMETYPE_AUTO.equals(mimeType)) {
							// Override with the preferred mime type of the renderer
							LOGGER.trace("Overriding detected mime type \"{}\" for file \"{}\" with renderer preferred mime type \"{}\"",
									child.media.getMimeType(), child.getName(), mimeType);
							child.media.setMimeType(mimeType);
						}

						LOGGER.trace("File \"{}\" can be streamed with mime type \"{}\"", child.getName(), child.media.getMimeType());
					} else {
						// Media is transcodable
						LOGGER.trace("File \"{}\" can be transcoded", child.getName());
					}
				}

				if (child.format != null) {
					String configurationSkipExtensions = configuration.getDisableTranscodeForExtensions();
					String rendererSkipExtensions = null;

					if (defaultRenderer != null) {
						rendererSkipExtensions = defaultRenderer.getStreamedExtensions();
					}

					// Should transcoding be skipped for this format?
					boolean skip = child.format.skip(configurationSkipExtensions, rendererSkipExtensions);
					skipTranscode = skip;

					if (skip) {
						LOGGER.trace("File \"{}\" will be forced to skip transcoding by configuration", child.getName());
					}

					// Determine transcoding possibilities if either
					//    - the format is known to be transcodable
					//    - we have media info (via parserV2, playback info, or a plugin)
					if (child.format.transcodable() || child.media != null) {
						if (child.media == null) {
							child.media = new DLNAMediaInfo();
						}

						// Try to determine a player to use for transcoding.
						Player player = null;

						// First, try to match a player from recently played folder or based on the name of the DLNAResource
						// or its parent. If the name ends in "[unique player id]", that player
						// is preferred.
						String name = getName();

						if (!configuration.isHideRecentlyPlayedFolder()) {
							player = child.player;
						} else {
							for (Player p : PlayerFactory.getPlayers()) {
								String end = "[" + p.id() + "]";

								if (name.endsWith(end)) {
									nametruncate = name.lastIndexOf(end);
									player = p;
									LOGGER.trace("Selecting player based on name end");
									break;
								} else if (parent != null && parent.getName().endsWith(end)) {
									parent.nametruncate = parent.getName().lastIndexOf(end);
									player = p;
									LOGGER.trace("Selecting player based on parent name end");
									break;
								}
							}
						}

						// If no preferred player could be determined from the name, try to
						// match a player based on media information and format.
						if (player == null) {
							player = PlayerFactory.getPlayer(child);
						}

						if (player != null && !allChildrenAreFolders) {
							String configurationForceExtensions = configuration.getForceTranscodeForExtensions();
							String rendererForceExtensions = null;

							if (defaultRenderer != null) {
								rendererForceExtensions = defaultRenderer.getTranscodedExtensions();
							}

							// Should transcoding be forced for this format?
							boolean forceTranscode = child.format.skip(configurationForceExtensions, rendererForceExtensions);

							if (forceTranscode) {
								LOGGER.trace("File \"{}\" will be forced to be transcoded by configuration", child.getName());
							}

							boolean hasEmbeddedSubs = false;

							if (child.media != null) {
								for (DLNAMediaSubtitle s : child.media.getSubtitleTracksList()) {
									hasEmbeddedSubs = (hasEmbeddedSubs || s.isEmbedded());
								}
							}

							boolean hasSubsToTranscode = false;

							if (!configuration.isDisableSubtitles()) {
								if (child.isSubsFile()) {
									hasSubsToTranscode = defaultRenderer != null && StringUtils.isBlank(defaultRenderer.getSupportedSubtitles());
								} else {
									// FIXME: Why transcode if the renderer can handle embedded subs?
									hasSubsToTranscode = hasEmbeddedSubs;
								}

								if (hasSubsToTranscode) {
									LOGGER.trace("File \"{}\" has subs that need transcoding", child.getName());
								}
							}

							boolean isIncompatible = false;
							String audioTracksList = child.getName() + child.media.getAudioTracksList().toString();

							if (!child.format.isCompatible(child.media, defaultRenderer)) {
								isIncompatible = true;
								LOGGER.trace("File \"{}\" is not supported by the renderer", child.getName());
							} else if (
								configuration.isEncodedAudioPassthrough() &&
								(
									audioTracksList.contains("audio codec: AC3") ||
									audioTracksList.contains("audio codec: DTS")
								)
							) {
								isIncompatible = true;
								LOGGER.trace("File \"{}\" will not be streamed because the audio will use the encoded audio passthrough feature", child.getName());
							}

							// Prefer transcoding over streaming if:
							// 1) the media is unsupported by the renderer, or
							// 2) there are subs to transcode
							boolean preferTranscode = isIncompatible || hasSubsToTranscode;

							// Transcode if:
							// 1) transcoding is forced by configuration, or
							// 2) transcoding is preferred and not prevented by configuration
							if (forceTranscode || (preferTranscode && !isSkipTranscode())) {
								child.player = player;

								if (resumeRes != null) {
									resumeRes.player = player;
								}

								if (parserV2) {
									LOGGER.trace("Final verdict: \"{}\" will be transcoded with player \"{}\" with mime type \"{}\"", child.getName(), player.toString(), child.media.getMimeType());
								} else {
									LOGGER.trace("Final verdict: \"{}\" will be transcoded with player \"{}\"", child.getName(), player.toString());
								}
							} else {
								LOGGER.trace("Final verdict: \"{}\" will be streamed", child.getName());
							}

							// Should the child be added to the #--TRANSCODE--# folder?
							if ((child.format.isVideo() || child.format.isAudio()) && child.isTranscodeFolderAvailable()) {
								// true: create (and append) the #--TRANSCODE--# folder to this
								// folder if supported/enabled and if it doesn't already exist
								VirtualFolder transcodeFolder = getTranscodeFolder(true);
								if (transcodeFolder != null) {
									VirtualFolder fileTranscodeFolder = new FileTranscodeVirtualFolder(child.getDisplayName(), null);

									DLNAResource newChild = child.clone();
									newChild.player = player;
									newChild.media = child.media;
									fileTranscodeFolder.addChildInternal(newChild);
									LOGGER.trace("Adding \"{}\" to transcode folder for player: \"{}\"", child.getName(), player.toString());

									transcodeFolder.updateChild(fileTranscodeFolder);
								}
							}

							if (child.format.isVideo() && child.isSubSelectable() && !(this instanceof SubSelFile)) {
								VirtualFolder vf = getSubSelector(true);
								if (vf != null) {
									DLNAResource newChild = child.clone();
									newChild.setPlayer(player);
									newChild.setMedia(child.media);
									LOGGER.trace("Duplicate subtitle " + child.getName() + " with player: " + player.toString());

									vf.addChild(new SubSelFile(newChild));
								}
							}

							for (ExternalListener listener : ExternalFactory.getExternalListeners()) {
								if (listener instanceof AdditionalResourceFolderListener) {
									try {
										((AdditionalResourceFolderListener) listener).addAdditionalFolder(this, child);
									} catch (Throwable t) {
										LOGGER.error("Failed to add additional folder for listener of type: \"{}\"", listener.getClass(), t);
									}
								}
							}
						} else if (!child.format.isCompatible(child.media, defaultRenderer) && !child.isFolder()) {
							LOGGER.trace("Ignoring file \"{}\" because it is not compatible with renderer \"{}\"", child.getName(), defaultRenderer.getRendererName());
							children.remove(child);
						}
					}

					if (resumeRes != null && resumeRes.media != null) {
						resumeRes.media.setThumbready(false);
					}

					if (
						child.format.getSecondaryFormat() != null &&
						child.media != null &&
						defaultRenderer != null &&
						defaultRenderer.supportsFormat(child.format.getSecondaryFormat())
					) {
						DLNAResource newChild = child.clone();
						newChild.setFormat(newChild.format.getSecondaryFormat());
						LOGGER.trace("Detected secondary format \"{}\" for \"{}\"", newChild.format.toString(), newChild.getName());
						newChild.first = child;
						child.second = newChild;

						if (!newChild.format.isCompatible(newChild.media, defaultRenderer)) {
							Player player = PlayerFactory.getPlayer(newChild);
							newChild.setPlayer(player);
							LOGGER.trace("Secondary format \"{}\" will use player \"{}\" for \"{}\"", newChild.format.toString(), newChild.getPlayer().name(), newChild.getName());
						}

						if (child.media != null && child.media.isSecondaryFormatValid()) {
							addChild(newChild);
							LOGGER.trace("Adding secondary format \"{}\" for \"{}\"", newChild.format.toString(), newChild.getName());
						} else {
							LOGGER.trace("Ignoring secondary format \"{}\" for \"{}\": invalid format", newChild.format.toString(), newChild.getName());
						}
					}
				}

				if (addResumeFile) {
					addChildInternal(resumeRes);
				}
				if (isNew) {
					addChildInternal(child);
				}
			}
		} catch (Throwable t) {
			LOGGER.error("Error adding child: \"{}\"", child.getName(), t);

			child.parent = null;
			children.remove(child);
		}
	}

	/**
	 * Return the transcode folder for this resource.
	 * If UMS is configured to hide transcode folders, null is returned.
	 * If no folder exists and the create argument is false, null is returned.
	 * If no folder exists and the create argument is true, a new transcode folder is created.
	 * This method is called on the parent frolder each time a child is added to that parent
	 * (via {@link addChild(DLNAResource)}.
	 *
	 * @param create
	 * @return the transcode virtual folder
	 */
	// XXX package-private: used by MapFile; should be protected?
	TranscodeVirtualFolder getTranscodeFolder(boolean create) {
		if (!isTranscodeFolderAvailable()) {
			return null;
		}

		if (configuration.getHideTranscodeEnabled()) {
			return null;
		}

		// search for transcode folder
		for (DLNAResource child : children) {
			if (child instanceof TranscodeVirtualFolder) {
				return (TranscodeVirtualFolder) child;
			}
		}

		if (create) {
			TranscodeVirtualFolder transcodeFolder = new TranscodeVirtualFolder(null);
			addChildInternal(transcodeFolder);
			return transcodeFolder;
		}

		return null;
	}

	/**
	 * (Re)sets the given DNLA resource as follows:
	 *    - if it's already one of our children, renew it
	 *    - or if we have another child with the same name, replace it
	 *    - otherwise add it as a new child.
	 *
	 * @param child the DLNA resource to update
	 */
	public void updateChild(DLNAResource child) {
		DLNAResource found = children.contains(child) ?
			child : searchByName(child.getName());
		if (found != null) {
			if (child != found) {
				// Replace
				child.parent = this;
				child.setIndexId(Integer.parseInt(found.getInternalId()));
				children.set(children.indexOf(found), child);
			}
			// Renew
			addChild(child, false);
		} else {
			// Not found, it's new
			addChild(child, true);
		}
	}

	/**
	 * Adds the supplied DNLA resource in the internal list of child nodes,
	 * and sets the parent to the current node. Avoids the side-effects
	 * associated with the {@link #addChild(DLNAResource)} method.
	 *
	 * @param child the DLNA resource to add to this node's list of children
	 */
	protected synchronized void addChildInternal(DLNAResource child) {
		if (child.getInternalId() != null) {
			LOGGER.debug(
				"Node ({}) already has an ID ({}), which is overridden now. The previous parent node was: {}",
				new Object[] {
					child.getClass().getName(),
					child.getResourceId(),
					child.parent
				}
			);
		}

		children.add(child);
		child.parent = this;

		setLastChildId(getLastChildId() + 1);
		child.setIndexId(getLastChildId());
	}

	/**
	 * First thing it does it searches for an item matching the given objectID.
	 * If children is false, then it returns the found object as the only object in the list.
	 * TODO: (botijo) This function does a lot more than this!
	 *
	 * @param objectId ID to search for.
	 * @param children State if you want all the children in the returned list.
	 * @param start
	 * @param count
	 * @param renderer Renderer for which to do the actions.
	 * @return List of DLNAResource items.
	 * @throws IOException
	 */
	public synchronized List<DLNAResource> getDLNAResources(String objectId, boolean children, int start, int count, RendererConfiguration renderer) throws IOException {
		return getDLNAResources(objectId, children, start, count, renderer, null);
	}

	public synchronized List<DLNAResource> getDLNAResources(String objectId, boolean returnChildren, int start, int count, RendererConfiguration renderer, String searchStr) throws IOException {
		ArrayList<DLNAResource> resources = new ArrayList<>();
		DLNAResource dlna = search(objectId, count, renderer, searchStr);

		if (dlna != null) {
			String systemName = dlna.getSystemName();
			dlna.setDefaultRenderer(renderer);

			if (!returnChildren) {
				resources.add(dlna);
				dlna.refreshChildrenIfNeeded(searchStr);
			} else {
				dlna.discoverWithRenderer(renderer, count, true, searchStr);

				if (count == 0) {
					count = dlna.getChildren().size();
				}

				if (count > 0) {
					ArrayBlockingQueue<Runnable> queue = new ArrayBlockingQueue<>(count);

					int nParallelThreads = 3;
					if (dlna instanceof DVDISOFile) {
						nParallelThreads = 1; // Some DVD drives die with 3 parallel threads
					}
					ThreadPoolExecutor tpe = new ThreadPoolExecutor(
						Math.min(count, nParallelThreads),
						count,
						20,
						TimeUnit.SECONDS,
						queue
					);

					for (int i = start; i < start + count; i++) {
						if (i < dlna.getChildren().size()) {
							final DLNAResource child = dlna.getChildren().get(i);

							if (child != null) {
								tpe.execute(child);
								resources.add(child);
							} else {
								LOGGER.warn("null child at index {} in {}", i, systemName);
							}
						}
					}
					try {
						tpe.shutdown();
						tpe.awaitTermination(20, TimeUnit.SECONDS);
					} catch (InterruptedException e) {
						LOGGER.error("error while shutting down thread pool executor for " + systemName, e);
					}

					LOGGER.trace("End of analysis for " + systemName);
				}
			}
		}

		lastSearch = searchStr;
		return resources;
	}

	protected void refreshChildrenIfNeeded(String search) {
		if (isDiscovered() && shouldRefresh(search)) {
			refreshChildren(search);
			notifyRefresh();
		}
	}

	/**
	 * Update the last refresh time.
	 */
	protected void notifyRefresh() {
		lastRefreshTime = System.currentTimeMillis();
		updateId = updateId + 1;
		systemUpdateId = systemUpdateId + 1;
	}

	final protected void discoverWithRenderer(RendererConfiguration renderer, int count, boolean forced, String searchStr) {
		// Discover children if it hasn't been done already
		if (!isDiscovered()) {
			if (configuration.getFolderLimit() && depthLimit()) {
				if (renderer.getRendererName().equalsIgnoreCase("Playstation 3") || renderer.isXBOX()) {
					LOGGER.info("Depth limit potentionally hit for " + getDisplayName());
				}

				if (defaultRenderer != null) {
					defaultRenderer.addFolderLimit(this);
				}
			}

			discoverChildren(searchStr);
			boolean ready;

			if (renderer.isMediaParserV2() && renderer.isDLNATreeHack()) {
				ready = analyzeChildren(count);
			} else {
				ready = analyzeChildren(-1);
			}

			if (!renderer.isMediaParserV2() || ready) {
				setDiscovered(true);
			}

			notifyRefresh();
		} else {
			// if forced, then call the old 'refreshChildren' method
			LOGGER.trace("discover {} refresh forced: {}", getResourceId(), forced);
			if (forced) {
				if (refreshChildren(searchStr)) {
					notifyRefresh();
				}
			} else {
				// if not, then the regular isRefreshNeeded/doRefreshChildren pair.
				if (shouldRefresh(searchStr)) {
					doRefreshChildren(searchStr);
					notifyRefresh();
				}
			}
		}
	}

	private boolean shouldRefresh(String searchStr) {
		return (searchStr == null && lastSearch != null) || 
		(searchStr !=null && !searchStr.equals(lastSearch)) ||
		isRefreshNeeded();
	}

	@Override
	public void run() {
		if (first == null) {
			resolve();
			if (second != null) {
				second.resolve();
			}
		}
	}

	/**
	 * Recursive function that searches for a given ID.
	 *
	 * @param searchId ID to search for.
	 * @param count
	 * @param renderer
	 * @param searchStr
	 * @return Item found, or null otherwise.
	 * @see #getId()
	 */
	public DLNAResource search(String searchId, int count, RendererConfiguration renderer, String searchStr) {
		if (id != null && searchId != null) {
			String[] indexPath = searchId.split("\\$", 2);
			if (id.equals(indexPath[0])) {
				if (indexPath.length == 1 || indexPath[1].length() == 0) {
					return this;
				} else {
					discoverWithRenderer(renderer, count, false, searchStr);

					for (DLNAResource file : children) {
						DLNAResource found = file.search(indexPath[1], count, renderer, searchStr);
						if (found != null) {
							return found;
						}
					}
				}
			} else {
				return null;
			}
		}
		return null;
	}

	/**
	 * TODO: (botijo) What is the intention of this function? Looks like a prototype to be overloaded.
	 */
	public void discoverChildren() {
	}

	public void discoverChildren(String str) {
		discoverChildren();
	}

	/**
	 * TODO: (botijo) What is the intention of this function? Looks like a prototype to be overloaded.
	 *
	 * @param count
	 * @return Returns true
	 */
	public boolean analyzeChildren(int count) {
		return true;
	}

	/**
	 * Reload the list of children.
	 */
	public void doRefreshChildren() {
	}

	public void doRefreshChildren(String search) {
		doRefreshChildren();
	}

	/**
	 * @return true, if the container is changed, so refresh is needed.
	 * This could be called a lot of times.
	 */
	public boolean isRefreshNeeded() {
		return false;
	}

	/**
	 * This method gets called only for the browsed folder, and not for the
	 * parent folders. (And in the media library scan step too). Override in
	 * plugins when you do not want to implement proper change tracking, and
	 * you do not care if the hierarchy of nodes getting invalid between.
	 *
	 * @return True when a refresh is needed, false otherwise.
	 */
	public boolean refreshChildren() {
		if (isRefreshNeeded()) {
			doRefreshChildren();
			return true;
		}

		return false;
	}

	public boolean refreshChildren(String search) {
		if (shouldRefresh(search)) {
			doRefreshChildren(search);
			return true;
		}

		return false;
	}

	/**
	 * @deprecated Use {@link #resolveFormat()} instead.
	 */
	@Deprecated
	protected void checktype() {
		resolveFormat();
	}

	/**
	 * Sets the resource's {@link net.pms.formats.Format} according to its filename
	 * if it isn't set already.
	 *
	 * @since 1.90.0
	 */
	protected void resolveFormat() {
		if (format == null) {
			format = FormatFactory.getAssociatedFormat(getSystemName());
		}

		if (format != null && format.isUnknown()) {
			format.setType(getSpecificType());
		}
	}

	/**
	 * Hook to lazily initialise immutable resources e.g. ISOs, zip files &amp;c.
	 *
	 * @since 1.90.0
	 * @see #resolve()
	 */
	protected void resolveOnce() { }

	/**
	 * Resolve events are hooks that allow DLNA resources to perform various forms
	 * of initialisation when navigated to or streamed i.e. they function as lazy
	 * constructors.
	 *
	 * This method is called by request handlers for a) requests for a stream
	 * or b) content directory browsing i.e. for potentially every request for a file or
	 * folder the renderer hasn't cached. Many resource types are immutable (e.g. playlists,
	 * zip files, DVD ISOs &amp;c.) and only need to respond to this event once.
	 * Most resource types don't "subscribe" to this event at all. This default implementation
	 * provides hooks for immutable resources and handles the event for resource types that
	 * don't care about it. The rest override this method and handle it accordingly. Currently,
	 * the only resource type that overrides it is {@link RealFile}.
	 *
	 * Note: resolving a resource once (only) doesn't prevent children being added to or
	 * removed from it (if supported). There are other mechanisms for that e.g.
	 * {@link #doRefreshChildren()} (see {@link Feed} for an example).
	 */
	public synchronized void resolve() {
		if (!resolved) {
			resolveOnce();
			// if resolve() isn't overridden, this file/folder is immutable
			// (or doesn't respond to resolve events, which amounts to the
			// same thing), so don't spam it with this event again.
			resolved = true;
		}
	}

	// Ditlew
	/**
	 * Returns the display name for the default renderer.
	 *
	 * @return The display name.
	 * @see #getDisplayName(RendererConfiguration)
	 */
	public String getDisplayName() {
		return getDisplayName(null);
	}

	/**
	 * Returns the DisplayName that is shown to the Renderer.
	 * Extra info might be appended depending on the settings, like item duration.
	 * This is based on {@link #getName()}.
	 *
	 * @param mediaRenderer Media Renderer for which to show information.
	 * @return String representing the item.
	 */
	public String getDisplayName(RendererConfiguration mediaRenderer) {
		if (displayName != null) { // cached
			return displayName;
		}

		displayName = getName();
		String subtitleFormat;
		String subtitleLanguage;
		boolean isNamedNoEncoding = false;
		if (
			this instanceof RealFile &&
			(
				configuration.isHideExtensions() ||
				configuration.isPrettifyFilenames()
			) &&
			!isFolder()
		) {
			if (configuration.isPrettifyFilenames()) {
				displayName = FileUtil.getFileNameWithRewriting(displayName);
			} else {
				displayName = FileUtil.getFileNameWithoutExtension(displayName);
			}
		}

		if (player != null) {
			if (isNoName()) {
				displayName = "[" + player.name() + "]";
			} else {
				// Ditlew - WDTV Live don't show durations otherwise, and this is useful for finding the main title
				if (mediaRenderer != null && mediaRenderer.isShowDVDTitleDuration() && media != null && media.getDvdtrack() > 0) {
					displayName += " - " + media.getDurationString();
				}

				if (!configuration.isHideEngineNames()) {
					displayName += " [" + player.name() + "]";
				}
			}
		} else {
			if (isNoName()) {
				displayName = "[No encoding]";
				isNamedNoEncoding = true;
				if (subsAreValid) {
					isNamedNoEncoding = false;
				}
			} else if (nametruncate > 0) {
				displayName = displayName.substring(0, nametruncate).trim();
			}
		}

		if (
			isSubsFile() &&
			!isNamedNoEncoding &&
			media_audio == null &&
			media_subtitle == null &&
			!configuration.hideSubsInfo() &&
			(
				player == null ||
				player.isExternalSubtitlesSupported()
			)

		) {
			displayName += " {External Subtitles}";
		}

		if (getMediaAudio() != null) {
			String audioLanguage = "/" + getMediaAudio().getLangFullName();
			if ("/Undetermined".equals(audioLanguage)) {
				audioLanguage = "";
			}

			displayName = (player != null ? ("[" + player.name() + "]") : "") + " {Audio: " + getMediaAudio().getAudioCodec() + audioLanguage + ((getMediaAudio().getFlavor() != null && mediaRenderer != null && mediaRenderer.isShowAudioMetadata()) ? (" (" + getMediaAudio().getFlavor() + ")") : "") + "}";
		}

		if (
			media_subtitle != null &&
			media_subtitle.getId() != -1 &&
			!configuration.hideSubsInfo()
		) {
			subtitleFormat = media_subtitle.getType().getDescription();
			if ("(Advanced) SubStation Alpha".equals(subtitleFormat)) {
				subtitleFormat = "SSA";
			}

			subtitleLanguage = "/" + media_subtitle.getLangFullName();
			if ("/Undetermined".equals(subtitleLanguage)) {
				subtitleLanguage = "";
			}

			displayName += " {Sub: " + subtitleFormat + subtitleLanguage + ((media_subtitle.getFlavor() != null && mediaRenderer != null && mediaRenderer.isShowSubMetadata()) ? (" (" + media_subtitle.getFlavor() + ")") : "") + "}";
		}

		if (isAvisynth()) {
			displayName = (player != null ? ("[" + player.name()) : "") + " + AviSynth]";
		}

		if (getSplitRange().isEndLimitAvailable()) {
			displayName = ">> " + convertTimeToString(getSplitRange().getStart(), DURATION_TIME_FORMAT);
		}

		return displayName;
	}

	/**
	 * Prototype for returning URLs.
	 *
	 * @return An empty URL
	 */
	protected String getFileURL() {
		return getURL("");
	}

	/**
	 * @return Returns a URL pointing to an image representing the item. If
	 * none is available, "thumbnail0000.png" is used.
	 */
	protected String getThumbnailURL() {
		return getURL("thumbnail0000");
	}

	/**
	 * @param prefix
	 * @return Returns a URL for a given media item. Not used for container types.
	 */
	protected String getURL(String prefix) {
		StringBuilder sb = new StringBuilder();
		sb.append(PMS.get().getServer().getURL());
		sb.append("/get/");
		sb.append(getResourceId()); //id
		sb.append("/");
		sb.append(prefix);
		sb.append(encode(getName()));
		return sb.toString();
	}

	/**
	 * @param subs
	 * @return Returns a URL for a given subtitles item. Not used for container types.
	 */
	protected String getSubsURL(DLNAMediaSubtitle subs) {
		StringBuilder sb = new StringBuilder();
		sb.append(PMS.get().getServer().getURL());
		sb.append("/get/");
		sb.append(getResourceId()); //id
		sb.append("/");
		sb.append("subtitle0000");
		sb.append(encode(subs.getExternalFile().getName()));
		return sb.toString();
	}

	/**
	 * Transforms a String to UTF-8.
	 *
	 * @param s
	 * @return Transformed string s in UTF-8 encoding.
	 */
	private static String encode(String s) {
		try {
			return URLEncoder.encode(s, "UTF-8");
		} catch (UnsupportedEncodingException e) {
			LOGGER.debug("Caught exception", e);
		}
		return "";
	}

	/**
	 * @return Number of children objects. This might be used in the DLDI
	 * response, as some renderers might not have enough memory to hold the
	 * list for all children.
	 */
	public int childrenNumber() {
		if (children == null) {
			return 0;
		}
		return children.size();
	}

	/**
	 * (non-Javadoc)
	 *
	 * @see java.lang.Object#clone()
	 */
	@Override
	protected DLNAResource clone() {
		DLNAResource o = null;
		try {
			o = (DLNAResource) super.clone();
			o.setId(null);

			// Clear the cached display name
			o.displayName = null;
			// Make sure clones (typically #--TRANSCODE--# folder files)
			// have the option to respond to resolve events
			o.resolved = false;

			if (media != null) {
				o.media = (DLNAMediaInfo) media.clone();
			}
		} catch (CloneNotSupportedException e) {
			LOGGER.error(null, e);
		}

		return o;
	}

	// this shouldn't be public
	@Deprecated
	public String getFlags() {
		return getDlnaOrgOpFlags();
	}

	// permit the renderer to seek by time, bytes or both
	private String getDlnaOrgOpFlags() {
		return "DLNA.ORG_OP=" + dlnaOrgOpFlags;
	}

	/**
	 * @deprecated Use {@link #getDidlString(RendererConfiguration)} instead.
	 *
	 * @param mediaRenderer
	 * @return
	 */
	@Deprecated
	public final String toString(RendererConfiguration mediaRenderer) {
		return getDidlString(mediaRenderer);
	}

	/**
	 * Returns an XML (DIDL) representation of the DLNA node. It gives a
	 * complete representation of the item, with as many tags as available.
	 * Recommendations as per UPNP specification are followed where possible.
	 *
	 * @param mediaRenderer
	 *            Media Renderer for which to represent this information. Useful
	 *            for some hacks.
	 * @return String representing the item. An example would start like this:
	 *         {@code <container id="0$1" childCount="1" parentID="0" restricted="true">}
	 */
	public final String getDidlString(RendererConfiguration mediaRenderer) {
		StringBuilder sb = new StringBuilder();
		if (!configuration.isDisableSubtitles() && StringUtils.isNotBlank(mediaRenderer.getSupportedSubtitles()) && media != null && player == null) {
			OutputParams params = new OutputParams(configuration);
			Player.setAudioAndSubs(getSystemName(), media, params);
			if (params.sid != null) {
				String[] supportedSubs = mediaRenderer.getSupportedSubtitles().split(",");
				for (String supportedSub : supportedSubs) {
					if (params.sid.getType().toString().equals(supportedSub.trim().toUpperCase())) {
						media_subtitle = params.sid;
						subsAreValid = true;
						break;
					}
				}
			}
		}

		if (isFolder()) {
			openTag(sb, "container");
		} else {
			openTag(sb, "item");
		}

		addAttribute(sb, "id", getResourceId());

		if (isFolder()) {
			if (!isDiscovered() && childrenNumber() == 0) {
				//  When a folder has not been scanned for resources, it will automatically have zero children.
				//  Some renderers like XBMC will assume a folder is empty when encountering childCount="0" and
				//  will not display the folder. By returning childCount="1" these renderers will still display
				//  the folder. When it is opened, its children will be discovered and childrenNumber() will be
				//  set to the right value.
				addAttribute(sb, "childCount", 1);
			} else {
				addAttribute(sb, "childCount", childrenNumber());
			}
		}
		addAttribute(sb, "parentID", getParentId());
		addAttribute(sb, "restricted", "true");
		endTag(sb);

		StringBuilder wireshark = new StringBuilder();
		final DLNAMediaAudio firstAudioTrack = media != null ? media.getFirstAudioTrack() : null;
		if (firstAudioTrack != null && StringUtils.isNotBlank(firstAudioTrack.getSongname())) {
			wireshark.append(firstAudioTrack.getSongname()).append(player != null && !configuration.isHideEngineNames() ? (" [" + player.name() + "]") : "");
			addXMLTagAndAttribute(
				sb,
				"dc:title",
				encodeXML(mediaRenderer.getDcTitle(resumeStr(wireshark.toString()), this))
			);
		} else { // Ditlew - org
			// Ditlew
			wireshark.append(((isFolder() || player == null && subsAreValid) ? getDisplayName() : mediaRenderer.getUseSameExtension(getDisplayName(mediaRenderer))));
			String tmp = (isFolder() || player == null && subsAreValid) ? getDisplayName() : mediaRenderer.getUseSameExtension(getDisplayName(mediaRenderer));
			addXMLTagAndAttribute(
				sb,
				"dc:title",
				encodeXML(mediaRenderer.getDcTitle(resumeStr(tmp), this))
			);
		}

		if (firstAudioTrack != null) {
			if (StringUtils.isNotBlank(firstAudioTrack.getAlbum())) {
				addXMLTagAndAttribute(sb, "upnp:album", encodeXML(firstAudioTrack.getAlbum()));
			}

			if (StringUtils.isNotBlank(firstAudioTrack.getArtist())) {
				addXMLTagAndAttribute(sb, "upnp:artist", encodeXML(firstAudioTrack.getArtist()));
				addXMLTagAndAttribute(sb, "dc:creator", encodeXML(firstAudioTrack.getArtist()));
			}

			if (StringUtils.isNotBlank(firstAudioTrack.getGenre())) {
				addXMLTagAndAttribute(sb, "upnp:genre", encodeXML(firstAudioTrack.getGenre()));
			}

			if (firstAudioTrack.getTrack() > 0) {
				addXMLTagAndAttribute(sb, "upnp:originalTrackNumber", "" + firstAudioTrack.getTrack());
			}
		}

		if (!isFolder()) {
			int indexCount = 1;

			if (mediaRenderer.isDLNALocalizationRequired()) {
				indexCount = getDLNALocalesCount();
			}

			for (int c = 0; c < indexCount; c++) {
				openTag(sb, "res");

				/**
				 * DLNA.ORG_OP flags
				 *
				 * Two booleans (binary digits) which determine what transport operations the renderer is allowed to
				 * perform (in the form of HTTP request headers): the first digit allows the renderer to send
				 * TimeSeekRange.DLNA.ORG (seek by time) headers; the second allows it to send RANGE (seek by byte)
				 * headers.
				 *
				 *    00 - no seeking (or even pausing) allowed
				 *    01 - seek by byte
				 *    10 - seek by time
				 *    11 - seek by both
				 *
				 * See here for an example of how these options can be mapped to keys on the renderer's controller:
				 * http://www.ps3mediaserver.org/forum/viewtopic.php?f=2&t=2908&p=12550#p12550
				 *
				 * Note that seek-by-byte is the preferred option for streamed files [1] and seek-by-time is the
				 * preferred option for transcoded files.
				 *
				 * [1] see http://www.ps3mediaserver.org/forum/viewtopic.php?f=6&t=15841&p=76201#p76201
				 *
				 * seek-by-time requires a) support by the renderer (via the SeekByTime renderer conf option)
				 * and b) support by the transcode engine.
				 *
				 * The seek-by-byte fallback doesn't work well with transcoded files [2], but it's better than
				 * disabling seeking (and pausing) altogether.
				 *
				 * [2] http://www.ps3mediaserver.org/forum/viewtopic.php?f=6&t=3507&p=16567#p16567 (bottom post)
				 */
				dlnaOrgOpFlags = "01"; // seek by byte (exclusive)

				if (mediaRenderer.isSeekByTime() && player != null && player.isTimeSeekable()) {
					/**
					 * Some renderers - e.g. the PS3 and Panasonic TVs - behave erratically when
					 * transcoding if we keep the default seek-by-byte permission on when permitting
					 * seek-by-time: http://www.ps3mediaserver.org/forum/viewtopic.php?f=6&t=15841
					 *
					 * It's not clear if this is a bug in the DLNA libraries of these renderers or a bug
					 * in UMS, but setting an option in the renderer conf that disables seek-by-byte when
					 * we permit seek-by-time - e.g.:
					 *
					 *    SeekByTime = exclusive
					 *
					 * works around it.
					 */

					/**
					 * TODO (e.g. in a beta release): set seek-by-time (exclusive) here for *all* renderers:
					 * seek-by-byte isn't needed here (both the renderer and the engine support seek-by-time)
					 * and may be buggy on other renderers than the ones we currently handle.
					 *
					 * In the unlikely event that a renderer *requires* seek-by-both here, it can
					 * opt in with (e.g.):
					 *
					 *    SeekByTime = both
					 */
					if (mediaRenderer.isSeekByTimeExclusive()) {
						dlnaOrgOpFlags = "10"; // seek by time (exclusive)
					} else {
						dlnaOrgOpFlags = "11"; // seek by both
					}
				}

				addAttribute(sb, "xmlns:dlna", "urn:schemas-dlna-org:metadata-1-0/");

				// FIXME: There is a flaw here. In addChild(DLNAResource) the mime type
				// is determined for the default renderer. This renderer may rewrite the
				// mime type based on its configuration. Looking up that mime type is
				// not guaranteed to return a match for another renderer.
				String mime = mediaRenderer.getMimeType(mimeType());

				// Use our best guess if we have no valid mime type
				if (mime == null || mime.contains("/transcode")) {
					mime = HTTPResource.getDefaultMimeType(getType());
				}

				dlnaspec = null;

				/**
				 * In this code block, we determine the DLNA.ORG_PN to send.
				 * DLNA.ORG_PN is a string that tells the renderer what type of file to expect, like its
				 * container, framerate, codecs and resolution.
				 * Some renderers will not play a file if it has the wrong DLNA.ORG_PN string, while others
				 * are fine with any string or even nothing.
				 */
				if (mediaRenderer.isDLNAOrgPNUsed()) {
					if (mediaRenderer.isPS3()) {
						if (mime.equals("video/x-divx")) {
							dlnaspec = "DLNA.ORG_PN=AVI";
						} else if (mime.equals("video/x-ms-wmv") && media != null && media.getHeight() > 700) {
							dlnaspec = "DLNA.ORG_PN=WMVHIGH_PRO";
						}
					} else {
						if (mime.equals("video/mpeg") || mime.equals("video/mp4")) {
							dlnaspec = "DLNA.ORG_PN=" + getMPEG_PS_PALLocalizedValue(c);

							if (player != null) {
								// If the engine being is tsMuxeR or VLC, we are definitely outputting MPEG-TS so we can skip a lot of tests
								boolean isFileMPEGTS = TsMuxeRVideo.ID.equals(player.id()) || VideoLanVideoStreaming.ID.equals(player.id());

<<<<<<< HEAD
								boolean isMuxableResult = getMedia().isMuxable(mediaRenderer);
=======
								boolean isMuxableResult = media.isMuxable(mediaRenderer);
								boolean isBravia = mediaRenderer.isBRAVIA();
>>>>>>> b733fa6e

								// If the engine is MEncoder or FFmpeg, and the muxing settings are enabled, it may be MPEG-TS so we need to do more tests
								if (
									!isFileMPEGTS &&
									(
										(
											configuration.isMencoderMuxWhenCompatible() &&
											MEncoderVideo.ID.equals(player.id())
										) ||
										(
											configuration.isFFmpegMuxWithTsMuxerWhenCompatible() &&
											FFMpegVideo.ID.equals(player.id())
										) ||
										(
											VLCVideo.ID.equals(player.id())
										)
									)
								) {
									/**
									 * Media renderer needs ORG_PN to be accurate.
									 * If the value does not match the media, it won't play the media.
									 * Often we can lazily predict the correct value to send, but due to
									 * MEncoder needing to mux via tsMuxeR, we need to work it all out
									 * before even sending the file list to these devices.
									 * This is very time-consuming so we should a) avoid using this
									 * chunk of code whenever possible, and b) design a better system.
									 * Ideally we would just mux to MPEG-PS instead of MPEG-TS so we could
									 * know it will always be PS, but most renderers will not accept H.264
									 * inside MPEG-PS. Another option may be to always produce MPEG-TS
									 * instead and we should check if that will be OK for all renderers.
									 *
									 * This code block comes from Player.setAudioAndSubs()
									 */
									if (mediaRenderer.isAccurateDLNAOrgPN()) {
										boolean finishedMatchingPreferences = false;
										OutputParams params = new OutputParams(configuration);
										if (media != null) {
											// check for preferred audio
											StringTokenizer st = new StringTokenizer(configuration.getAudioLanguages(), ",");
											while (st != null && st.hasMoreTokens()) {
												String lang = st.nextToken();
												lang = lang.trim();
												LOGGER.trace("Looking for an audio track with lang: " + lang);
												for (DLNAMediaAudio audio : media.getAudioTracksList()) {
													if (audio.matchCode(lang)) {
														params.aid = audio;
														LOGGER.trace("Matched audio track: " + audio);
														st = null;
														break;
													}
												}
											}
										}

										if (params.aid == null && media.getAudioTracksList().size() > 0) {
											// Take a default audio track, dts first if possible
											for (DLNAMediaAudio audio : media.getAudioTracksList()) {
												if (audio.isDTS()) {
													params.aid = audio;
													LOGGER.trace("Found priority audio track with DTS: " + audio);
													break;
												}
											}

											if (params.aid == null) {
												params.aid = media.getAudioTracksList().get(0);
												LOGGER.trace("Chose a default audio track: " + params.aid);
											}
										}

										String currentLang = null;
										DLNAMediaSubtitle matchedSub = null;

										if (params.aid != null) {
											currentLang = params.aid.getLang();
										}

										if (params.sid != null && params.sid.getId() == -1) {
											LOGGER.trace("Don't want subtitles!");
											params.sid = null;
											media_subtitle = params.sid;
											finishedMatchingPreferences = true;
										}

										if (!finishedMatchingPreferences && params.sid != null && !StringUtils.isEmpty(params.sid.getLiveSubURL())) {
											// live subtitles
											// currently only open subtitles
											LOGGER.debug("Live subtitles " + params.sid.getLiveSubURL());
											try {
												matchedSub = params.sid;
												String file = OpenSubtitle.fetchSubs(matchedSub.getLiveSubURL(), matchedSub.getLiveSubFile());
												if (!StringUtils.isEmpty(file)) {
													matchedSub.setExternalFile(new File(file));
													params.sid = matchedSub;
													media_subtitle = params.sid;
													finishedMatchingPreferences = true;
												}
											} catch (IOException e) {
											}
										}

										if (!finishedMatchingPreferences) {
											StringTokenizer st1 = new StringTokenizer(configuration.getAudioSubLanguages(), ";");

											boolean matchedEmbeddedSubtitle = false;
											while (st1.hasMoreTokens()) {
												String pair = st1.nextToken();
												if (pair.contains(",")) {
													String audio = pair.substring(0, pair.indexOf(','));
													String sub = pair.substring(pair.indexOf(',') + 1);
													audio = audio.trim();
													sub = sub.trim();
													LOGGER.trace("Searching for a match for: " + currentLang + " with " + audio + " and " + sub);

													if (Iso639.isCodesMatching(audio, currentLang) || (currentLang != null && audio.equals("*"))) {
														if (sub.equals("off")) {
															matchedSub = new DLNAMediaSubtitle();
															matchedSub.setLang("off");
														} else {
															for (DLNAMediaSubtitle present_sub : media.getSubtitleTracksList()) {
																if (present_sub.matchCode(sub) || sub.equals("*")) {
																	if (present_sub.getExternalFile() != null) {
																		if (configuration.isAutoloadExternalSubtitles()) {
																			// Subtitle is external and we want external subtitles, look no further
																			matchedSub = present_sub;
																			LOGGER.trace(" Found a match: " + matchedSub);
																			break;
																		} else {
																			// Subtitle is external but we do not want external subtitles, keep searching
																			LOGGER.trace(" External subtitle ignored because of user setting: " + present_sub);
																		}
																	} else {
																		matchedSub = present_sub;
																		LOGGER.trace(" Found a match: " + matchedSub);
																		if (configuration.isAutoloadExternalSubtitles()) {
																			// Subtitle is internal and we will wait to see if an external one is available instead
																			matchedEmbeddedSubtitle = true;
																		} else {
																			// Subtitle is internal and we will use it
																			break;
																		}
																	}
																}
															}
														}

														if (matchedSub != null && !matchedEmbeddedSubtitle) {
															break;
														}
													}
												}
											}

											if (matchedSub != null && params.sid == null) {
												if (configuration.isDisableSubtitles() || (matchedSub.getLang() != null && matchedSub.getLang().equals("off"))) {
													LOGGER.trace(" Disabled the subtitles: " + matchedSub);
												} else {
													params.sid = matchedSub;
													media_subtitle = params.sid;
												}
											}

											if (!configuration.isDisableSubtitles() && params.sid == null && media != null) {
												// Check for subtitles again
												File video = new File(getSystemName());
												FileUtil.isSubtitlesExists(video, media, false);

												if (configuration.isAutoloadExternalSubtitles()) {
													boolean forcedSubsFound = false;
													// Priority to external subtitles
													for (DLNAMediaSubtitle sub : media.getSubtitleTracksList()) {
														if (matchedSub != null && matchedSub.getLang() != null && matchedSub.getLang().equals("off")) {
															StringTokenizer st = new StringTokenizer(configuration.getForcedSubtitleTags(), ",");

															while (sub.getFlavor() != null && st.hasMoreTokens()) {
																String forcedTags = st.nextToken();
																forcedTags = forcedTags.trim();

																if (
																	sub.getFlavor().toLowerCase().indexOf(forcedTags) > -1 &&
																	Iso639.isCodesMatching(sub.getLang(), configuration.getForcedSubtitleLanguage())
																) {
																	LOGGER.trace("Forcing preferred subtitles : " + sub.getLang() + "/" + sub.getFlavor());
																	LOGGER.trace("Forced subtitles track : " + sub);

																	if (sub.getExternalFile() != null) {
																		LOGGER.trace("Found external forced file : " + sub.getExternalFile().getAbsolutePath());
																	}
																	params.sid = sub;
																	media_subtitle = params.sid;
																	forcedSubsFound = true;
																	break;
																}
															}
															if (forcedSubsFound == true) {
																break;
															}
														} else {
															LOGGER.trace("Found subtitles track: " + sub);

															if (sub.getExternalFile() != null) {
																LOGGER.trace("Found external file: " + sub.getExternalFile().getAbsolutePath());
																params.sid = sub;
																media_subtitle = params.sid;
																break;
															}
														}
													}
												}
												if (
													matchedSub != null &&
													matchedSub.getLang() != null &&
													matchedSub.getLang().equals("off")
												) {
													finishedMatchingPreferences = true;
												}

												if (!finishedMatchingPreferences && params.sid == null) {
													StringTokenizer st = new StringTokenizer(configuration.getSubtitlesLanguages(), ",");
													while (st != null && st.hasMoreTokens()) {
														String lang = st.nextToken();
														lang = lang.trim();
														LOGGER.trace("Looking for a subtitle track with lang: " + lang);
														for (DLNAMediaSubtitle sub : media.getSubtitleTracksList()) {
															if (
																sub.matchCode(lang) &&
																!(
																	!configuration.isAutoloadExternalSubtitles() &&
																	sub.getExternalFile() != null
																)
															) {
																params.sid = sub;
																LOGGER.trace("Matched sub track: " + params.sid);
																st = null;
																break;
															}
														}
													}
												}
											}
										}

										if (media_subtitle == null) {
											LOGGER.trace("We do not want a subtitle for " + getName());
										} else {
											LOGGER.trace("We do want a subtitle for " + getName());
										}
									}

									/**
									 * If either we are transcoding to MPEG-TS, or:
									 * - There are no subtitles
									 * - This is not a DVD track
									 * - The media is muxable
									 * - The renderer accepts media muxed to MPEG-TS
									 * then the file is MPEG-TS
									 */
									if (
										(
											media_subtitle == null &&
											!isSubsFile() &&
											media != null &&
											media.getDvdtrack() == 0 &&
											isMuxableResult &&
											mediaRenderer.isMuxH264MpegTS()
										) ||
										mediaRenderer.isTranscodeToMPEGTSMPEG2AC3() ||
										mediaRenderer.isTranscodeToMPEGTSH264AC3() ||
										mediaRenderer.isTranscodeToMPEGTSH264AAC()
									) {
										isFileMPEGTS = true;
									}
								}

								if (isFileMPEGTS) {
									dlnaspec = "DLNA.ORG_PN=" + getMPEG_TS_SD_EU_ISOLocalizedValue(c);
									if (
										media.isH264() &&
										!VideoLanVideoStreaming.ID.equals(player.id()) &&
										isMuxableResult
									) {
										dlnaspec = "DLNA.ORG_PN=AVC_TS_HD_24_AC3_ISO";
										if (mediaRenderer.isTranscodeToMPEGTSH264AAC()) {
											dlnaspec = "DLNA.ORG_PN=AVC_TS_HP_HD_AAC";
										}
									}
								}
							} else if (media != null) {
								if (media.isMpegTS()) {
									dlnaspec = "DLNA.ORG_PN=" + getMPEG_TS_SD_EULocalizedValue(c);
									if (media.isH264()) {
										dlnaspec = "DLNA.ORG_PN=AVC_TS_HD_50_AC3";
										if (mediaRenderer.isTranscodeToMPEGTSH264AAC()) {
											dlnaspec = "DLNA.ORG_PN=AVC_TS_HP_HD_AAC";
										}
									}
								}
							}
						} else if (mime.equals("video/vnd.dlna.mpeg-tts")) {
							// patters - on Sony BDP m2ts clips aren't listed without this
							dlnaspec = "DLNA.ORG_PN=" + getMPEG_TS_SD_EULocalizedValue(c);
						} else if (mime.equals("image/jpeg")) {
							dlnaspec = "DLNA.ORG_PN=JPEG_LRG";
						} else if (mime.equals("audio/mpeg")) {
							dlnaspec = "DLNA.ORG_PN=MP3";
						} else if (mime.substring(0, 9).equals("audio/L16") || mime.equals("audio/wav")) {
							dlnaspec = "DLNA.ORG_PN=LPCM";
						}
					}

					if (dlnaspec != null) {
						dlnaspec = "DLNA.ORG_PN=" + mediaRenderer.getDLNAPN(dlnaspec.substring(12));
					}
				}

				String tempString = "http-get:*:" + mime + ":" + (dlnaspec != null ? (dlnaspec + ";") : "") + getDlnaOrgOpFlags();

				wireshark.append(" ").append(tempString);
				addAttribute(sb, "protocolInfo", tempString);

				if (subsAreValid && !mediaRenderer.useClosedCaption()) {
					addAttribute(sb, "pv:subtitleFileType", media_subtitle.getType().getExtension().toUpperCase());
					wireshark.append(" pv:subtitleFileType=").append(media_subtitle.getType().getExtension().toUpperCase());
					addAttribute(sb, "pv:subtitleFileUri", getSubsURL(media_subtitle));
					wireshark.append(" pv:subtitleFileUri=").append(getSubsURL(media_subtitle));
				}

				if (getFormat() != null && getFormat().isVideo() && media != null && media.isMediaparsed()) {
					if (player == null && media != null) {
						wireshark.append(" size=").append(media.getSize());
						addAttribute(sb, "size", media.getSize());
					} else {
						long transcoded_size = mediaRenderer.getTranscodedSize();
						if (transcoded_size != 0) {
							wireshark.append(" size=").append(transcoded_size);
							addAttribute(sb, "size", transcoded_size);
						}
					}
					if (media.getDuration() != null) {
						if (getSplitRange().isEndLimitAvailable()) {
							wireshark.append(" duration=").append(convertTimeToString(getSplitRange().getDuration(), DURATION_TIME_FORMAT));
							addAttribute(sb, "duration", convertTimeToString(getSplitRange().getDuration(), DURATION_TIME_FORMAT));
						} else {
							wireshark.append(" duration=").append(media.getDurationString());
							addAttribute(sb, "duration", media.getDurationString());
						}
					}
					if (media.getResolution() != null) {
						addAttribute(sb, "resolution", media.getResolution());
					}
					addAttribute(sb, "bitrate", media.getRealVideoBitrate());
					if (firstAudioTrack != null) {
						if (firstAudioTrack.getAudioProperties().getNumberOfChannels() > 0) {
							addAttribute(sb, "nrAudioChannels", firstAudioTrack.getAudioProperties().getNumberOfChannels());
						}
						if (firstAudioTrack.getSampleFrequency() != null) {
							addAttribute(sb, "sampleFrequency", firstAudioTrack.getSampleFrequency());
						}
					}
				} else if (getFormat() != null && getFormat().isImage()) {
					if (media != null && media.isMediaparsed()) {
						wireshark.append(" size=").append(media.getSize());
						addAttribute(sb, "size", media.getSize());
						if (media.getResolution() != null) {
							addAttribute(sb, "resolution", media.getResolution());
						}
					} else {
						wireshark.append(" size=").append(length());
						addAttribute(sb, "size", length());
					}
				} else if (getFormat() != null && getFormat().isAudio()) {
					if (media != null && media.isMediaparsed()) {
						addAttribute(sb, "bitrate", media.getBitrate());
						if (media.getDuration() != null) {
							wireshark.append(" duration=").append(convertTimeToString(media.getDuration(), DURATION_TIME_FORMAT));
							addAttribute(sb, "duration", convertTimeToString(media.getDuration(), DURATION_TIME_FORMAT));
						}
						if (firstAudioTrack != null && firstAudioTrack.getSampleFrequency() != null) {
							addAttribute(sb, "sampleFrequency", firstAudioTrack.getSampleFrequency());
						}
						if (firstAudioTrack != null) {
							addAttribute(sb, "nrAudioChannels", firstAudioTrack.getAudioProperties().getNumberOfChannels());
						}

						if (player == null) {
							wireshark.append(" size=").append(media.getSize());
							addAttribute(sb, "size", media.getSize());
						} else {
							// Calculate WAV size
							if (firstAudioTrack != null) {
								int defaultFrequency = mediaRenderer.isTranscodeAudioTo441() ? 44100 : 48000;
								if (!configuration.isAudioResample()) {
									try {
										// FIXME: Which exception could be thrown here?
										defaultFrequency = firstAudioTrack.getSampleRate();
									} catch (Exception e) {
										LOGGER.debug("Caught exception", e);
									}
								}
								int na = firstAudioTrack.getAudioProperties().getNumberOfChannels();
								if (na > 2) { // No 5.1 dump in MPlayer
									na = 2;
								}
								int finalSize = (int) (media.getDurationInSeconds() * defaultFrequency * 2 * na);
								LOGGER.trace("Calculated size for " + getSystemName() + ": " + finalSize);
								wireshark.append(" size=").append(finalSize);
								addAttribute(sb, "size", finalSize);
							}
						}
					} else {
						wireshark.append(" size=").append(length());
						addAttribute(sb, "size", length());
					}
				} else {
					wireshark.append(" size=").append(DLNAMediaInfo.TRANS_SIZE).append(" duration=09:59:59");
					addAttribute(sb, "size", DLNAMediaInfo.TRANS_SIZE);
					addAttribute(sb, "duration", "09:59:59");
					addAttribute(sb, "bitrate", "1000000");
				}
				endTag(sb);
				wireshark.append(" ").append(getFileURL());
				LOGGER.trace("Network debugger: " + wireshark.toString());
				wireshark.setLength(0);
				sb.append(getFileURL());
				closeTag(sb, "res");
			}
		}

		if (subsAreValid) {
			String subsURL = getSubsURL(media_subtitle);
			if (mediaRenderer.useClosedCaption()) {
				openTag(sb, "sec:CaptionInfoEx");
				addAttribute(sb, "sec:type", "srt");
				endTag(sb);
				sb.append(subsURL);
				closeTag(sb, "sec:CaptionInfoEx");
				LOGGER.trace("Network debugger: sec:CaptionInfoEx: sec:type=srt " + subsURL);
			} else {
				openTag(sb, "res");
				String format = media_subtitle.getType().getExtension();
				if (StringUtils.isBlank(format)) {
					format = "plain";
				}
				addAttribute(sb, "protocolInfo", "http-get:*:text/" + format + ":*");
				endTag(sb);
				sb.append(subsURL);
				closeTag(sb, "res");
				LOGGER.trace("Network debugger: http-get:*:text/" + format + ":*" + subsURL);
			}
		}

		appendThumbnail(mediaRenderer, sb);

		if (getLastModified() > 0 && !mediaRenderer.isOmitDcDate()) {
			addXMLTagAndAttribute(sb, "dc:date", SDF_DATE.format(new Date(getLastModified())));
		}

		String uclass;
		if (first != null && media != null && !media.isSecondaryFormatValid()) {
			uclass = "dummy";
		} else {
			if (isFolder()) {
				uclass = "object.container.storageFolder";
				boolean xbox = mediaRenderer.isXBOX();
				if (xbox && getFakeParentId() != null && getFakeParentId().equals("7")) {
					uclass = "object.container.album.musicAlbum";
				} else if (xbox && getFakeParentId() != null && getFakeParentId().equals("6")) {
					uclass = "object.container.person.musicArtist";
				} else if (xbox && getFakeParentId() != null && getFakeParentId().equals("5")) {
					uclass = "object.container.genre.musicGenre";
				} else if (xbox && getFakeParentId() != null && getFakeParentId().equals("F")) {
					uclass = "object.container.playlistContainer";
				}
			} else if (getFormat() != null && getFormat().isVideo()) {
				uclass = "object.item.videoItem";
			} else if (getFormat() != null && getFormat().isImage()) {
				uclass = "object.item.imageItem.photo";
			} else if (getFormat() != null && getFormat().isAudio()) {
				uclass = "object.item.audioItem.musicTrack";
			} else {
				uclass = "object.item.videoItem";
			}
		}
		addXMLTagAndAttribute(sb, "upnp:class", uclass);

		if (isFolder()) {
			closeTag(sb, "container");
		} else {
			closeTag(sb, "item");
		}
		return sb.toString();
	}

	/**
	 * Generate and append the response for the thumbnail based on the
	 * configuration of the renderer.
	 *
	 * @param mediaRenderer The renderer configuration.
	 * @param sb The StringBuilder to append the response to.
	 */
	private void appendThumbnail(RendererConfiguration mediaRenderer, StringBuilder sb) {
		final String thumbURL = getThumbnailURL();

		if (StringUtils.isNotBlank(thumbURL)) {
			if (mediaRenderer.getThumbNailAsResource()) {
				// Samsung 2012 (ES and EH) models do not recognize the "albumArtURI" element. Instead,
				// the "res" element should be used.
				// Also use "res" when faking JPEG thumbs.
				openTag(sb, "res");

				if (getThumbnailContentType().equals(PNG_TYPEMIME) && !mediaRenderer.isForceJPGThumbnails()) {
					addAttribute(sb, "protocolInfo", "http-get:*:image/png:DLNA.ORG_PN=PNG_TN");
				} else {
					addAttribute(sb, "protocolInfo", "http-get:*:image/jpeg:DLNA.ORG_PN=JPEG_TN");
				}

				endTag(sb);
				sb.append(thumbURL);
				closeTag(sb, "res");
			} else {
				// Renderers that can handle the "albumArtURI" element.
				openTag(sb, "upnp:albumArtURI");
				addAttribute(sb, "xmlns:dlna", "urn:schemas-dlna-org:metadata-1-0/");

				if (getThumbnailContentType().equals(PNG_TYPEMIME) && !mediaRenderer.isForceJPGThumbnails()) {
					addAttribute(sb, "dlna:profileID", "PNG_TN");
				} else {
					addAttribute(sb, "dlna:profileID", "JPEG_TN");
				}

				endTag(sb);
				sb.append(thumbURL);
				closeTag(sb, "upnp:albumArtURI");
			}
		}
	}

	private String getRequestId(String rendererId) {
		return String.format("%s|%x|%s", rendererId, hashCode(), getSystemName());
	}

	/**
	 * Plugin implementation. When this item is going to play, it will notify all the StartStopListener objects available.
	 *
	 * @see StartStopListener
	 */
	public void startPlaying(final String rendererId) {
		final String requestId = getRequestId(rendererId);
		synchronized (requestIdToRefcount) {
			Integer temp = requestIdToRefcount.get(requestId);
			if (temp == null) {
				temp = 0;
			}
			final Integer refCount = temp;
			requestIdToRefcount.put(requestId, refCount + 1);
			if (refCount == 0) {
				final DLNAResource self = this;
				Runnable r = new Runnable() {
					@Override
					public void run() {
						InetAddress rendererIp;
						try {
							rendererIp = InetAddress.getByName(rendererId);
							RendererConfiguration renderer = RendererConfiguration.getRendererConfigurationBySocketAddress(rendererIp);
							String rendererName = "unknown renderer";
							try {
								rendererName = renderer.getRendererName().replaceAll("\n", "");
							} catch (NullPointerException e) { }
							LOGGER.info("Started playing " + getName() + " on your " + rendererName);
							LOGGER.debug("The full filename of which is: " + getSystemName() + " and the address of the renderer is: " + rendererId);
						} catch (UnknownHostException ex) {
							LOGGER.debug("" + ex);
						}

						startTime = System.currentTimeMillis();

						for (final ExternalListener listener : ExternalFactory.getExternalListeners()) {
							if (listener instanceof StartStopListener) {
								// run these asynchronously for slow handlers (e.g. logging, scrobbling)
								Runnable fireStartStopEvent = new Runnable() {
									@Override
									public void run() {
										try {
											((StartStopListener) listener).nowPlaying(media, self);
										} catch (Throwable t) {
											LOGGER.error("Notification of startPlaying event failed for StartStopListener {}", listener.getClass(), t);
										}
									}
								};
								new Thread(fireStartStopEvent, "StartPlaying Event for " + listener.name()).start();
							}
						}
					}
				};

				new Thread(r, "StartPlaying Event").start();
			}
		}
	}

	/**
	 * Plugin implementation. When this item is going to stop playing, it will notify all the StartStopListener
	 * objects available.
	 *
	 * @see StartStopListener
	 */
	public void stopPlaying(final String rendererId) {
		final DLNAResource self = this;
		final String requestId = getRequestId(rendererId);
		Runnable defer = new Runnable() {
			@Override
			public void run() {
				try {
					Thread.sleep(STOP_PLAYING_DELAY);
				} catch (InterruptedException e) {
					LOGGER.error("stopPlaying sleep interrupted", e);
				}

				synchronized (requestIdToRefcount) {
					final Integer refCount = requestIdToRefcount.get(requestId);
					assert refCount != null;
					assert refCount > 0;
					requestIdToRefcount.put(requestId, refCount - 1);

					Runnable r = new Runnable() {
						@Override
						public void run() {
							if (refCount == 1) {
								InetAddress rendererIp;
								try {
									rendererIp = InetAddress.getByName(rendererId);
									RendererConfiguration renderer = RendererConfiguration.getRendererConfigurationBySocketAddress(rendererIp);
									String rendererName = "unknown renderer";
									try {
										rendererName = renderer.getRendererName();
									} catch (NullPointerException e) { }
									LOGGER.info("Stopped playing " + getName() + " on your " + rendererName);
									LOGGER.debug("The full filename of which is: " + getSystemName() + " and the address of the renderer is: " + rendererId);
								} catch (UnknownHostException ex) {
									LOGGER.debug("" + ex);
								}

								PMS.get().getFrame().setStatusLine("");

								internalStop();

								for (final ExternalListener listener : ExternalFactory.getExternalListeners()) {
									if (listener instanceof StartStopListener) {
										// run these asynchronously for slow handlers (e.g. logging, scrobbling)
										Runnable fireStartStopEvent = new Runnable() {
											@Override
											public void run() {
												try {
													((StartStopListener) listener).donePlaying(media, self);
												} catch (Throwable t) {
													LOGGER.error("Notification of donePlaying event failed for StartStopListener {}", listener.getClass(), t);
												}
											}
										};

										new Thread(fireStartStopEvent, "StopPlaying Event for " + listener.name()).start();
									}
								}
							}
						}
					};

					new Thread(r, "StopPlaying Event").start();
				}
			}
		};

		new Thread(defer, "StopPlaying Event Deferrer").start();
	}

	/**
	 * Returns an InputStream of this DLNAResource that starts at a given time, if possible. Very useful if video chapters are being used.
	 *
	 * @param range
	 * @param mediarenderer
	 * @return The inputstream
	 * @throws IOException
	 */
	private long lastStart;
	public InputStream getInputStream(Range range, RendererConfiguration mediarenderer) throws IOException {
		LOGGER.trace("Asked stream chunk : " + range + " of " + getName() + " and player " + player);

		// shagrath: small fix, regression on chapters
		boolean timeseek_auto = false;
		// Ditlew - WDTV Live
		// Ditlew - We convert byteoffset to timeoffset here. This needs the stream to be CBR!
		int cbr_video_bitrate = mediarenderer.getCBRVideoBitrate();
		long low = range.isByteRange() && range.isStartOffsetAvailable() ? range.asByteRange().getStart() : 0;
		long high = range.isByteRange() && range.isEndLimitAvailable() ? range.asByteRange().getEnd() : -1;
		Range.Time timeRange = range.createTimeRange();

		if (player != null && low > 0 && cbr_video_bitrate > 0) {
			int used_bit_rated = (int) ((cbr_video_bitrate + 256) * 1024 / (double) 8 * 1.04); // 1.04 = container overhead
			if (low > used_bit_rated) {
				timeRange.setStart(low / (double) (used_bit_rated));
				low = 0;

				// WDTV Live - if set to TS it asks multiple times and ends by
				// asking for an invalid offset which kills MEncoder
				if (timeRange.getStartOrZero() > media.getDurationInSeconds()) {
					return null;
				}

				// Should we rewind a little (in case our overhead isn't accurate enough)
				int rewind_secs = mediarenderer.getByteToTimeseekRewindSeconds();
				timeRange.rewindStart(rewind_secs);

				// shagrath:
				timeseek_auto = true;
			}
		}

		// Determine source of the stream
		if (player == null && !isResume()) {
			// No transcoding
			if (this instanceof IPushOutput) {
				PipedOutputStream out = new PipedOutputStream();
				InputStream fis = new PipedInputStream(out);
				((IPushOutput) this).push(out);

				if (low > 0) {
					fis.skip(low);
				}
				// http://www.ps3mediaserver.org/forum/viewtopic.php?f=11&t=12035

				return wrap(fis, high, low);
			}

			InputStream fis;
			if (getFormat() != null && getFormat().isImage() && media != null && media.getOrientation() > 1 && mediarenderer.isAutoRotateBasedOnExif()) {
				// seems it's a jpeg file with an orientation setting to take care of
				fis = ImagesUtil.getAutoRotateInputStreamImage(getInputStream(), media.getOrientation());
				if (fis == null) { // error, let's return the original one
					fis = getInputStream();
				}
			} else {
				fis = getInputStream();
			}

			if (fis != null) {
				if (low > 0) {
					fis.skip(low);
				}

				// http://www.ps3mediaserver.org/forum/viewtopic.php?f=11&t=12035
				fis = wrap(fis, high, low);

				if (timeRange.getStartOrZero() > 0 && this instanceof RealFile) {
					fis.skip(MpegUtil.getPositionForTimeInMpeg(((RealFile) this).getFile(), (int) timeRange.getStartOrZero()));
				}
			}
			return fis;
		} else {
			// Pipe transcoding result
			OutputParams params = new OutputParams(configuration);
			params.aid = getMediaAudio();
			params.sid = media_subtitle;
			params.header = getHeaders();
			params.mediaRenderer = mediarenderer;
			timeRange.limit(getSplitRange());
			params.timeseek = timeRange.getStartOrZero();
			params.timeend = timeRange.getEndOrZero();
			params.shift_scr = timeseek_auto;

			if (this instanceof IPushOutput) {
				params.stdin = (IPushOutput) this;
			}

			if (resume != null) {
				params.timeseek += (long) (resume.getTimeOffset() / 1000);
				if (player == null) {
					player = new FFMpegVideo();
				}
			}

			if(System.currentTimeMillis() - lastStart < 500) {
				try {
					Thread.sleep(500);
				} catch (InterruptedException e) {
					LOGGER.error(null, e);
				}
			}

			// (Re)start transcoding process if necessary
			if (externalProcess == null || externalProcess.isDestroyed()) {
				// First playback attempt => start new transcoding process
				LOGGER.debug("Starting transcode/remux of " + getName() + " with media info: " + media.toString());

				lastStart = System.currentTimeMillis();
				externalProcess = player.launchTranscode(this, media, params);

				if (params.waitbeforestart > 0) {
					LOGGER.trace("Sleeping for {} milliseconds", params.waitbeforestart);
					try {
						Thread.sleep(params.waitbeforestart);
					} catch (InterruptedException e) {
						LOGGER.error(null, e);
					}
					LOGGER.trace("Finished sleeping for " + params.waitbeforestart + " milliseconds");
				}
			} else if (
				params.timeseek > 0 &&
				media != null &&
				media.isMediaparsed() &&
				media.getDurationInSeconds() > 0
			) {
				// Time seek request => stop running transcode process and start a new one
				LOGGER.debug("Requesting time seek: " + params.timeseek + " seconds");
				params.minBufferSize = 1;
				Runnable r = new Runnable() {
					@Override
					public void run() {
						externalProcess.stopProcess();
					}
				};
				new Thread(r, "External Process Stopper").start();
				lastStart = System.currentTimeMillis();
				ProcessWrapper newExternalProcess = player.launchTranscode(this, media, params);
				try {
					Thread.sleep(1000);
				} catch (InterruptedException e) {
					LOGGER.error(null, e);
				}
				if (newExternalProcess == null) {
					LOGGER.trace("External process instance is null... sounds not good");
				}
				externalProcess = newExternalProcess;
			}
			if (externalProcess == null) {
				return null;
			}
			InputStream is = null;
			int timer = 0;
			while (is == null && timer < 10) {
				is = externalProcess.getInputStream(low);
				timer++;
				if (is == null) {
					LOGGER.debug("External input stream instance is null... sounds not good, waiting 500ms");
					try {
						Thread.sleep(500);
					} catch (InterruptedException e) {
					}
				}
			}

			// fail fast: don't leave a process running indefinitely if it's
			// not producing output after params.waitbeforestart milliseconds + 5 seconds
			// this cleans up lingering MEncoder web video transcode processes that hang
			// instead of exiting
			if (is == null && !externalProcess.isDestroyed()) {
				Runnable r = new Runnable() {
					@Override
					public void run() {
						LOGGER.error("External input stream instance is null... stopping process");
						externalProcess.stopProcess();
					}
				};
				new Thread(r, "Hanging External Process Stopper").start();
			}
			return is;
		}
	}

	/**
	 * Wrap an {@link InputStream} in a {@link SizeLimitInputStream} that sets a
	 * limit to the maximum number of bytes to be read from the original input
	 * stream. The number of bytes is determined by the high and low value
	 * (bytes = high - low). If the high value is less than the low value, the
	 * input stream is not wrapped and returned as is.
	 *
	 * @param input
	 *            The input stream to wrap.
	 * @param high
	 *            The high value.
	 * @param low
	 *            The low value.
	 * @return The resulting input stream.
	 */
	private InputStream wrap(InputStream input, long high, long low) {
		if (input != null && high > low) {
			long bytes = (high - (low < 0 ? 0 : low)) + 1;
			LOGGER.trace("Using size-limiting stream (" + bytes + " bytes)");
			return new SizeLimitInputStream(input, bytes);
		}
		return input;
	}

	public String mimeType() {
		if (player != null) {
			// FIXME: This cannot be right. A player like FFmpeg can output many
			// formats depending on the media and the renderer. Also, players are
			// singletons. Therefore it is impossible to have exactly one mime
			// type to return.
			return player.mimeType();
		} else if (media != null && media.isMediaparsed()) {
			return media.getMimeType();
		} else if (getFormat() != null) {
			return getFormat().mimeType();
		} else {
			return getDefaultMimeType(getSpecificType());
		}
	}

	/**
	 * Prototype function. Original comment: need to override if some thumbnail work is to be done when mediaparserv2 enabled
	 */
	public void checkThumbnail() {
		// need to override if some thumbnail work is to be done when mediaparserv2 enabled
	}

	/**
	 * Checks if a thumbnail exists, and, if not, generates one (if possible).
	 * Called from Request/RequestV2 in response to thumbnail requests e.g. HEAD /get/0$1$0$42$3/thumbnail0000%5BExample.mkv
	 * Calls DLNAMediaInfo.generateThumbnail, which in turn calls DLNAMediaInfo.parse.
	 *
	 * @param inputFile File to check or generate the thumbnail for.
	 */
	protected void checkThumbnail(InputFile inputFile) {
		if (media != null && !media.isThumbready() && configuration.isThumbnailGenerationEnabled()) {
			Double seekPosition = ((Integer) configuration.getThumbnailSeekPos()).doubleValue();

			if (isResume()) {
				Double resumePosition = ((Long) resume.getTimeOffset()).doubleValue() / 1000;

				if (media.getDurationInSeconds() > 0 && resumePosition < media.getDurationInSeconds()) {
					seekPosition = resumePosition;
				}
			}

			media.generateThumbnail(inputFile, getFormat(), getType(), seekPosition);
			media.setThumbready(true);

			if (media.getThumb() != null && configuration.getUseCache() && inputFile.getFile() != null) {
				PMS.get().getDatabase().updateThumbnail(inputFile.getFile().getAbsolutePath(), inputFile.getFile().lastModified(), getType(), media);
			}
		}
	}

	/**
	 * Returns the input stream for this resource's generic thumbnail,
	 * which is the first of:
	 *          - its Format icon, if any
	 *          - the fallback image, if any
	 *          - the default video icon
	 *
	 * @param fallback
	 *            the fallback image, or null.
	 *
	 * @return The InputStream
	 * @throws IOException
	 */
	public InputStream getGenericThumbnailInputStream(String fallback) throws IOException {
		String thumb = fallback;
		if (getFormat() != null && getFormat().getIcon() != null) {
			thumb = getFormat().getIcon();
		}

		// Thumb could be:
		if (thumb != null) {
			// A local file
			if (new File(thumb).exists()) {
				return new FileInputStream(thumb);
			}

			// A jar resource
			InputStream is;
			if ((is = getResourceInputStream(thumb)) != null) {
				return is;
			}

			// A URL
			try {
				return downloadAndSend(thumb, true);
			} catch (Exception e) {}
		}

		// Or none of the above
		String defaultThumbnailImage = "images/thumbnail-video-256.png";
		if (isFolder()) {
			defaultThumbnailImage = "images/thumbnail-folder-256.png";
			if (defaultRenderer != null && defaultRenderer.isForceJPGThumbnails()) {
				defaultThumbnailImage = "images/thumbnail-folder-120.jpg";
			}
		} else if (defaultRenderer != null && defaultRenderer.isForceJPGThumbnails()) {
			defaultThumbnailImage = "images/thumbnail-video-120.jpg";
		}
		return getResourceInputStream(defaultThumbnailImage);
	}

	/**
	 * Returns the input stream for this resource's thumbnail
	 * (or a default image if a thumbnail can't be found).
	 * Typically overridden by a subclass.
	 *
	 * @return The InputStream
	 * @throws IOException
	 */
	public InputStream getThumbnailInputStream() throws IOException {
		String id = null;

		if (getMediaAudio() != null) {
			id = getMediaAudio().getLang();
		}

		if (media_subtitle != null && media_subtitle.getId() != -1) {
			id = media_subtitle.getLang();
		}

		if ((media_subtitle != null || getMediaAudio() != null) && StringUtils.isBlank(id)) {
			id = DLNAMediaLang.UND;
		}

		if (id != null) {
			String code = Iso639.getISO639_2Code(id.toLowerCase());
			return getResourceInputStream("/images/codes/" + code + ".png");
		}

		if (isAvisynth()) {
			return getResourceInputStream("/images/logo-avisynth.png");
		}
		return getGenericThumbnailInputStream(null);
	}

	public String getThumbnailContentType() {
		return HTTPResource.JPEG_TYPEMIME;
	}

	public int getType() {
		if (getFormat() != null) {
			return getFormat().getType();
		} else {
			return Format.UNKNOWN;
		}
	}

	/**
	 * Prototype function.
	 *
	 * @return true if child can be added to other folder.
	 * @see #addChild(DLNAResource)
	 */
	public abstract boolean isValid();

	public boolean allowScan() {
		return false;
	}

	/**
	 * (non-Javadoc)
	 *
	 * @see java.lang.Object#toString()
	 */
	@Override
	public String toString() {
		StringBuilder result = new StringBuilder();
		result.append(getClass().getSimpleName());
		result.append(" [id=");
		result.append(id);
		result.append(", name=");
		result.append(getName());
		result.append(", full path=");
		result.append(getResourceId());
		result.append(", ext=");
		result.append(format);
		result.append(", discovered=");
		result.append(isDiscovered());
		result.append("]");
		return result.toString();
	}

	/**
	 * Returns the specific type of resource. Valid types are defined in {@link Format}.
	 *
	 * @return The specific type
	 */
	protected int getSpecificType() {
		return specificType;
	}

	/**
	 * Set the specific type of this resource. Valid types are defined in {@link Format}.
	 *
	 * @param specificType The specific type to set.
	 */
	protected void setSpecificType(int specificType) {
		this.specificType = specificType;
	}

	/**
	 * Returns the {@link Format} of this resource, which defines its capabilities.
	 *
	 * @return The format of this resource.
	 */
	public Format getFormat() {
		return format;
	}

	/**
	 * Sets the {@link Format} of this resource, thereby defining its capabilities.
	 *
	 * @param format The format to set.
	 */
	protected void setFormat(Format format) {
		this.format = format;

		// Set deprecated variable for backwards compatibility
		ext = format;
	}

	/**
	 * @deprecated Use {@link #getFormat()} instead.
	 *
	 * @return The format of this resource.
	 */
	@Deprecated
	public Format getExt() {
		return getFormat();
	}

	/**
	 * @deprecated Use {@link #setFormat(Format)} instead.
	 *
	 * @param format The format to set.
	 */
	@Deprecated
	protected void setExt(Format format) {
		setFormat(format);
	}

	/**
	 * Returns the {@link DLNAMediaInfo} object for this resource, containing the
	 * specifics of this resource, e.g. the duration.
	 *
	 * @return The object containing detailed information.
	 */
	public DLNAMediaInfo getMedia() {
		return media;
	}

	/**
	 * Sets the the {@link DLNAMediaInfo} object that contains all specifics for
	 * this resource.
	 *
	 * @param media The object containing detailed information.
	 * @since 1.50
	 */
	public void setMedia(DLNAMediaInfo media) {
		this.media = media;
	}

	/**
	 * Returns the {@link DLNAMediaAudio} object for this resource that contains
	 * the audio specifics. A resource can have many audio tracks, this method
	 * returns the one that should be played.
	 *
	 * @return The audio object containing detailed information.
	 * @since 1.50
	 */
	public DLNAMediaAudio getMediaAudio() {
		return media_audio;
	}

	/**
	 * Sets the {@link DLNAMediaAudio} object for this resource that contains
	 * the audio specifics. A resource can have many audio tracks, this method
	 * determines the one that should be played.
	 *
	 * @param mediaAudio The audio object containing detailed information.
	 * @since 1.50
	 */
	protected void setMediaAudio(DLNAMediaAudio mediaAudio) {
		this.media_audio = mediaAudio;
	}

	/**
	 * Returns the {@link DLNAMediaSubtitle} object for this resource that
	 * contains the specifics for the subtitles. A resource can have many
	 * subtitles, this method returns the one that should be displayed.
	 *
	 * @return The subtitle object containing detailed information.
	 * @since 1.50
	 */
	public DLNAMediaSubtitle getMediaSubtitle() {
		return media_subtitle;
	}

	/**
	 * Sets the {@link DLNAMediaSubtitle} object for this resource that
	 * contains the specifics for the subtitles. A resource can have many
	 * subtitles, this method determines the one that should be used.
	 *
	 * @param mediaSubtitle The subtitle object containing detailed information.
	 * @since 1.50
	 */
	protected void setMediaSubtitle(DLNAMediaSubtitle mediaSubtitle) {
		this.media_subtitle = mediaSubtitle;
	}

	/**
	 * @deprecated Use {@link #getLastModified()} instead.
	 *
	 * Returns the timestamp at which this resource was last modified.
	 *
	 * @return The timestamp.
	 */
	@Deprecated
	public long getLastmodified() {
		return getLastModified();
	}

	/**
	 * Returns the timestamp at which this resource was last modified.
	 *
	 * @return The timestamp.
	 * @since 1.71.0
	 */
	public long getLastModified() {
		return lastmodified; // TODO rename lastmodified -> lastModified
	}

	/**
	 * @deprecated Use {@link #setLastModified(long)} instead.
	 *
	 * Sets the timestamp at which this resource was last modified.
	 *
	 * @param lastModified The timestamp to set.
	 * @since 1.50
	 */
	@Deprecated
	protected void setLastmodified(long lastModified) {
		setLastModified(lastModified);
	}

	/**
	 * Sets the timestamp at which this resource was last modified.
	 *
	 * @param lastModified The timestamp to set.
	 * @since 1.71.0
	 */
	protected void setLastModified(long lastModified) {
		this.lastmodified = lastModified; // TODO rename lastmodified -> lastModified
	}

	/**
	 * Returns the {@link Player} object that is used to encode this resource
	 * for the renderer. Can be null.
	 *
	 * @return The player object.
	 */
	public Player getPlayer() {
		return player;
	}

	/**
	 * Sets the {@link Player} object that is to be used to encode this
	 * resource for the renderer. The player object can be null.
	 *
	 * @param player The player object to set.
	 * @since 1.50
	 */
	public void setPlayer(Player player) {
		this.player = player;
	}

	/**
	 * Returns true when the details of this resource have already been
	 * investigated. This helps is not doing the same work twice.
	 *
	 * @return True if discovered, false otherwise.
	 */
	public boolean isDiscovered() {
		return discovered;
	}

	/**
	 * Set to true when the details of this resource have already been
	 * investigated. This helps is not doing the same work twice.
	 *
	 * @param discovered Set to true if this resource is discovered,
	 * 			false otherwise.
	 * @since 1.50
	 */
	protected void setDiscovered(boolean discovered) {
		this.discovered = discovered;
	}

	/**
	 * @Deprecated use {@link #isSubsFile()} instead
	 */
	@Deprecated
	protected boolean isSrtFile() {
		return isSubsFile();
	}

	/**
	 * Returns true if this resource has subtitles in a file.
	 *
	 * @return the srtFile
	 * @since 1.50
	 */
	protected boolean isSubsFile() {
		return srtFile;
	}

	/**
	 * @Deprecated use {@link #setSubsFile()} instead
	 */
	@Deprecated
	protected void setSrtFile(boolean srtFile) {
		setSubsFile(srtFile);
	}

	/**
	 * Set to true if this resource has subtitles in a file.
	 *
	 * @param srtFile the srtFile to set
	 * @since 1.50
	 */
	protected void setSubsFile(boolean srtFile) {
		this.srtFile = srtFile;
	}

	/**
	 * Returns the update counter for this resource. When the resource needs
	 * to be refreshed, its counter is updated.
	 *
	 * @return The update counter.
	 * @see #notifyRefresh()
	 */
	public int getUpdateId() {
		return updateId;
	}

	/**
	 * Sets the update counter for this resource. When the resource needs
	 * to be refreshed, its counter should be updated.
	 *
	 * @param updateId The counter value to set.
	 * @since 1.50
	 */
	protected void setUpdateId(int updateId) {
		this.updateId = updateId;
	}

	/**
	 * Returns the update counter for all resources. When all resources need
	 * to be refreshed, this counter is updated.
	 *
	 * @return The system update counter.
	 * @since 1.50
	 */
	public static int getSystemUpdateId() {
		return systemUpdateId;
	}

	/**
	 * Sets the update counter for all resources. When all resources need
	 * to be refreshed, this counter should be updated.
	 *
	 * @param systemUpdateId The system update counter to set.
	 * @since 1.50
	 */
	public static void setSystemUpdateId(int systemUpdateId) {
		DLNAResource.systemUpdateId = systemUpdateId;
	}

	/**
	 * Returns whether or not this is a nameless resource.
	 *
	 * @return True if the resource is nameless.
	 */
	public boolean isNoName() {
		return noName;
	}

	/**
	 * Sets whether or not this is a nameless resource. This is particularly
	 * useful in the virtual TRANSCODE folder for a file, where the same file
	 * is copied many times with different audio and subtitle settings. In that
	 * case the name of the file becomes irrelevant and only the settings
	 * need to be shown.
	 *
	 * @param noName Set to true if the resource is nameless.
	 * @since 1.50
	 */
	protected void setNoName(boolean noName) {
		this.noName = noName;
	}

	/**
	 * Returns the from - to time range for this resource.
	 *
	 * @return The time range.
	 */
	public Range.Time getSplitRange() {
		return splitRange;
	}

	/**
	 * Sets the from - to time range for this resource.
	 *
	 * @param splitRange The time range to set.
	 * @since 1.50
	 */
	protected void setSplitRange(Range.Time splitRange) {
		this.splitRange = splitRange;
	}

	/**
	 * Returns the number of the track to split from this resource.
	 *
	 * @return the splitTrack
	 * @since 1.50
	 */
	protected int getSplitTrack() {
		return splitTrack;
	}

	/**
	 * Sets the number of the track from this resource to split.
	 *
	 * @param splitTrack The track number.
	 * @since 1.50
	 */
	protected void setSplitTrack(int splitTrack) {
		this.splitTrack = splitTrack;
	}

	/**
	 * Returns the default renderer configuration for this resource.
	 *
	 * @return The default renderer configuration.
	 * @since 1.50
	 */
	public RendererConfiguration getDefaultRenderer() {
		return defaultRenderer;
	}

	/**
	 * Sets the default renderer configuration for this resource.
	 *
	 * @param defaultRenderer The default renderer configuration to set.
	 * @since 1.50
	 */
	public void setDefaultRenderer(RendererConfiguration defaultRenderer) {
		this.defaultRenderer = defaultRenderer;
	}

	/**
	 * Returns whether or not this resource is handled by AviSynth.
	 *
	 * @return True if handled by AviSynth, otherwise false.
	 * @since 1.50
	 */
	protected boolean isAvisynth() {
		return avisynth;
	}

	/**
	 * Sets whether or not this resource is handled by AviSynth.
	 *
	 * @param avisynth Set to true if handled by Avisyth, otherwise false.
	 * @since 1.50
	 */
	protected void setAvisynth(boolean avisynth) {
		this.avisynth = avisynth;
	}

	/**
	 * Returns true if transcoding should be skipped for this resource.
	 *
	 * @return True if transcoding should be skipped, false otherwise.
	 * @since 1.50
	 */
	protected boolean isSkipTranscode() {
		return skipTranscode;
	}

	/**
	 * Set to true if transcoding should be skipped for this resource.
	 *
	 * @param skipTranscode Set to true if trancoding should be skipped, false
	 * 			otherwise.
	 * @since 1.50
	 */
	protected void setSkipTranscode(boolean skipTranscode) {
		this.skipTranscode = skipTranscode;
	}

	/**
	 * Returns the list of children for this resource.
	 *
	 * @return List of children objects.
	 */
	public List<DLNAResource> getChildren() {
		return children;
	}

	/**
	 * Sets the list of children for this resource.
	 *
	 * @param children The list of children to set.
	 * @since 1.50
	 */
	protected void setChildren(List<DLNAResource> children) {
		this.children = children;
	}

	/**
	 * @deprecated use {@link #getLastChildId()} instead.
	 */
	@Deprecated
	protected int getLastChildrenId() {
		return getLastChildId();
	}

	/**
	 * Returns the numerical ID of the last child added.
	 *
	 * @return The ID.
	 * @since 1.80.0
	 */
	protected int getLastChildId() {
		return lastChildrenId;
	}

	/**
	 * @deprecated use {@link #setLastChildId(int)} instead.
	 */
	@Deprecated
	protected void setLastChildrenId(int lastChildId) {
		setLastChildId(lastChildId);
	}

	/**
	 * Sets the numerical ID of the last child added.
	 *
	 * @param lastChildId The ID to set.
	 * @since 1.80.0
	 */
	protected void setLastChildId(int lastChildId) {
		this.lastChildrenId = lastChildId;
	}

	/**
	 * Returns the timestamp when this resource was last refreshed.
	 *
	 * @return The timestamp.
	 */
	long getLastRefreshTime() {
		return lastRefreshTime;
	}

	/**
	 * Sets the timestamp when this resource was last refreshed.
	 *
	 * @param lastRefreshTime The timestamp to set.
	 * @since 1.50
	 */
	protected void setLastRefreshTime(long lastRefreshTime) {
		this.lastRefreshTime = lastRefreshTime;
	}

	private static final int DEPTH_WARNING_LIMIT = 7;

	private boolean depthLimit() {
		DLNAResource tmp = this;
		int depth = 0;
		while (tmp != null) {
			tmp = tmp.parent;
			depth++;
		}
		return (depth > DEPTH_WARNING_LIMIT);
	}

	public boolean isSearched() {
		return false;
	}

	public byte[] getHeaders() {
		return null;
	}

	public void attach(String key, Object data) {
		if (attachments == null) {
			attachments = new HashMap<>();
		}
		attachments.put(key, data);
	}

	public Object getAttachment(String key) {
		return attachments == null ? null : attachments.get(key);
	}

	public boolean isURLResolved() {
		return false;
	}

	////////////////////////////////////////////////////
	// Subtitle handling
	////////////////////////////////////////////////////

	private SubSelect getSubSelector(boolean create) {
		if (
			configuration.isDisableSubtitles() ||
			!configuration.isAutoloadExternalSubtitles() ||
			configuration.isHideLiveSubtitlesFolder()
		) {
			return null;
		}

		// Search for transcode folder
		for (DLNAResource r : children) {
			if (r instanceof SubSelect) {
				return (SubSelect) r;
			}
		}
		if (create) {
			SubSelect vf = new SubSelect();
			addChildInternal(vf);
			return vf;
		}
		return null;
	}

	public boolean isSubSelectable() {
		return false;
	}

	private boolean liveSubs(DLNAResource r) {
		DLNAMediaSubtitle s = r.media_subtitle;
		if (s != null) {
			return StringUtils.isNotEmpty(s.getLiveSubURL());
		}
		return false;
	}

	////////////////////////////////////////////////////
	// Resume handling
	////////////////////////////////////////////////////

	private ResumeObj resume;
	private int resHash;
	private long startTime;

	private void internalStop() {
		DLNAResource res = resumeStop();
		final RootFolder root = ((defaultRenderer != null) ? defaultRenderer.getRootFolder() : null);
		if (root != null) {
			if (res == null) {
				res = this.clone();
			} else {
				res = res.clone();
			}

			root.stopPlaying(res);
		}
	}

	public int resumeHash() {
		return resHash;
	}

	public ResumeObj getResume() {
		return resume;
	}

	public void setResume(ResumeObj r) {
		resume = r;
	}

	public boolean isResumeable() {
		if (format != null) {
			// Only resume videos
			return format.isVideo();
		}
		return true;
	}

	private DLNAResource resumeStop() {
		if (!configuration.isResumeEnabled() || !isResumeable()) {
			return null;
		}

		notifyRefresh();

		if (resume != null) {
			resume.stop(startTime, (long) (media.getDurationInSeconds() * 1000));
			if (resume.isDone()) {
				parent.getChildren().remove(this);
			} else {
				media.setThumbready(false);
			}
		} else {
			for (DLNAResource res : parent.getChildren()) {
				if (res.isResume() && res.getName().equals(getName())) {
					res.resume.stop(startTime, (long) (media.getDurationInSeconds() * 1000));
					if (res.resume.isDone()) {
						parent.getChildren().remove(res);
						return null;
					}
					res.media.setThumbready(false);
					return res;
				}
			}
			ResumeObj r = ResumeObj.store(this, startTime);
			if (r != null) {
				DLNAResource clone = this.clone();
				clone.resume = r;
				clone.resHash = resHash;
				clone.media.setThumbready(false);
				clone.player = player;
				parent.addChildInternal(clone);
				return clone;
			}
		}
		return null;
	}

	public final boolean isResume() {
		return isResumeable() && (resume != null);
	}

	public int minPlayTime() {
		return configuration.getMinPlayTime();
	}

	private String resumeStr(String s) {
		if (isResume()) {
			return Messages.getString("PMS.134") + ": " + s;
		} else {
			return s;
		}
	}

	public String resumeName() {
		return resumeStr(getDisplayName());
	}

	/**
	 * Handle last played stuff
	 *
	 * This method should be overridden by all media types that should be
	 * added to the last played list.
	 * By default it just returns null which means the resource is ignored
	 * in the last played file.
	 */
	public String write() {
		return null;
	}

	private ExternalListener masterParent;

	public void setMasterParent(ExternalListener r) {
		if (masterParent == null) {
			// If master is already set ignore this
			masterParent = r;
		}
	}

	public ExternalListener getMasterParent() {
		return masterParent;
	}
}<|MERGE_RESOLUTION|>--- conflicted
+++ resolved
@@ -1614,12 +1614,7 @@
 								// If the engine being is tsMuxeR or VLC, we are definitely outputting MPEG-TS so we can skip a lot of tests
 								boolean isFileMPEGTS = TsMuxeRVideo.ID.equals(player.id()) || VideoLanVideoStreaming.ID.equals(player.id());
 
-<<<<<<< HEAD
 								boolean isMuxableResult = getMedia().isMuxable(mediaRenderer);
-=======
-								boolean isMuxableResult = media.isMuxable(mediaRenderer);
-								boolean isBravia = mediaRenderer.isBRAVIA();
->>>>>>> b733fa6e
 
 								// If the engine is MEncoder or FFmpeg, and the muxing settings are enabled, it may be MPEG-TS so we need to do more tests
 								if (
