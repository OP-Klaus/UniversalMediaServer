/*
 * PS3 Media Server, for streaming any medias to your PS3.
 * Copyright (C) 2008  A.Brochard
 *
 * This program is free software; you can redistribute it and/or
 * modify it under the terms of the GNU General Public License
 * as published by the Free Software Foundation; version 2
 * of the License only.
 *
 * This program is distributed in the hope that it will be useful,
 * but WITHOUT ANY WARRANTY; without even the implied warranty of
 * MERCHANTABILITY or FITNESS FOR A PARTICULAR PURPOSE.  See the
 * GNU General Public License for more details.
 *
 * You should have received a copy of the GNU General Public License
 * along with this program; if not, write to the Free Software
 * Foundation, Inc., 51 Franklin Street, Fifth Floor, Boston, MA  02110-1301, USA.
 */
package net.pms.dlna;

import java.io.*;
import java.net.InetAddress;
import java.net.URLDecoder;
import java.net.URLEncoder;
import java.net.UnknownHostException;
import java.text.SimpleDateFormat;
import java.util.*;
import java.util.concurrent.ArrayBlockingQueue;
import java.util.concurrent.ThreadPoolExecutor;
import java.util.concurrent.TimeUnit;
import net.pms.Messages;
import net.pms.PMS;
import net.pms.configuration.FormatConfiguration;
import net.pms.configuration.PmsConfiguration;
import net.pms.configuration.RendererConfiguration;
import net.pms.dlna.DLNAImageProfile.HypotheticalResult;
import net.pms.dlna.virtual.TranscodeVirtualFolder;
import net.pms.dlna.virtual.VirtualFolder;
import net.pms.dlna.virtual.VirtualVideoAction;
import net.pms.encoders.*;
import net.pms.external.AdditionalResourceFolderListener;
import net.pms.external.ExternalFactory;
import net.pms.external.ExternalListener;
import net.pms.external.StartStopListener;
import net.pms.formats.Format;
import net.pms.formats.FormatFactory;
import net.pms.image.ImageFormat;
import net.pms.image.ImageInfo;
import net.pms.io.OutputParams;
import net.pms.io.ProcessWrapper;
import net.pms.io.SizeLimitInputStream;
import net.pms.network.HTTPResource;
import net.pms.network.UPNPControl.Renderer;
import net.pms.util.*;
import static net.pms.util.StringUtil.*;
import org.apache.commons.lang3.StringEscapeUtils;
import org.apache.commons.lang3.StringUtils;
import org.slf4j.Logger;
import org.slf4j.LoggerFactory;
import edu.umd.cs.findbugs.annotations.SuppressFBWarnings;

/**
 * Represents any item that can be browsed via the UPNP ContentDirectory service.
 *
 * TODO: Change all instance variables to private. For backwards compatibility
 * with external plugin code the variables have all been marked as deprecated
 * instead of changed to private, but this will surely change in the future.
 * When everything has been changed to private, the deprecated note can be
 * removed.
 */
public abstract class DLNAResource extends HTTPResource implements Cloneable, Runnable {
	private final Map<String, Integer> requestIdToRefcount = new HashMap<>();
	private boolean resolved;
	private static final int STOP_PLAYING_DELAY = 4000;
	private static final Logger LOGGER = LoggerFactory.getLogger(DLNAResource.class);
	private final SimpleDateFormat SDF_DATE = new SimpleDateFormat("yyyy-MM-dd'T'HH:mm:ss", Locale.US);
	private volatile ImageInfo thumbnailImageInfo = null;
	protected PmsConfiguration configuration = PMS.getConfiguration();
//	private boolean subsAreValidForStreaming = false;

	protected static final int MAX_ARCHIVE_ENTRY_SIZE = 10000000;
	protected static final int MAX_ARCHIVE_SIZE_SEEK = 800000000;

	/**
	 * The name displayed on the renderer if displayNameFinal is not specified.
	 */
	private String displayName;

	/**
	 * The name displayed on the renderer. If this is null, displayName is used.
	 */
	public String displayNameOverride;

	/**
	 * The suffix added to the name. Contains additional info about audio and subtitles.
	 */
	private String nameSuffix = "";

	/**
	 * @deprecated This field will be removed. Use {@link net.pms.configuration.PmsConfiguration#getTranscodeFolderName()} instead.
	 */
	@Deprecated
	protected static final String TRANSCODE_FOLDER = Messages.getString("TranscodeVirtualFolder.0"); // localized #--TRANSCODE--#

	/**
	 * @deprecated Use standard getter and setter to access this field.
	 */
	@Deprecated
	protected int specificType;

	/**
	 * @deprecated Use standard getter and setter to access this field.
	 */
	@Deprecated
	protected String id;
	protected String pathId;

	/**
	 * @deprecated Use standard getter and setter to access this field.
	 */
	@Deprecated
	protected DLNAResource parent;

	/**
	 * @deprecated This field will be removed. Use {@link #getFormat()} and
	 * {@link #setFormat(Format)} instead.
	 */
	@Deprecated
	protected Format ext;

	/**
	 * The format of this resource.
	 */
	private Format format;

	/**
	 * @deprecated Use standard getter and setter to access this field.
	 */
	@Deprecated
	protected DLNAMediaInfo media;

	/**
	 * @deprecated Use {@link #getMediaAudio()} and {@link
	 * #setMediaAudio(DLNAMediaAudio)} to access this field.
	 */
	@Deprecated
	protected DLNAMediaAudio media_audio;

	/**
	 * @deprecated Use {@link #getMediaSubtitle()} and {@link
	 * #setMediaSubtitle(DLNAMediaSubtitle)} to access this field.
	 */
	@Deprecated
	protected DLNAMediaSubtitle media_subtitle;

	/**
	 * @deprecated Use standard getter and setter to access this field.
	 */
	@Deprecated
	protected long lastmodified; // TODO make private and rename lastmodified -> lastModified

	/**
	 * Represents the transformation to be used to the file. If null, then
	 *
	 * @see Player
	 */
	private Player player;

	/**
	 * @deprecated Use standard getter and setter to access this field.
	 */
	@Deprecated
	protected boolean discovered = false;

	private ProcessWrapper externalProcess;

	/**
	 * @deprecated Use #hasExternalSubtitles()
	 */
	@Deprecated
	protected boolean srtFile;

	/**
	 * @deprecated Use standard getter and setter to access this field.
	 */
	@Deprecated
	protected boolean hasExternalSubtitles;

	/**
	 * @deprecated Use standard getter and setter to access this field.
	 */
	@Deprecated
	protected int updateId = 1;

	/**
	 * @deprecated Use standard getter and setter to access this field.
	 */
	@Deprecated
	public static int systemUpdateId = 1;

	/**
	 * @deprecated Use standard getter and setter to access this field.
	 */
	@Deprecated
	protected boolean noName;

	private int nametruncate;
	private DLNAResource first;
	private DLNAResource second;

	/**
	 * @deprecated Use standard getter and setter to access this field.
	 *
	 * The time range for the file containing the start and end time in seconds.
	 */
	@Deprecated
	protected Range.Time splitRange = new Range.Time();

	/**
	 * @deprecated Use standard getter and setter to access this field.
	 */
	@Deprecated
	protected int splitTrack;

	/**
	 * @deprecated Use standard getter and setter to access this field.
	 */
	@Deprecated
	protected String fakeParentId;

	/**
	 * @deprecated Use standard getter and setter to access this field.
	 */
	// Ditlew - needs this in one of the derived classes
	@Deprecated
	protected RendererConfiguration defaultRenderer;

	/**
	 * @deprecated Use standard getter and setter to access this field.
	 */
	@Deprecated
	protected boolean avisynth;

	/**
	 * @deprecated Use standard getter and setter to access this field.
	 */
	@Deprecated
	protected boolean skipTranscode = false;

	private boolean allChildrenAreFolders = true;

	/**
	 * @deprecated Use standard getter and setter to access this field.
	 *
	 * List of children objects associated with this DLNAResource. This is only valid when the DLNAResource is of the container type.
	 */
	@Deprecated
	protected DLNAList children;
	//protected List<DLNAResource> children;

	/**
	 * @deprecated Use standard getter and setter to access this field.
	 *
	 * The numerical ID (1-based index) assigned to the last child of this folder. The next child is assigned this ID + 1.
	 */
	// FIXME should be lastChildId
	@Deprecated
	protected int lastChildrenId = 0; // XXX make private and rename lastChildrenId -> lastChildId

	/**
	 * @deprecated Use standard getter and setter to access this field.
	 *
	 * The last time refresh was called.
	 */
	@Deprecated
	protected long lastRefreshTime;

	@SuppressWarnings("unused")
	private String lastSearch;

	private VirtualFolder dynamicPls;

	protected HashMap<String, Object> attachments = null;

	/**
	 * Returns parent object, usually a folder type of resource. In the DLDI
	 * queries, the UPNP server needs to give out the parent container where
	 * the item is. The <i>parent</i> represents such a container.
	 *
	 * @return Parent object.
	 */
	public DLNAResource getParent() {
		return parent;
	}

	/**
	 * Set the parent object, usually a folder type of resource. In the DLDI
	 * queries, the UPNP server needs to give out the parent container where
	 * the item is. The <i>parent</i> represents such a container.
	 *
	 * @param parent Sets the parent object.
	 */
	public void setParent(DLNAResource parent) {
		this.parent = parent;
	}

	/**
	 * Returns the id of this resource based on the index in its parent
	 * container. Its main purpose is to be unique in the parent container.
	 *
	 * @return The id string.
	 * @since 1.50
	 */
	public String getId() {
		return id;
	}

	/**
	 * Returns the integer representation of the id of this resource based
	 * on the index in its parent container.
	 *
	 * @return The id integer.
	 * @since 6.4.1
	 */
	public int getIntId() {
		return Integer.parseInt(getId());
	}

	/**
	 * Set the ID of this resource based on the index in its parent container.
	 * Its main purpose is to be unique in the parent container. The method is
	 * automatically called by addChildInternal, so most of the time it is not
	 * necessary to call it explicitly.
	 *
	 * @param id
	 * @since 1.50
	 * @see #addChildInternal(DLNAResource)
	 */
	protected void setId(String id) {
		this.id = id;
	}

	public String getPathId() {
		DLNAResource tmp = getParent();
		ArrayList<String> res = new ArrayList<>();
		res.add(getId());
		while (tmp != null) {
			res.add(0, tmp.getId());
			tmp = tmp.getParent();
		}
		pathId = StringUtils.join(res, '.');
		return pathId;
	}

	/**
	 * String representing this resource ID. This string is used by the UPNP
	 * ContentDirectory service. There is no hard spec on the actual numbering
	 * except for the root container that always has to be "0". In PMS the
	 * format used is <i>number($number)+</i>. A common client that expects a
	 * different format than the one used here is the XBox360. PMS translates
	 * the XBox360 queries on the fly. For more info, check
	 * <ul>
	 * <li><a href="http://www.mperfect.net/whsUpnp360/">whsUpnp360</a></li>
	 * <li><a href="https://code.google.com/archive/p/jems/wikis/XBox360Notes.wiki">jems - XBox360Notes.wiki</a></li>
	 * <li><a href="https://web-beta.archive.org/web/20100501042404/http://download.microsoft.com:80/download/0/0/b/00bba048-35e6-4e5b-a3dc-36da83cbb0d1/NetCompat_WMP11.docx">NetCompat_WMP11.docx</a></li>
	 * </ul>
	 *
	 * @return The resource id.
	 * @since 1.50
	 */
	public String getResourceId() {
		/*if (getId() == null) {
			return null;
		}

		if (parent != null) {
			return parent.getResourceId() + '$' + getId();
		} else {
			return getId();
		}*/
		if (isFolder() && configuration.getAutoDiscover()) {
			return getPathId();
		}
		return getId();
	}

	/**
	 * @see #setId(String)
	 * @param id
	 */
	protected void setIndexId(int id) {
		setId(Integer.toString(id));
	}

	/**
	 *
	 * @return the unique id which identifies the DLNAResource relative to its parent.
	 */
	public String getInternalId() {
		return getId();
	}

	/**
	 *
	 * @return true, if this contain can have a transcode folder
	 */
	public boolean isTranscodeFolderAvailable() {
		return true;
	}

	/**
	 * Checks if is live subtitle folder available.
	 *
	 * @return true, if the live subtitle folder should be shown
	 */
	public boolean isLiveSubtitleFolderAvailable() {
		return true;
	}

	/**
	 * Any {@link DLNAResource} needs to represent the container or item with a String.
	 *
	 * @return String to be showed in the UPNP client.
	 */
	public abstract String getName();

	public abstract String getSystemName();

	/**
	 * @return The path to the media source.
	 */
	public String getFileName() {
		return getSystemName();
	}

	public abstract long length();

	// Ditlew
	public long length(RendererConfiguration mediaRenderer) {
		return length();
	}

	public abstract InputStream getInputStream() throws IOException;

	public abstract boolean isFolder();

	public String getDlnaContentFeatures(RendererConfiguration mediaRenderer) {
		// TODO: Determine renderer's correct localization value
		int localizationValue = 1;
		String dlnaOrgPnFlags = getDlnaOrgPnFlags(mediaRenderer, localizationValue);
		return (dlnaOrgPnFlags != null ? (dlnaOrgPnFlags + ";") : "") + getDlnaOrgOpFlags(mediaRenderer) + ";DLNA.ORG_CI=0;DLNA.ORG_FLAGS=01700000000000000000000000000000";
	}

	public String getDlnaContentFeatures(DLNAImageProfile profile, boolean thumbnailRequest) {
		StringBuilder sb = new StringBuilder();
		if (profile != null) {
			sb.append("DLNA.ORG_PN=").append(profile);
		}
		ImageInfo thumbnailImageInfo = this.thumbnailImageInfo != null ?
			this.thumbnailImageInfo :
			getMedia() != null && getMedia().getThumb() != null ?
				getMedia().getThumb().getImageInfo() :
				null;
		ImageInfo imageInfo = thumbnailRequest ?
			thumbnailImageInfo :
			media != null ?
				media.getImageInfo() :
				null;

		if (profile != null &&
			!thumbnailRequest &&
			thumbnailImageInfo != null &&
			profile.useThumbnailSource(imageInfo, thumbnailImageInfo)
		) {
			imageInfo = thumbnailImageInfo;
		}
		if (profile != null && imageInfo != null) {
			HypotheticalResult hypotheticalResult = profile.calculateHypotheticalProperties(imageInfo);
			if (sb.length() > 0) {
				sb.append(';');
			}
			sb.append("DLNA.ORG_CI=").append(hypotheticalResult.conversionNeeded ? "1" : "0");
		}
		if (sb.length() > 0) {
			sb.append(';');
		}
		sb.append("DLNA.ORG_FLAGS=00900000000000000000000000000000");

		return sb.toString();
	}

	public DLNAResource getPrimaryResource() {
		return first;
	}

	public DLNAResource getSecondaryResource() {
		return second;
	}

	public String getFakeParentId() {
		return fakeParentId;
	}

	public void setFakeParentId(String fakeParentId) {
		this.fakeParentId = fakeParentId;
	}

	/**
	 * @return the fake parent id if specified, or the real parent id
	 */
	public String getParentId() {
		if (getFakeParentId() != null) {
			return getFakeParentId();
		}
		if (parent != null) {
			return parent.getResourceId();
		}
		return "-1";
	}

	public DLNAResource() {
		this.specificType = Format.UNKNOWN;
		//this.children = new ArrayList<DLNAResource>();
		this.children = new DLNAList();
		this.updateId = 1;
		lastSearch = null;
		resHash = 0;
		masterParent = null;
	}

	public DLNAResource(int specificType) {
		this();
		this.specificType = specificType;
	}

	/**
	 * Recursive function that searches through all of the children until it finds
	 * a {@link DLNAResource} that matches the name.<p>
	 * Only used by
	 * {@link net.pms.dlna.RootFolder#addWebFolder(File webConf)
	 * addWebFolder(File webConf)} while parsing the web.conf file.
	 *
	 * @param name String to be compared the name to.
	 * @return Returns a {@link DLNAResource} whose name matches the parameter name
	 * @see #getName()
	 */
	public DLNAResource searchByName(String name) {
		for (DLNAResource child : children) {
			if (child.getName().equals(name)) {
				return child;
			}
		}

		return null;
	}

	/**
	 * @param renderer Renderer for which to check if file is supported.
	 * @return true if the given {@link net.pms.configuration.RendererConfiguration
	 *		RendererConfiguration} can understand type of media. Also returns true
	 * if this DLNAResource is a container.
	 */
	public boolean isCompatible(RendererConfiguration renderer) {
		return format == null
			|| format.isUnknown()
			|| (format.isVideo() && renderer.isVideoSupported())
			|| (format.isAudio() && renderer.isAudioSupported())
			|| (format.isImage() && renderer.isImageSupported());
	}

	/**
	 * Adds a new DLNAResource to the child list. Only useful if this object is
	 * of the container type.
	 * <P>
	 * TODO: (botijo) check what happens with the child object. This function
	 * can and will transform the child object. If the transcode option is set,
	 * the child item is converted to a container with the real item and the
	 * transcode option folder. There is also a parser in order to get the right
	 * name and type, I suppose. Is this the right place to be doing things like
	 * these?
	 * <p>
	 * FIXME: Ideally the logic below is completely renderer-agnostic. Focus on
	 * harvesting generic data and transform it for a specific renderer as late
	 * as possible.
	 *
	 * @param child
	 * DLNAResource to add to a container type.
	 */
	public void addChild(DLNAResource child) {
		addChild(child, true, true);
	}

	public void addChild(DLNAResource child, boolean isNew) {
		addChild(child, true, true);
	}

	public void addChild(DLNAResource child, boolean isNew, boolean isAddGlobally) {
		// child may be null (spotted - via rootFolder.addChild() - in a misbehaving plugin
		if (child == null) {
			LOGGER.error("A plugin has attempted to add a null child to \"{}\"", getName());
			LOGGER.debug("Error info:", new NullPointerException("Invalid DLNA resource"));
			return;
		}

		child.parent = this;
		child.masterParent = masterParent;

		if (parent != null) {
			defaultRenderer = parent.getDefaultRenderer();
		}

		if (PMS.filter(defaultRenderer, child)) {
			LOGGER.debug("Resource " + child.getName() + " is filtered out for render " + defaultRenderer.getRendererName());
			return;
		}

		if (configuration.useCode() && !PMS.get().masterCodeValid()) {
			String code = PMS.get().codeDb().getCode(child);
			if (StringUtils.isNotEmpty(code)) {
				DLNAResource cobj = child.isCoded();
				if (cobj == null || !((CodeEnter) cobj).getCode().equals(code)) {
					LOGGER.debug("Resource " + child + " is coded add code folder");
					CodeEnter ce = new CodeEnter(child);
					ce.parent = this;
					ce.defaultRenderer = this.getDefaultRenderer();
					ce.setCode(code);
					addChildInternal(ce, isAddGlobally);
					return;
				}
			}
		}

		try {
			if (child.isValid()) {
				if (child.format != null) {
					// Do not add unsupported media formats to the list
					if (defaultRenderer != null && !defaultRenderer.supportsFormat(child.format)) {
						LOGGER.trace("Ignoring file \"{}\" because it is not supported by renderer \"{}\"", child.getName(), defaultRenderer.getRendererName());
						children.remove(child);
						return;
					}

					// Hide watched videos depending user preference
					if (FullyPlayed.isHideFullyPlayed(child)) {
						LOGGER.trace("Ignoring video file \"{}\" because it has been watched", child.getName());
						return;
					}
				}

				LOGGER.trace("{} child \"{}\" with class \"{}\"", isNew ? "Adding new" : "Updating", child.getName(), child.getClass().getSimpleName());

				if (allChildrenAreFolders && !child.isFolder()) {
					allChildrenAreFolders = false;
				}

				child.resHash = Math.abs(child.getSystemName().hashCode() + resumeHash());

				DLNAResource resumeRes = null;

				boolean addResumeFile = false;
				ResumeObj r = ResumeObj.create(child);
				if (r != null) {
					resumeRes = child.clone();
					resumeRes.resume = r;
					resumeRes.resHash = child.resHash;
					addResumeFile = true;
				}

				if (child.format != null) {
					// Determine transcoding possibilities if either
					//    - the format is known to be transcodable
					//    - we have media info (via parserV2, playback info, or a plugin)
					if (child.format.transcodable() || child.media != null) {
						if (child.media == null) {
							child.media = new DLNAMediaInfo();
						}

						// Try to determine a player to use for transcoding.
						Player playerTranscoding = null;

						// First, try to match a player from recently played folder or based on the name of the DLNAResource
						// or its parent. If the name ends in "[unique player id]", that player
						// is preferred.
						String name = getName();

						if (configuration.isShowRecentlyPlayedFolder()) {
							playerTranscoding = child.player;
						} else {
							for (Player p : PlayerFactory.getPlayers()) {
								String end = "[" + p.id() + "]";

								if (name.endsWith(end)) {
									nametruncate = name.lastIndexOf(end);
									playerTranscoding = p;
									LOGGER.trace("Selecting player based on name end");
									break;
								} else if (parent != null && parent.getName().endsWith(end)) {
									parent.nametruncate = parent.getName().lastIndexOf(end);
									playerTranscoding = p;
									LOGGER.trace("Selecting player based on parent name end");
									break;
								}
							}
						}

						// If no preferred player could be determined from the name, try to
						// match a player based on media information and format.
						if (playerTranscoding == null || (hasExternalSubtitles() && defaultRenderer.isSubtitlesStreamingSupported())) {
							playerTranscoding = child.resolvePlayer(defaultRenderer);
						}
						child.setPlayer(playerTranscoding);
						child.setPreferredMimeType(defaultRenderer);

						if (resumeRes != null) {
							resumeRes.player = playerTranscoding;
						}

						if (!allChildrenAreFolders) {
							child.setDefaultRenderer(defaultRenderer);

							// Should the child be added to the #--TRANSCODE--# folder?
							if ((child.format.isVideo() || child.format.isAudio()) && child.isTranscodeFolderAvailable()) {
								// true: create (and append) the #--TRANSCODE--# folder to this
								// folder if supported/enabled and if it doesn't already exist
								VirtualFolder transcodeFolder = getTranscodeFolder(true, isAddGlobally);
								if (transcodeFolder != null) {
									VirtualFolder fileTranscodeFolder = new FileTranscodeVirtualFolder(child.getDisplayName(), null);

									DLNAResource newChild = child.clone();
									newChild.player = playerTranscoding;
									newChild.media = child.media;
									fileTranscodeFolder.addChildInternal(newChild, isAddGlobally);
									LOGGER.trace("Adding \"{}\" to transcode folder for player: \"{}\"", child.getName(), playerTranscoding);

									transcodeFolder.updateChild(fileTranscodeFolder, isAddGlobally);
								}
							}

							if (child.format.isVideo() && child.isSubSelectable() && !(this instanceof SubSelFile)) {
								VirtualFolder vf = getSubSelector(true);
								if (vf != null) {
									DLNAResource newChild = child.clone();
									newChild.player = playerTranscoding;
									newChild.media = child.media;
									LOGGER.trace("Duplicate subtitle " + child.getName() + " with player: " + playerTranscoding);

									vf.addChild(new SubSelFile(newChild), true, isAddGlobally);
								}
							}

							if (configuration.isDynamicPls() &&
								!child.isFolder() &&
								defaultRenderer != null &&
								!defaultRenderer.isNoDynPlsFolder()) {
								addDynamicPls(child);
							}

							for (ExternalListener listener : ExternalFactory.getExternalListeners()) {
								if (listener instanceof AdditionalResourceFolderListener) {
									try {
										((AdditionalResourceFolderListener) listener).addAdditionalFolder(this, child);
									} catch (Throwable t) {
										LOGGER.error("Failed to add additional folder for listener of type: \"{}\"", listener.getClass(), t);
									}
								}
							}
						} else if (!child.format.isCompatible(child.media, defaultRenderer) && !child.isFolder()) {
							LOGGER.trace("Ignoring file \"{}\" because it is not compatible with renderer \"{}\"", child.getName(), defaultRenderer.getRendererName());
							children.remove(child);
						}
					}

					if (resumeRes != null && resumeRes.media != null) {
						resumeRes.media.setThumbready(false);
					}

					/**
					 * Secondary format is currently only used to provide 24-bit FLAC to PS3 by
					 * sending it as a fake video. This can be made more reusable with a renderer
					 * config setting like Mux24BitFlacToVideo if we ever have another purpose
					 * for it, which I doubt we will have.
					 */
					if (
						child.format.getSecondaryFormat() != null &&
						child.media != null &&
						defaultRenderer != null &&
						defaultRenderer.supportsFormat(child.format.getSecondaryFormat()) &&
						defaultRenderer.isPS3()
					) {
						DLNAResource newChild = child.clone();
						newChild.setFormat(newChild.format.getSecondaryFormat());
						LOGGER.trace("Detected secondary format \"{}\" for \"{}\"", newChild.format.toString(), newChild.getName());
						newChild.first = child;
						child.second = newChild;

						if (!newChild.format.isCompatible(newChild.media, defaultRenderer)) {
							Player playerTranscoding = PlayerFactory.getPlayer(newChild);
							newChild.setPlayer(playerTranscoding);
							LOGGER.trace("Secondary format \"{}\" will use player \"{}\" for \"{}\"", newChild.format.toString(), newChild.getPlayer().name(), newChild.getName());
						}

						if (child.media != null && child.media.isSecondaryFormatValid()) {
							addChild(newChild, true, isAddGlobally);
							LOGGER.trace("Adding secondary format \"{}\" for \"{}\"", newChild.format.toString(), newChild.getName());
						} else {
							LOGGER.trace("Ignoring secondary format \"{}\" for \"{}\": invalid format", newChild.format.toString(), newChild.getName());
						}
					}
				}

				if (addResumeFile && resumeRes != null) {
					resumeRes.setDefaultRenderer(child.getDefaultRenderer());
					addChildInternal(resumeRes, isAddGlobally);
				}

				if (isNew) {
					addChildInternal(child, isAddGlobally);
				}
			}
		} catch (Throwable t) {
			LOGGER.error("Error adding child: \"{}\"", child.getName(), t);

			child.parent = null;
			children.remove(child);
		}
	}

	/**
	 * Determine whether we are a candidate for streaming or transcoding to the
	 * given renderer, and return the relevant player or null as appropriate.
	 *
	 * @param renderer The target renderer
	 * @return A player if transcoding or null if streaming
	 */
	public Player resolvePlayer(RendererConfiguration renderer) {
		// Use device-specific pms conf, if any
		PmsConfiguration configurationSpecificToRenderer = PMS.getConfiguration(renderer);
		boolean parserV2 = media != null && renderer != null && renderer.isUseMediaInfo();
		Player resolvedPlayer = null;

		if (media == null) {
			media = new DLNAMediaInfo();
		}

		if (format == null) {
			// Shouldn't happen, this is just a desperate measure
			Format f = FormatFactory.getAssociatedFormat(getSystemName());
			setFormat(f != null ? f : FormatFactory.getAssociatedFormat(".mpg"));
		}

		// Check if we're a transcode folder item
		if (isNoName() && (getParent() instanceof FileTranscodeVirtualFolder)) {
			// Yes, leave everything as-is
			resolvedPlayer = getPlayer();
			LOGGER.trace("Selecting player {} based on transcode item settings", resolvedPlayer);
			return resolvedPlayer;
		}

		boolean hasSubsToTranscode = false;

		boolean hasEmbeddedSubs = false;
		for (DLNAMediaSubtitle s : media.getSubtitleTracksList()) {
			hasEmbeddedSubs = (hasEmbeddedSubs || s.isEmbedded());
		}

		/**
		 * At this stage, we know the media is compatible with the renderer based on its
		 * "Supported" lines, and can therefore be streamed to the renderer without a
		 * player. However, other details about the media can change this, such as
		 * whether it has subtitles that match this user's language settings, so here we
		 * perform those checks.
		 */
		if (format.isVideo() && !configurationSpecificToRenderer.isDisableSubtitles()) {
			if (hasEmbeddedSubs || hasExternalSubtitles()) {
				OutputParams params = new OutputParams(configurationSpecificToRenderer);
				Player.setAudioAndSubs(getSystemName(), media, params); // set proper subtitles in accordance with user setting
				if (params.sid != null) {
					if (params.sid.isExternal()) {
						if (renderer != null && renderer.isExternalSubtitlesFormatSupported(params.sid, media)) {
							media_subtitle = params.sid;
							media_subtitle.setSubsStreamable(true);
							LOGGER.trace("This video has external subtitles that could be streamed");
						} else {
							hasSubsToTranscode = true;
							LOGGER.trace("This video has external subtitles that should be transcoded");
						}
					} else if (params.sid.isEmbedded()) {
						if (renderer != null && renderer.isEmbeddedSubtitlesFormatSupported(params.sid)) {
							LOGGER.trace("This video has embedded subtitles that could be streamed");
						} else {
							hasSubsToTranscode = true;
							LOGGER.trace("This video has embedded subtitles that should be transcoded");
						}
					}
				}
			} else {
				LOGGER.trace("This video does not have subtitles");
			}
		}

		if (configurationSpecificToRenderer.isDisableTranscoding()) {
			LOGGER.trace("Final verdict: \"{}\" will be streamed since transcoding is disabled", getName());
			return null;
		}

		String configurationSkipExtensions = configurationSpecificToRenderer.getDisableTranscodeForExtensions();
		String rendererSkipExtensions = renderer == null ? null : renderer.getStreamedExtensions();

		// Should transcoding be skipped for this format?
		skipTranscode = format.skip(configurationSkipExtensions, rendererSkipExtensions);

		if (skipTranscode) {
			LOGGER.trace("Final verdict: \"{}\" will be streamed since it is forced by configuration", getName());
			return null;
		}

		// Try to match a player based on media information and format.
		resolvedPlayer = PlayerFactory.getPlayer(this);

		if (resolvedPlayer != null) {
			String configurationForceExtensions = configurationSpecificToRenderer.getForceTranscodeForExtensions();
			String rendererForceExtensions = null;

			if (renderer != null) {
				rendererForceExtensions = renderer.getTranscodedExtensions();
			}

			// Should transcoding be forced for this format?
			boolean forceTranscode = format.skip(configurationForceExtensions, rendererForceExtensions);
			boolean isIncompatible = false;

			String prependTraceReason = "File \"{}\" will not be streamed because ";
			if (forceTranscode) {
				LOGGER.trace(prependTraceReason + "transcoding is forced by configuration", getName());
			} else if (this instanceof DVDISOTitle) {
				forceTranscode = true;
				LOGGER.trace("DVD video track \"{}\" will be transcoded because streaming isn't supported", getName());
			} else if (!format.isCompatible(media, renderer)) {
				isIncompatible = true;
				LOGGER.trace(prependTraceReason + "it is not supported by the renderer", getName());
			} else if (configurationSpecificToRenderer.isEncodedAudioPassthrough()) {
				if (
					getMediaAudio() != null &&
					(
						FormatConfiguration.AC3.equals(getMediaAudio().getAudioCodec()) ||
						FormatConfiguration.DTS.equals(getMediaAudio().getAudioCodec())
					)
				) {
					isIncompatible = true;
					LOGGER.trace(prependTraceReason + "the audio will use the encoded audio passthrough feature", getName());
				} else {
					for (DLNAMediaAudio audioTrack : media.getAudioTracksList()) {
						if (
							audioTrack != null &&
							(
								FormatConfiguration.AC3.equals(audioTrack.getAudioCodec()) ||
								FormatConfiguration.DTS.equals(audioTrack.getAudioCodec())
							)
						) {
							isIncompatible = true;
							LOGGER.trace(prependTraceReason + "the audio will use the encoded audio passthrough feature", getName());
							break;
						}
					}
				}
			}
			if (!isIncompatible && format.isVideo() && parserV2 && renderer != null) {
				int maxBandwidth = renderer.getMaxBandwidth();

				if (
					renderer.isKeepAspectRatio() &&
					!"16:9".equals(media.getAspectRatioContainer())
				) {
					isIncompatible = true;
					LOGGER.trace(prependTraceReason + "the renderer needs us to add borders to change the aspect ratio from {} to 16/9.", getName(), media.getAspectRatioContainer());
				} else if (!renderer.isResolutionCompatibleWithRenderer(media.getWidth(), media.getHeight())) {
					isIncompatible = true;
					LOGGER.trace(prependTraceReason + "the resolution is incompatible with the renderer.", getName());
				} else if (media.getBitrate() > maxBandwidth) {
					isIncompatible = true;
					LOGGER.trace(prependTraceReason + "the bitrate ({} b/s) is too high ({} b/s).", getName(), media.getBitrate(), maxBandwidth);
				} else if (!renderer.isVideoBitDepthSupported(media.getVideoBitDepth())) {
					isIncompatible = true;
					LOGGER.trace(prependTraceReason + "the video bit depth ({}) is not supported.", getName(), media.getVideoBitDepth());
				} else if (renderer.isH264Level41Limited() && media.isH264()) {
					if (media.getAvcLevel() != null) {
						double h264Level = 4.1;

						try {
							h264Level = Double.parseDouble(media.getAvcLevel());
						} catch (NumberFormatException e) {
							LOGGER.trace("Could not convert {} to double: {}", media.getAvcLevel(), e.getMessage());
						}

						if (h264Level > 4.1) {
							isIncompatible = true;
							LOGGER.trace(prependTraceReason + "the H.264 level ({}) is not supported.", getName(), h264Level);
						}
					} else {
						isIncompatible = true;
						LOGGER.trace(prependTraceReason + "the H.264 level is unknown.", getName());
					}
				} else if (media.is3d() && StringUtils.isNotBlank(renderer.getOutput3DFormat()) && (!media.get3DLayout().toString().toLowerCase(Locale.ROOT).equals(renderer.getOutput3DFormat()))) {
					forceTranscode = true;
					LOGGER.trace("Video \"{}\" is 3D and is forced to transcode to the format \"{}\"", getName(), renderer.getOutput3DFormat());
				}
			}

			// Prefer transcoding over streaming if:
			// 1) the media is unsupported by the renderer, or
			// 2) there are subs to transcode
			boolean preferTranscode = isIncompatible || hasSubsToTranscode;

			// Transcode if:
			// 1) transcoding is forced by configuration, or
			// 2) transcoding is preferred and not prevented by configuration
			if (forceTranscode || (preferTranscode && !isSkipTranscode())) {
				if (parserV2) {
					LOGGER.trace("Final verdict: \"{}\" will be transcoded with player \"{}\" with mime type \"{}\"", getName(), resolvedPlayer.toString(), renderer != null ? renderer.getMimeType(mimeType(resolvedPlayer), media) : media.getMimeType());
				} else {
					LOGGER.trace("Final verdict: \"{}\" will be transcoded with player \"{}\"", getName(), resolvedPlayer.toString());
				}
			} else {
				resolvedPlayer = null;
				LOGGER.trace("Final verdict: \"{}\" will be streamed", getName());
			}
		} else {
			LOGGER.trace("Final verdict: \"{}\" will be streamed because no compatible player was found", getName());
		}
		return resolvedPlayer;
	}


	/**
	 * Set the mimetype for this resource according to the given renderer's
	 * supported preferences, if any.
	 *
	 * @param renderer The renderer
	 * @return The previous mimetype for this resource, or null
	 */
	public String setPreferredMimeType(RendererConfiguration renderer) {
		String prev = media != null ? media.getMimeType() : null;
		boolean parserV2 = media != null && renderer != null && renderer.isUseMediaInfo();
		if (parserV2 && (format == null || !format.isImage())) {
			// See which MIME type the renderer prefers in case it supports the media
			String preferred = renderer.getFormatConfiguration().match(media);
			if (preferred != null) {
				/**
				 * Use the renderer's preferred MIME type for this file.
				 */
				if (!FormatConfiguration.MIMETYPE_AUTO.equals(preferred)) {
					media.setMimeType(preferred);
				}
				LOGGER.trace("File \"{}\" will be sent with MIME type \"{}\"", getName(), preferred);
			}
		}
		return prev;
	}

	/**
	 * Return the transcode folder for this resource.
	 * If UMS is configured to hide transcode folders, null is returned.
	 * If no folder exists and the create argument is false, null is returned.
	 * If no folder exists and the create argument is true, a new transcode folder is created.
	 * This method is called on the parent folder each time a child is added to that parent
	 * (via {@link addChild(DLNAResource)}.
	 *
	 * @param create
	 * @return the transcode virtual folder
	 */
	// XXX package-private: used by MapFile; should be protected?
	TranscodeVirtualFolder getTranscodeFolder(boolean create) {
		return getTranscodeFolder(create, true);
	}

	TranscodeVirtualFolder getTranscodeFolder(boolean create, boolean isAddGlobally) {
		if (!isTranscodeFolderAvailable()) {
			return null;
		}

		if (!configuration.isShowTranscodeFolder()) {
			return null;
		}

		// search for transcode folder
		for (DLNAResource child : children) {
			if (child instanceof TranscodeVirtualFolder) {
				return (TranscodeVirtualFolder) child;
			}
		}

		if (create) {
			TranscodeVirtualFolder transcodeFolder = new TranscodeVirtualFolder(null, configuration);
			addChildInternal(transcodeFolder, isAddGlobally);
			return transcodeFolder;
		}

		return null;
	}

	public void updateChild(DLNAResource child) {
		updateChild(child, true);
	}

	/**
	 * (Re)sets the given DLNA resource as follows:
	 *    - if it's already one of our children, renew it
	 *    - or if we have another child with the same name, replace it
	 *    - otherwise add it as a new child.
	 *
	 * @param child the DLNA resource to update
	 * @param isAddGlobally whether to add to the global ID repository
	 */
	public void updateChild(DLNAResource child, boolean isAddGlobally) {
		DLNAResource found = children.contains(child) ?
			child : searchByName(child.getName());
		if (found != null) {
			if (child != found) {
				// Replace
				child.parent = this;
				child.setIndexId(GlobalIdRepo.parseIndex(found.getInternalId()));
				children.set(children.indexOf(found), child);
			}
			// Renew
			addChild(child, false, isAddGlobally);
		} else {
			// Not found, it's new
			addChild(child, true, isAddGlobally);
		}
	}

	/**
	 * Adds the supplied DLNA resource in the internal list of child nodes,
	 * and sets the parent to the current node. Avoids the side-effects
	 * associated with the {@link #addChild(DLNAResource)} method.
	 *
	 * @param child the DLNA resource to add to this node's list of children
	 */
	protected synchronized void addChildInternal(DLNAResource child) {
		addChildInternal(child, true);
	}

	/**
	 * Adds the supplied DLNA resource in the internal list of child nodes,
	 * and sets the parent to the current node. Avoids the side-effects
	 * associated with the {@link #addChild(DLNAResource)} method.
	 *
	 * @param child the DLNA resource to add to this node's list of children
	 * @param isAddGlobally when a global ID is added for a DLNAResource it
	 *                      means the garbage collector can't clean up the
	 *                      memory, and sometimes we don't need the resource
	 *                      to hang around forever.
	 */
	protected synchronized void addChildInternal(DLNAResource child, boolean isAddGlobally) {
		if (child.getInternalId() != null) {
			LOGGER.debug(
				"Node ({}) already has an ID ({}), which is overridden now. The previous parent node was: {}",
				new Object[] {
					child.getClass().getName(),
					child.getResourceId(),
					child.parent
				}
			);
		}

		children.add(child);
		child.parent = this;

		if (isAddGlobally) {
			PMS.getGlobalRepo().add(child);
		}
	}

	public synchronized DLNAResource getDLNAResource(String objectId, RendererConfiguration renderer) {
		// this method returns exactly ONE (1) DLNAResource
		// it's used when someone requests playback of media. The media must
		// first have been discovered by someone first (unless it's a Temp item)

		// Get/create/reconstruct it if it's a Temp item
		if (objectId.contains("$Temp/")) {
			return Temp.get(objectId, renderer);
		}

		// Now strip off the filename
		objectId = StringUtils.substringBefore(objectId, "/");

		DLNAResource dlna;
		String[] ids = objectId.split("\\.");
		if (objectId.equals("0")) {
			dlna = renderer.getRootFolder();
		} else {
			// only allow the last one here
			dlna = PMS.getGlobalRepo().get(ids[ids.length - 1]);
		}

		if (dlna == null) {
			return null;
		}

		if (PMS.filter(renderer, dlna)) {
			// apply filter to make sure we're not bypassing it...
			LOGGER.debug("Resource " + dlna.getName() + " is filtered out for render " + renderer.getRendererName());
			return null;
		}

		return dlna;
	}

	/**
	 * First thing it does it searches for an item matching the given objectID.
	 * If children is false, then it returns the found object as the only object in the list.
	 * TODO: (botijo) This function does a lot more than this!
	 *
	 * @param objectId ID to search for.
	 * @param children State if you want all the children in the returned list.
	 * @param start
	 * @param count
	 * @param renderer Renderer for which to do the actions.
	 * @return List of DLNAResource items.
	 * @throws IOException
	 */
	public synchronized List<DLNAResource> getDLNAResources(String objectId, boolean children, int start, int count, RendererConfiguration renderer) throws IOException {
		return getDLNAResources(objectId, children, start, count, renderer, null);
	}

	public synchronized List<DLNAResource> getDLNAResources(String objectId, boolean returnChildren, int start, int count, RendererConfiguration renderer, String searchStr) {
		ArrayList<DLNAResource> resources = new ArrayList<>();

		// Get/create/reconstruct it if it's a Temp item
		if (objectId.contains("$Temp/")) {
			List<DLNAResource> items = Temp.asList(objectId);
			return items != null ? items : resources;
		}

		// Now strip off the filename
		objectId = StringUtils.substringBefore(objectId, "/");

		DLNAResource dlna;
		String[] ids = objectId.split("\\.");
		if (objectId.equals("0")) {
			dlna = renderer.getRootFolder();
		} else {
			dlna = PMS.getGlobalRepo().get(ids[ids.length - 1]);
		}

		if (dlna == null) {
			// nothing in the cache do a traditional search
			dlna = search(ids, renderer);
			//dlna = search(objectId, count, renderer, searchStr);
		}

		if (dlna != null) {
			if (!(dlna instanceof CodeEnter) && !isCodeValid(dlna)) {
				LOGGER.debug("code is not valid any longer");
				return resources;
			}
			String systemName = dlna.getSystemName();
			dlna.setDefaultRenderer(renderer);

			if (!returnChildren) {
				resources.add(dlna);
				dlna.refreshChildrenIfNeeded(searchStr);
			} else {
				dlna.discoverWithRenderer(renderer, count, true, searchStr);

				if (count == 0) {
					count = dlna.getChildren().size();
				}

				if (count > 0) {
					ArrayBlockingQueue<Runnable> queue = new ArrayBlockingQueue<>(count);

					int nParallelThreads = 3;
					if (dlna instanceof DVDISOFile) {
						nParallelThreads = 1; // Some DVD drives die with 3 parallel threads
					}

					ThreadPoolExecutor tpe = new ThreadPoolExecutor(
						Math.min(count, nParallelThreads),
						count,
						20,
						TimeUnit.SECONDS,
						queue,
						new BasicThreadFactory("DLNAResource resolver thread %d-%d")
					);

					for (int i = start; i < start + count && i < dlna.getChildren().size(); i++) {
						final DLNAResource child = dlna.getChildren().get(i);
						if (child != null) {
							tpe.execute(child);
							resources.add(child);
						} else {
							LOGGER.warn("null child at index {} in {}", i, systemName);
						}
					}

					try {
						tpe.shutdown();
						tpe.awaitTermination(20, TimeUnit.SECONDS);
					} catch (InterruptedException e) {
						LOGGER.error("error while shutting down thread pool executor for " + systemName, e);
					}

					LOGGER.trace("End of analysis for " + systemName);
				}
			}
		}

		lastSearch = searchStr;
		return resources;
	}

	protected void refreshChildrenIfNeeded(String search) {
		if (isDiscovered() && shouldRefresh(search)) {
			refreshChildren(search);
			notifyRefresh();
		}
	}

	/**
	 * Update the last refresh time.
	 */
	protected void notifyRefresh() {
		lastRefreshTime = System.currentTimeMillis();
		updateId += 1;
		systemUpdateId += 1;
	}

	final protected void discoverWithRenderer(RendererConfiguration renderer, int count, boolean forced, String searchStr) {
		PmsConfiguration configurationSpecificToRenderer = PMS.getConfiguration(renderer);
		// Discover children if it hasn't been done already
		if (!isDiscovered()) {
			if (configurationSpecificToRenderer.getFolderLimit() && depthLimit()) {
				if (renderer.isPS3() || renderer.isXbox360()) {
					LOGGER.info("Depth limit potentionally hit for " + getDisplayName());
				}

				if (defaultRenderer != null) {
					defaultRenderer.addFolderLimit(this);
				}
			}

			discoverChildren(searchStr);
			boolean ready;

			if (renderer.isUseMediaInfo() && renderer.isDLNATreeHack()) {
				ready = analyzeChildren(count);
			} else {
				ready = analyzeChildren(-1);
			}

			if (!renderer.isUseMediaInfo() || ready) {
				setDiscovered(true);
			}

			notifyRefresh();
		} else {
			// if forced, then call the old 'refreshChildren' method
			LOGGER.trace("discover {} refresh forced: {}", getResourceId(), forced);
			/*if (forced && shouldRefresh(searchStr)) {
				doRefreshChildren(searchStr);
				notifyRefresh();
			} */
			if (forced) {
				// This seems to follow the same code path as the else below in the case of MapFile, because
				// refreshChildren calls shouldRefresh -> isRefreshNeeded -> doRefreshChildren, which is what happens below
				// (refreshChildren is not overridden in MapFile)
				if (refreshChildren(searchStr)) {
					notifyRefresh();
				}
			} else {
				// if not, then the regular isRefreshNeeded/doRefreshChildren pair.
				if (shouldRefresh(searchStr)) {
					doRefreshChildren(searchStr);
					notifyRefresh();
				}
			}
		}
	}

	private boolean shouldRefresh(String searchStr) {
		return isRefreshNeeded();
	}

	@Override
	public void run() {
		try {
			if (first == null) {
				syncResolve();
				if (second != null) {
					second.syncResolve();
				}
			}
		} catch (Exception e) {
			LOGGER.warn("Unhandled exception while resolving {}: {}", getDisplayName(), e.getMessage());
			LOGGER.debug("", e);
		}
	}

	/**
	 * Recursive function that searches for a given ID.
	 *
	 * @param searchId ID to search for.
	 * @param count
	 * @param renderer
	 * @param searchStr
	 * @return Item found, or null otherwise.
	 * @see #getId()
	 */
	public DLNAResource search(String searchId, int count, RendererConfiguration renderer, String searchStr) {
		if (id != null && searchId != null) {
			String[] indexPath = searchId.split("\\$", 2);
			if (id.equals(indexPath[0])) {
				if (indexPath.length == 1 || indexPath[1].length() == 0) {
					return this;
				}
				discoverWithRenderer(renderer, count, false, null);

				for (DLNAResource file : children) {
					DLNAResource found = file.search(indexPath[1], count, renderer, null);
					if (found != null) {
						// Make sure it's ready
						//found.resolve();
						return found;
					}
				}
			} else {
				return null;
			}
		}

		return null;
	}

	private DLNAResource search(String[] searchIds, RendererConfiguration renderer) {
		DLNAResource dlna;
		for (String searchId : searchIds) {
			if (searchId.equals("0")) {
				dlna = renderer.getRootFolder();
			} else {
				dlna = PMS.getGlobalRepo().get(searchId);
			}

			if (dlna == null) {
				LOGGER.debug("Bad id {} found in path", searchId);
				return null;
			}

			dlna.discoverWithRenderer(renderer, 0, false, null);
		}

		return PMS.getGlobalRepo().get(searchIds[searchIds.length - 1]);
	}

	public DLNAResource search(String searchId) {
		if (id != null && searchId != null) {
			if (getResourceId().equals(searchId)) {
				return this;
			}
			for (DLNAResource file : children) {
				DLNAResource found = file.search(searchId);
				if (found != null) {
					// Make sure it's ready
					//found.resolve();
					return found;
				}
			}
		}

		return null;
	}

	/**
	 * TODO: (botijo) What is the intention of this function? Looks like a prototype to be overloaded.
	 */
	public void discoverChildren() {
	}

	public void discoverChildren(String str) {
		discoverChildren();
	}

	/**
	 * TODO: (botijo) What is the intention of this function? Looks like a prototype to be overloaded.
	 *
	 * @param count
	 * @return Returns true
	 */
	public boolean analyzeChildren(int count) {
		return true;
	}

	public boolean analyzeChildren(int count, boolean isAddGlobally) {
		return true;
	}

	/**
	 * Reload the list of children.
	 */
	public void doRefreshChildren() {
	}

	public void doRefreshChildren(String search) {
		doRefreshChildren();
	}

	/**
	 * @return true, if the container is changed, so refresh is needed.
	 * This could be called a lot of times.
	 */
	public boolean isRefreshNeeded() {
		return false;
	}

	/**
	 * This method gets called only for the browsed folder, and not for the
	 * parent folders. (And in the media library scan step too). Override in
	 * plugins when you do not want to implement proper change tracking, and
	 * you do not care if the hierarchy of nodes getting invalid between.
	 *
	 * @return True when a refresh is needed, false otherwise.
	 */
	public boolean refreshChildren() {
		if (isRefreshNeeded()) {
			doRefreshChildren();
			return true;
		}

		return false;
	}

	public boolean refreshChildren(String search) {
		if (shouldRefresh(search)) {
			doRefreshChildren(search);
			return true;
		}

		return false;
	}

	/**
	 * @deprecated Use {@link #resolveFormat()} instead.
	 */
	@Deprecated
	protected void checktype() {
		resolveFormat();
	}

	/**
	 * Sets the resource's {@link net.pms.formats.Format} according to its filename
	 * if it isn't set already.
	 *
	 * @since 1.90.0
	 */
	protected void resolveFormat() {
		if (format == null) {
			format = FormatFactory.getAssociatedFormat(getSystemName());
		}

		if (format != null && format.isUnknown()) {
			format.setType(getSpecificType());
		}
	}

	/**
	 * Hook to lazily initialise immutable resources e.g. ISOs, zip files &amp;c.
	 *
	 * @since 1.90.0
	 * @see #syncResolve()
	 */
	protected void resolveOnce() { }

	/**
	 * Resolve events are hooks that allow DLNA resources to perform various forms
	 * of initialisation when navigated to or streamed i.e. they function as lazy
	 * constructors.
	 *
	 * This method is called by request handlers for a) requests for a stream
	 * or b) content directory browsing i.e. for potentially every request for a file or
	 * folder the renderer hasn't cached. Many resource types are immutable (e.g. playlists,
	 * zip files, DVD ISOs &amp;c.) and only need to respond to this event once.
	 * Most resource types don't "subscribe" to this event at all. This default implementation
	 * provides hooks for immutable resources and handles the event for resource types that
	 * don't care about it. The rest override this method and handle it accordingly. Currently,
	 * the only resource type that overrides it is {@link RealFile}.
	 *
	 * Note: resolving a resource once (only) doesn't prevent children being added to or
	 * removed from it (if supported). There are other mechanisms for that e.g.
	 * {@link #doRefreshChildren()} (see {@link Feed} for an example).
	 */
	public synchronized final void syncResolve() {
		resolve();

		if (
			this instanceof RealFile &&
			media != null &&
			media.isVideo() &&
			((RealFile) this).getFile() != null &&
			configuration.getUseCache() &&
			configuration.isUseInfoFromIMDb()
		) {
			OpenSubtitle.backgroundLookupAndAdd(((RealFile) this).getFile(), media);
		}
	}

	/**
	 * @deprecated Use {@link #syncResolve()} instead
	 */
	@Deprecated
	public void resolve() {
		if (!resolved) {
			resolveOnce();
			// if resolve() isn't overridden, this file/folder is immutable
			// (or doesn't respond to resolve events, which amounts to the
			// same thing), so don't spam it with this event again.
			resolved = true;
		}
	}

	// Ditlew
	/**
	 * Returns the display name for the default renderer.
	 *
	 * @return The display name.
	 * @see #getDisplayName(RendererConfiguration, boolean)
	 */
	public String getDisplayName() {
		return getDisplayName(null, true);
	}

	/**
	 * @param mediaRenderer Media Renderer for which to show information.
	 * @return String representing the item.
	 * @see #getDisplayName(RendererConfiguration, boolean)
	 */
	public String getDisplayName(RendererConfiguration mediaRenderer) {
		return getDisplayName(mediaRenderer, true);
	}

	/**
	 * Returns the DisplayName that is shown to the Renderer.
	 * Extra info might be appended depending on the settings, like item duration.
	 * This is based on {@link #getName()}.
	 *
	 * @param mediaRenderer Media Renderer for which to show information.
	 * @param withSuffix Whether to include additional media info
	 * @return String representing the item.
	 */
	private String getDisplayName(RendererConfiguration mediaRenderer, boolean withSuffix) {
		PmsConfiguration configurationSpecificToRenderer = PMS.getConfiguration(mediaRenderer);

		/**
		 * Allow the use of displayNameOverride for names we do not allow
		 * to be transformed.
		 */
		if (displayNameOverride != null) {
			displayName = displayNameOverride;
			return displayName;
		}

		// displayName shouldn't be cached, since device configurations may differ
//		if (displayName != null) { // cached
//			return withSuffix ? (displayName + nameSuffix) : displayName;
//		}

		// this unescape trick is to solve the problem of a name containing
		// unicode stuff like \u005e
		// if it's done here it will fix this for all objects
		displayName = StringEscapeUtils.unescapeJava(getName());
		nameSuffix = "";
		String subtitleFormat;
		String subtitleLanguage;
		boolean isNamedNoEncoding = false;
		boolean subsAreValidForStreaming = media_subtitle != null && media_subtitle.isStreamable() && mediaRenderer != null && mediaRenderer.streamSubsForTranscodedVideo();
		if (this instanceof RealFile && !isFolder()) {
			RealFile rf = (RealFile) this;
			if (configurationSpecificToRenderer.isPrettifyFilenames() && getFormat() != null && getFormat().isVideo()) {
				displayName = FileUtil.getFileNamePrettified(displayName, rf.getFile(), media);
			} else if (configurationSpecificToRenderer.isHideExtensions()) {
				displayName = FileUtil.getFileNameWithoutExtension(displayName);
			}
			displayName = FullyPlayed.prefixDisplayName(displayName, rf, mediaRenderer);
		}

		if (player != null) {
			if (isNoName()) {
				displayName = "[" + player.name() + "]";
			} else {
				// Ditlew - WDTV Live don't show durations otherwise, and this is useful for finding the main title
				if (
					media != null &&
					this instanceof DVDISOTitle &&
					mediaRenderer != null &&
					media.getDurationInSeconds() > 0 &&
					mediaRenderer.isShowDVDTitleDuration()
				) {
					nameSuffix += " (" + StringUtil.convertTimeToString(media.getDurationInSeconds(), "%01d:%02d:%02.0f") + ")";
				}

				if (!configurationSpecificToRenderer.isHideEngineNames()) {
					nameSuffix += " [" + player.name() + "]";
				}
			}
		} else {
			if (isNoName()) {
				displayName = Messages.getString("DLNAResource.0");
				isNamedNoEncoding = true;
				if (subsAreValidForStreaming) {
					isNamedNoEncoding = false;
				}
			} else if (nametruncate > 0) {
				displayName = displayName.substring(0, nametruncate).trim();
			}
		}

		if (
			hasExternalSubtitles() &&
			!isNamedNoEncoding &&
			media_audio == null &&
			media_subtitle == null &&
			!configurationSpecificToRenderer.hideSubsInfo() &&
			(
				player == null ||
				player.isExternalSubtitlesSupported()
			)
		) {
			nameSuffix += " " + Messages.getString("DLNAResource.1");
		}

		if (getMediaAudio() != null) {
			String audioLanguage = "/" + getMediaAudio().getLangFullName();
			if ("/Undetermined".equals(audioLanguage)) {
				audioLanguage = "";
			}

			String audioTrackTitle = "";
			if (
				getMediaAudio().getAudioTrackTitleFromMetadata() != null &&
				!"".equals(getMediaAudio().getAudioTrackTitleFromMetadata()) &&
				mediaRenderer != null &&
				mediaRenderer.isShowAudioMetadata()
			) {
				audioTrackTitle = " (" + getMediaAudio().getAudioTrackTitleFromMetadata() + ")";
			}

			displayName = player != null ? ("[" + player.name() + "]") : "";
			nameSuffix = " {Audio: " + getMediaAudio().getAudioCodec() + audioLanguage + audioTrackTitle + "}";
		}

		if (
			media_subtitle != null &&
			media_subtitle.getId() != -1 &&
			!configurationSpecificToRenderer.hideSubsInfo()
		) {
			subtitleFormat = media_subtitle.getType().getDescription();
			if ("(Advanced) SubStation Alpha".equals(subtitleFormat)) {
				subtitleFormat = "SSA";
			} else if ("Blu-ray subtitles".equals(subtitleFormat)) {
				subtitleFormat = "PGS";
			}

			subtitleLanguage = "/" + media_subtitle.getLangFullName();
			if ("/Undetermined".equals(subtitleLanguage)) {
				subtitleLanguage = "";
			}

			String subtitlesTrackTitle = "";
			if (
				media_subtitle.getSubtitlesTrackTitleFromMetadata() != null &&
				!"".equals(media_subtitle.getSubtitlesTrackTitleFromMetadata()) &&
				mediaRenderer != null &&
				mediaRenderer.isShowSubMetadata()
			) {
				subtitlesTrackTitle = " (" + media_subtitle.getSubtitlesTrackTitleFromMetadata() + ")";
			}

			String subsDescription = Messages.getString("DLNAResource.2") + subtitleFormat + subtitleLanguage + subtitlesTrackTitle;
			if (subsAreValidForStreaming) {
				nameSuffix += " {" + Messages.getString("DLNAResource.3") + subsDescription + "}";
			} else {
				nameSuffix += " {" + subsDescription + "}";
			}
		}

		if (isAvisynth()) {
			displayName = (player != null ? ("[" + player.name()) : "") + " + AviSynth]";
		}

		if (getSplitRange().isEndLimitAvailable()) {
			displayName = ">> " + convertTimeToString(getSplitRange().getStart(), DURATION_TIME_FORMAT);
		}

		return withSuffix ? (displayName + nameSuffix) : displayName;
	}

	/**
	 * Prototype for returning URLs.
	 *
	 * @return An empty URL
	 */
	protected String getFileURL() {
		return getURL("");
	}

	/**
	 * @return Returns an URL pointing to an image representing the item. If
	 * none is available, "thumbnail0000.png" is used.
	 */
	protected String getThumbnailURL(DLNAImageProfile profile) {
		StringBuilder sb = new StringBuilder(PMS.get().getServer().getURL());
		sb.append("/get/").append(getResourceId()).append("/thumbnail0000");
		if (profile != null) {
			if (DLNAImageProfile.JPEG_RES_H_V.equals(profile)) {
				sb.append("JPEG_RES").append(profile.getH()).append("x");
				sb.append(profile.getV()).append("_");
			} else {
				sb.append(profile).append("_");
			}
		}
		sb.append(encode(getName())).append(".");
		if (profile != null) {
			sb.append(profile.getDefaultExtension());
		} else {
			LOGGER.debug("Warning: Thumbnail without DLNA image profile requested, resulting URL is: \"{}\"", sb.toString());
		}

		return sb.toString();
	}

	/**
	 * @param prefix
	 * @return Returns a URL for a given media item. Not used for container types.
	 */
	public String getURL(String prefix) {
		return getURL(prefix, false);
	}

	public String getURL(String prefix, boolean useSystemName) {
		StringBuilder sb = new StringBuilder();
		sb.append(PMS.get().getServer().getURL());
		sb.append("/get/");
		sb.append(getResourceId()); //id
		sb.append('/');
		sb.append(prefix);
		sb.append(encode(useSystemName ? getSystemName() : getName()));
		return sb.toString();
	}

	/**
	 * @param subs
	 * @return Returns a URL for a given subtitles item. Not used for container types.
	 */
	protected String getSubsURL(DLNAMediaSubtitle subs) {
		StringBuilder sb = new StringBuilder();
		sb.append(PMS.get().getServer().getURL());
		sb.append("/get/");
		sb.append(getResourceId()); //id
		sb.append('/');
		sb.append("subtitle0000");
		sb.append(encode(subs.getExternalFile().getName()));
		return sb.toString();
	}

	/**
	 * Transforms a String to URL encoded UTF-8.
	 *
	 * @param s
	 * @return Transformed string s in UTF-8 encoding.
	 */
	private static String encode(String s) {
		try {
			return URLEncoder.encode(s, "UTF-8");
		} catch (UnsupportedEncodingException e) {
			LOGGER.debug("Error while URL encoding \"{}\": {}", s, e.getMessage());
			LOGGER.trace("", e);
		}

		return "";
	}

	/**
	 * @return Number of children objects. This might be used in the DLDI
	 * response, as some renderers might not have enough memory to hold the
	 * list for all children.
	 */
	public int childrenNumber() {
		if (children == null) {
			return 0;
		}

		return children.size();
	}

	/**
	 * (non-Javadoc)
	 *
	 * @see java.lang.Object#clone()
	 */
	@Override
	protected DLNAResource clone() {
		DLNAResource o = null;
		try {
			o = (DLNAResource) super.clone();
			o.setId(null);

			// Clear the cached display name and suffix
			o.displayName = null;
			o.nameSuffix = "";
			// Make sure clones (typically #--TRANSCODE--# folder files)
			// have the option to respond to resolve events
			o.resolved = false;

			if (media != null) {
				o.media = (DLNAMediaInfo) media.clone();
			}
		} catch (CloneNotSupportedException e) {
			LOGGER.error(null, e);
		}

		return o;
	}

	/**
	 * DLNA.ORG_OP flags
	 *
	 * Two booleans (binary digits) which determine what transport operations the renderer is allowed to
	 * perform (in the form of HTTP request headers): the first digit allows the renderer to send
	 * TimeSeekRange.DLNA.ORG (seek by time) headers; the second allows it to send RANGE (seek by byte)
	 * headers.
	 *
	 *    00 - no seeking (or even pausing) allowed
	 *    01 - seek by byte
	 *    10 - seek by time
	 *    11 - seek by both
	 *
	 * See here for an example of how these options can be mapped to keys on the renderer's controller:
	 * http://www.ps3mediaserver.org/forum/viewtopic.php?f=2&t=2908&p=12550#p12550
	 *
	 * Note that seek-by-byte is the preferred option for streamed files [1] and seek-by-time is the
	 * preferred option for transcoded files.
	 *
	 * [1] see http://www.ps3mediaserver.org/forum/viewtopic.php?f=6&t=15841&p=76201#p76201
	 *
	 * seek-by-time requires a) support by the renderer (via the SeekByTime renderer conf option)
	 * and b) support by the transcode engine.
	 *
	 * The seek-by-byte fallback doesn't work well with transcoded files [2], but it's better than
	 * disabling seeking (and pausing) altogether.
	 *
	 * [2] http://www.ps3mediaserver.org/forum/viewtopic.php?f=6&t=3507&p=16567#p16567 (bottom post)
	 *
	 * @param mediaRenderer
	 * 			Media Renderer for which to represent this information.
	 * @return String representation of the DLNA.ORG_OP flags
	 */
	private String getDlnaOrgOpFlags(RendererConfiguration mediaRenderer) {
		String dlnaOrgOpFlags = "01"; // seek by byte (exclusive)

		if (mediaRenderer.isSeekByTime() && player != null && player.isTimeSeekable()) {
			/**
			 * Some renderers - e.g. the PS3 and Panasonic TVs - behave erratically when
			 * transcoding if we keep the default seek-by-byte permission on when permitting
			 * seek-by-time: http://www.ps3mediaserver.org/forum/viewtopic.php?f=6&t=15841
			 *
			 * It's not clear if this is a bug in the DLNA libraries of these renderers or a bug
			 * in UMS, but setting an option in the renderer conf that disables seek-by-byte when
			 * we permit seek-by-time - e.g.:
			 *
			 *    SeekByTime = exclusive
			 *
			 * works around it.
			 */

			/**
			 * TODO (e.g. in a beta release): set seek-by-time (exclusive) here for *all* renderers:
			 * seek-by-byte isn't needed here (both the renderer and the engine support seek-by-time)
			 * and may be buggy on other renderers than the ones we currently handle.
			 *
			 * In the unlikely event that a renderer *requires* seek-by-both here, it can
			 * opt in with (e.g.):
			 *
			 *    SeekByTime = both
			 */
			if (mediaRenderer.isSeekByTimeExclusive()) {
				dlnaOrgOpFlags = "10"; // seek by time (exclusive)
			} else {
				dlnaOrgOpFlags = "11"; // seek by both
			}
		}

		return "DLNA.ORG_OP=" + dlnaOrgOpFlags;
	}

	/**
	 * Creates the DLNA.ORG_PN to send.
	 * DLNA.ORG_PN is a string that tells the renderer what type of file to expect, like its
	 * container, framerate, codecs and resolution.
	 * Some renderers will not play a file if it has the wrong DLNA.ORG_PN string, while others
	 * are fine with any string or even nothing.
	 *
	 * @param mediaRenderer
	 * 			Media Renderer for which to represent this information.
	 * @param localizationValue
	 * @return String representation of the DLNA.ORG_PN flags
	 */
	@SuppressWarnings("deprecation")
	private String getDlnaOrgPnFlags(RendererConfiguration mediaRenderer, int localizationValue) {
		// Use device-specific pms conf, if any
		PmsConfiguration configurationSpecificToRenderer = PMS.getConfiguration(mediaRenderer);
		String mime = getRendererMimeType(mediaRenderer);

		String dlnaOrgPnFlags = null;

		if (mediaRenderer.isDLNAOrgPNUsed() || mediaRenderer.isAccurateDLNAOrgPN()) {
			if (mediaRenderer.isPS3()) {
				if (mime.equals(DIVX_TYPEMIME)) {
					dlnaOrgPnFlags = "DLNA.ORG_PN=AVI";
				} else if (mime.equals(WMV_TYPEMIME) && media != null && media.getHeight() > 700) {
					dlnaOrgPnFlags = "DLNA.ORG_PN=WMVHIGH_PRO";
				}
			} else {
				if (mime.equals(MPEG_TYPEMIME)) {
					dlnaOrgPnFlags = "DLNA.ORG_PN=" + getMPEG_PS_PALLocalizedValue(localizationValue);

					if (player != null) {
						// VLC Web Video (Legacy) and tsMuxeR always output MPEG-TS
						boolean isFileMPEGTS = TsMuxeRVideo.ID.equals(player.id()) || VideoLanVideoStreaming.ID.equals(player.id());

						// Check if the renderer settings make the current engine always output MPEG-TS
						if (
							!isFileMPEGTS &&
							mediaRenderer.isTranscodeToMPEGTS() &&
							(
								MEncoderVideo.ID.equals(player.id()) ||
								FFMpegVideo.ID.equals(player.id()) ||
								VLCVideo.ID.equals(player.id()) ||
								AviSynthFFmpeg.ID.equals(player.id()) ||
								AviSynthMEncoder.ID.equals(player.id())
							)
						) {
							isFileMPEGTS = true;
						}

						boolean isMuxableResult = getMedia() != null && getMedia().isMuxable(mediaRenderer);

						// If the engine is capable of automatically muxing to MPEG-TS and the setting is enabled, it might be MPEG-TS
						if (
							!isFileMPEGTS &&
							(
								(
									configurationSpecificToRenderer.isMencoderMuxWhenCompatible() &&
									MEncoderVideo.ID.equals(player.id())
								) ||
								(
									configurationSpecificToRenderer.isFFmpegMuxWithTsMuxerWhenCompatible() &&
									FFMpegVideo.ID.equals(player.id())
								)
							)
						) {
							/**
							 * Media renderer needs ORG_PN to be accurate.
							 * If the value does not match the media, it won't play the media.
							 * Often we can lazily predict the correct value to send, but due to
							 * MEncoder needing to mux via tsMuxeR, we need to work it all out
							 * before even sending the file list to these devices.
							 * This is very time-consuming so we should a) avoid using this
							 * chunk of code whenever possible, and b) design a better system.
							 * Ideally we would just mux to MPEG-PS instead of MPEG-TS so we could
							 * know it will always be PS, but most renderers will not accept H.264
							 * inside MPEG-PS. Another option may be to always produce MPEG-TS
							 * instead and we should check if that will be OK for all renderers.
							 *
							 * This code block comes from Player.setAudioAndSubs()
							 */
							if (mediaRenderer.isAccurateDLNAOrgPN()) {
								boolean finishedMatchingPreferences = false;
								OutputParams params = new OutputParams(configurationSpecificToRenderer);
								if (params.aid == null && media != null && media.getFirstAudioTrack() != null) {
									// check for preferred audio
									DLNAMediaAudio dtsTrack = null;
									StringTokenizer st = new StringTokenizer(configurationSpecificToRenderer.getAudioLanguages(), ",");
									while (st.hasMoreTokens()) {
										String lang = st.nextToken().trim();
										LOGGER.trace("Looking for an audio track with lang: " + lang);
										for (DLNAMediaAudio audio : media.getAudioTracksList()) {
											if (audio.matchCode(lang)) {
												params.aid = audio;
												LOGGER.trace("Matched audio track: " + audio);
												break;
											}

											if (dtsTrack == null && audio.isDTS()) {
												dtsTrack = audio;
											}
										}
									}

									// preferred audio not found, take a default audio track, dts first if available
									if (dtsTrack != null) {
										params.aid = dtsTrack;
										LOGGER.trace("Found priority audio track with DTS: " + dtsTrack);
									} else {
										params.aid = media.getAudioTracksList().get(0);
										LOGGER.trace("Chose a default audio track: " + params.aid);
									}
								}

								String currentLang = null;
								DLNAMediaSubtitle matchedSub = null;
								if (params.aid != null) {
									currentLang = params.aid.getLang();
								}

								if (params.sid != null && params.sid.getId() == -1) {
									LOGGER.trace("Don't want subtitles!");
									params.sid = null;
									media_subtitle = params.sid;
									finishedMatchingPreferences = true;
								}

								/**
								 * Check for live subtitles
								 */
								if (!finishedMatchingPreferences && params.sid != null && !StringUtils.isEmpty(params.sid.getLiveSubURL())) {
									LOGGER.debug("Live subtitles " + params.sid.getLiveSubURL());
									try {
										matchedSub = params.sid;
										String file = OpenSubtitle.fetchSubs(matchedSub.getLiveSubURL(), matchedSub.getLiveSubFile());
										if (!StringUtils.isEmpty(file)) {
											matchedSub.setExternalFile(new File(file), null);
											params.sid = matchedSub;
											media_subtitle = params.sid;
											finishedMatchingPreferences = true;
										}
									} catch (IOException e) {
									}
								}

								if (!finishedMatchingPreferences) {
									StringTokenizer st = new StringTokenizer(configurationSpecificToRenderer.getAudioSubLanguages(), ";");

									/**
									 * Check for external and internal subtitles matching the user's language
									 * preferences
									 */
									boolean matchedInternalSubtitles = false;
									boolean matchedExternalSubtitles = false;
									while (st.hasMoreTokens()) {
										String pair = st.nextToken();
										if (pair.contains(",")) {
											String audio = pair.substring(0, pair.indexOf(','));
											String sub = pair.substring(pair.indexOf(',') + 1);
											audio = audio.trim();
											sub = sub.trim();
											if (currentLang != null && LOGGER.isTraceEnabled()) {
												LOGGER.trace("Searching for a match for language \"{}\" with audio \"{}\" and subtitle \"{}\"", currentLang, audio, sub);
											}

											if (Iso639.isCodesMatching(audio, currentLang) || (currentLang != null && audio.equals("*"))) {
												if (sub.equals("off")) {
													/**
													 * Ignore the "off" language for external subtitles if the user setting is enabled
													 * TODO: Prioritize multiple external subtitles properly instead of just taking the first one we load
													 */
													if (configurationSpecificToRenderer.isForceExternalSubtitles()) {
														for (DLNAMediaSubtitle present_sub : media.getSubtitleTracksList()) {
															if (present_sub.getExternalFile() != null) {
																matchedSub = present_sub;
																matchedExternalSubtitles = true;
																LOGGER.trace("Ignoring the \"off\" language because there are external subtitles");
																break;
															}
														}
													}

													if (!matchedExternalSubtitles) {
														matchedSub = new DLNAMediaSubtitle();
														matchedSub.setLang("off");
													}
												} else if (getMedia() != null) {
													for (DLNAMediaSubtitle present_sub : media.getSubtitleTracksList()) {
														if (present_sub.matchCode(sub) || sub.equals("*")) {
															if (present_sub.getExternalFile() != null) {
																if (configurationSpecificToRenderer.isAutoloadExternalSubtitles()) {
																	// Subtitle is external and we want external subtitles, look no further
																	matchedSub = present_sub;
																	LOGGER.trace("Matched external subtitles track: {}", matchedSub);
																	break;
																}
																// Subtitle is external but we do not want external subtitles, keep searching
																LOGGER.trace("External subtitles ignored because of user setting: {}", present_sub);
															} else if (!matchedInternalSubtitles) {
																matchedSub = present_sub;
																LOGGER.trace("Matched internal subtitles track: {}", matchedSub);
																if (configurationSpecificToRenderer.isAutoloadExternalSubtitles()) {
																	// Subtitle is internal and we will wait to see if an external one is available instead
																	matchedInternalSubtitles = true;
																} else {
																	// Subtitle is internal and we will use it
																	break;
																}
															}
														}
													}
												}

												if (matchedSub != null && !matchedInternalSubtitles) {
													break;
												}
											}
										}
									}

									/**
									 * Check for external subtitles that were skipped in the above code block
									 * because they didn't match language preferences, if there wasn't already
									 * a match and the user settings specify it.
									 */
									if (matchedSub == null && configurationSpecificToRenderer.isForceExternalSubtitles()) {
										for (DLNAMediaSubtitle present_sub : media.getSubtitleTracksList()) {
											if (present_sub.getExternalFile() != null) {
												matchedSub = present_sub;
												LOGGER.trace("Matched external subtitles track that did not match language preferences: " + matchedSub);
												break;
											}
										}
									}

									/**
									 * Disable chosen subtitles if the user has disabled all subtitles or
									 * if the language preferences have specified the "off" language.
									 *
									 * TODO: Can't we save a bunch of looping by checking for isDisableSubtitles
									 * just after the Live Subtitles check above?
									 */
									if (matchedSub != null && params.sid == null) {
										if (configurationSpecificToRenderer.isDisableSubtitles() || (matchedSub.getLang() != null && matchedSub.getLang().equals("off"))) {
											LOGGER.trace("Disabled the subtitles: " + matchedSub);
										} else {
											if (mediaRenderer.isExternalSubtitlesFormatSupported(matchedSub, media)) {
												matchedSub.setSubsStreamable(true);
											}
											params.sid = matchedSub;
											media_subtitle = params.sid;
										}
									}

									/**
									 * Check for forced subtitles.
									 */
									if (!configurationSpecificToRenderer.isDisableSubtitles() && params.sid == null && media != null) {
										// Check for subtitles again
										File video = new File(getSystemName());
										FileUtil.isSubtitlesExists(video, media, false);

										if (configurationSpecificToRenderer.isAutoloadExternalSubtitles()) {
											boolean forcedSubsFound = false;
											// Priority to external subtitles
											for (DLNAMediaSubtitle sub : media.getSubtitleTracksList()) {
												if (matchedSub != null && matchedSub.getLang() != null && matchedSub.getLang().equals("off")) {
													st = new StringTokenizer(configurationSpecificToRenderer.getForcedSubtitleTags(), ",");

													while (sub.getSubtitlesTrackTitleFromMetadata() != null && st.hasMoreTokens()) {
														String forcedTags = st.nextToken();
														forcedTags = forcedTags.trim();
														if (
															sub.getSubtitlesTrackTitleFromMetadata().toLowerCase().contains(forcedTags) &&
															Iso639.isCodesMatching(sub.getLang(), configurationSpecificToRenderer.getForcedSubtitleLanguage())
														) {
															LOGGER.trace("Forcing preferred subtitles: " + sub.getLang() + "/" + sub.getSubtitlesTrackTitleFromMetadata());
															LOGGER.trace("Forced subtitles track: " + sub);

															if (sub.getExternalFile() != null) {
																LOGGER.trace("Found external forced file: " + sub.getExternalFile().getAbsolutePath());
															}

															if (mediaRenderer.isExternalSubtitlesFormatSupported(sub, media)) {
																sub.setSubsStreamable(true);
															}
															params.sid = sub;
															media_subtitle = params.sid;
															forcedSubsFound = true;
															break;
														}
													}

													if (forcedSubsFound == true) {
														break;
													}
												} else {
													LOGGER.trace("Found subtitles track: " + sub);
													if (sub.getExternalFile() != null) {
														LOGGER.trace("Found external file: " + sub.getExternalFile().getAbsolutePath());
														if (mediaRenderer.isExternalSubtitlesFormatSupported(sub, media)) {
															sub.setSubsStreamable(true);
														}
														params.sid = sub;
														media_subtitle = params.sid;
														break;
													}
												}
											}
										}

										if (
											matchedSub != null &&
											matchedSub.getLang() != null &&
											matchedSub.getLang().equals("off")
										) {
											finishedMatchingPreferences = true;
										}

										if (!finishedMatchingPreferences && params.sid == null) {
											st = new StringTokenizer(UMSUtils.getLangList(params.mediaRenderer), ",");
											while (st.hasMoreTokens()) {
												String lang = st.nextToken();
												lang = lang.trim();
												LOGGER.trace("Looking for a subtitle track with lang: " + lang);
												for (DLNAMediaSubtitle sub : media.getSubtitleTracksList()) {
													if (
														sub.matchCode(lang) &&
														!(
															!configurationSpecificToRenderer.isAutoloadExternalSubtitles() &&
															sub.getExternalFile() != null
														)
													) {
														if (mediaRenderer.isExternalSubtitlesFormatSupported(sub, media)) {
															sub.setSubsStreamable(true);
														}
														params.sid = sub;
														LOGGER.trace("Matched subtitles track: " + params.sid);
														break;
													}
												}
											}
										}
									}
								}

								if (media_subtitle == null) {
									LOGGER.trace("We do not want a subtitle for " + getName());
								} else {
									LOGGER.trace("We do want a subtitle for " + getName());
								}
							}

							/**
							 * If:
							 * - There are no subtitles
							 * - This is not a DVD track
							 * - The media is muxable
							 * - The renderer accepts media muxed to MPEG-TS
							 * then the file is MPEG-TS
							 */
							if (
								media_subtitle == null &&
								!hasExternalSubtitles() &&
								media != null &&
								media.getDvdtrack() == 0 &&
								isMuxableResult &&
								mediaRenderer.isMuxH264MpegTS()
							) {
								isFileMPEGTS = true;
							}
						}

						if (isFileMPEGTS) {
							dlnaOrgPnFlags = "DLNA.ORG_PN=" + getMPEG_TS_SD_EU_ISOLocalizedValue(localizationValue);
							if (
								media.isH264() &&
								!VideoLanVideoStreaming.ID.equals(player.id()) &&
								isMuxableResult
							) {
								dlnaOrgPnFlags = "DLNA.ORG_PN=AVC_TS_HD_24_AC3_ISO";
								if (mediaRenderer.isTranscodeToMPEGTSH264AAC()) {
									dlnaOrgPnFlags = "DLNA.ORG_PN=AVC_TS_HP_HD_AAC";
								}
							}
						}
					} else if (media != null) {
						if (media.isMpegTS()) {
							dlnaOrgPnFlags = "DLNA.ORG_PN=" + getMPEG_TS_EULocalizedValue(localizationValue, media.isHDVideo());
							if (media.isH264()) {
								dlnaOrgPnFlags = "DLNA.ORG_PN=AVC_TS_HD_50_AC3";
								if (mediaRenderer.isTranscodeToMPEGTSH264AAC()) {
									dlnaOrgPnFlags = "DLNA.ORG_PN=AVC_TS_HP_HD_AAC";
								}
							}
						}
					}
				} else if (media != null && mime.equals("video/vnd.dlna.mpeg-tts")) {
					// patters - on Sony BDP m2ts clips aren't listed without this
					dlnaOrgPnFlags = "DLNA.ORG_PN=" + getMPEG_TS_EULocalizedValue(localizationValue, media.isHDVideo());
<<<<<<< HEAD
				} else if (mime.equals(MP4_TYPEMIME)) {
					dlnaOrgPnFlags = "*";
				} else if (mime.equals(JPEG_TYPEMIME)) {
=======
				} else if (media != null && mime.equals(JPEG_TYPEMIME)) {
>>>>>>> 260fce3b
					int width = media.getWidth();
					int height = media.getHeight();
					if (width > 1024 || height > 768) { // 1024 * 768
						dlnaOrgPnFlags = "DLNA.ORG_PN=JPEG_LRG";
					} else if (width > 640 || height > 480) { // 640 * 480
						dlnaOrgPnFlags = "DLNA.ORG_PN=JPEG_MED";
					} else if (width > 160 || height > 160) { // 160 * 160
						dlnaOrgPnFlags = "DLNA.ORG_PN=JPEG_SM";
					} else {
						dlnaOrgPnFlags = "DLNA.ORG_PN=JPEG_TN";
					}

				} else if (mime.equals(AUDIO_MP3_TYPEMIME)) {
					dlnaOrgPnFlags = "DLNA.ORG_PN=MP3";
				} else if (mime.substring(0, 9).equals(AUDIO_LPCM_TYPEMIME) || mime.equals(AUDIO_WAV_TYPEMIME)) {
					dlnaOrgPnFlags = "DLNA.ORG_PN=LPCM";
				}
			}

			if (dlnaOrgPnFlags != null && dlnaOrgPnFlags.length() > 12) {
				dlnaOrgPnFlags = "DLNA.ORG_PN=" + mediaRenderer.getDLNAPN(dlnaOrgPnFlags.substring(12));
			}
		}

		return dlnaOrgPnFlags;
	}

	/**
	 * Gets the media renderer's mime type if available, returns a default mime type otherwise.
	 *
	 * @param mediaRenderer
	 * 			Media Renderer for which to represent this information.
	 * @return String representation of the mime type
	 */
	private String getRendererMimeType(RendererConfiguration mediaRenderer) {
		// FIXME: There is a flaw here. In addChild(DLNAResource) the mime type
		// is determined for the default renderer. This renderer may rewrite the
		// mime type based on its configuration. Looking up that mime type is
		// not guaranteed to return a match for another renderer.
		String mime = mediaRenderer.getMimeType(mimeType(), media);

		// Use our best guess if we have no valid mime type
		if (mime == null || mime.contains("/transcode")) {
			mime = HTTPResource.getDefaultMimeType(getType());
		}

		return mime;
	}

	/**
	 * @deprecated Use {@link #getDidlString(RendererConfiguration)} instead.
	 *
	 * @param mediaRenderer
	 * @return
	 */
	@Deprecated
	public final String toString(RendererConfiguration mediaRenderer) {
		return getDidlString(mediaRenderer);
	}

	/**
	 * Returns an XML (DIDL) representation of the DLNA node. It gives a
	 * complete representation of the item, with as many tags as available.
	 * Recommendations as per UPNP specification are followed where possible.
	 *
	 * @param mediaRenderer
	 *            Media Renderer for which to represent this information. Useful
	 *            for some hacks.
	 * @return String representing the item. An example would start like this:
	 *         {@code <container id="0$1" childCount="1" parentID="0" restricted="1">}
	 */
	public final String getDidlString(RendererConfiguration mediaRenderer) {
		// Use device-specific pms conf, if any
		PmsConfiguration configurationSpecificToRenderer = PMS.getConfiguration(mediaRenderer);
		StringBuilder sb = new StringBuilder();
		boolean subsAreValidForStreaming = false;
		boolean xbox360 = mediaRenderer.isXbox360();
		// Cache this as some implementations actually call the file system
		boolean isFolder = isFolder();
		if (!isFolder) {
			if (format != null && format.isVideo()) {
				if (
					!configurationSpecificToRenderer.isDisableSubtitles() &&
					(player != null && mediaRenderer.streamSubsForTranscodedVideo() || player == null) &&
					media_subtitle != null &&
					media_subtitle.isStreamable()
				) {
					subsAreValidForStreaming = true;
					LOGGER.trace("Setting subsAreValidForStreaming to true for " + media_subtitle.getExternalFile().getName());
				} else {
					LOGGER.trace("Not setting subsAreValidForStreaming and it is false for " + getName());
				}
			}

			openTag(sb, "item");
		} else {
			openTag(sb, "container");
		}

		String id = getResourceId();
		if (xbox360) {
			// Ensure the xbox 360 doesn't confuse our ids with its own virtual folder ids.
			id += "$";
		}

		addAttribute(sb, "id", id);
		if (isFolder) {
			if (!isDiscovered() && childrenNumber() == 0) {
				//  When a folder has not been scanned for resources, it will automatically have zero children.
				//  Some renderers like XBMC will assume a folder is empty when encountering childCount="0" and
				//  will not display the folder. By returning childCount="1" these renderers will still display
				//  the folder. When it is opened, its children will be discovered and childrenNumber() will be
				//  set to the right value.
				addAttribute(sb, "childCount", 1);
			} else {
				addAttribute(sb, "childCount", childrenNumber());
			}
		}

		id = getParentId();
		if (xbox360 && getFakeParentId() == null) {
			// Ensure the xbox 360 doesn't confuse our ids with its own virtual folder ids.
			id += "$";
		}

		addAttribute(sb, "parentID", id);
		addAttribute(sb, "restricted", "1");
		endTag(sb);
		StringBuilder wireshark = new StringBuilder();
		final DLNAMediaAudio firstAudioTrack = media != null ? media.getFirstAudioTrack() : null;

		/**
		 * Use the track title for audio files, otherwise use the filename.
		 */
		String title;
		if (
			firstAudioTrack != null &&
			media.isAudio() &&
			StringUtils.isNotBlank(firstAudioTrack.getSongname())
		) {
			title = firstAudioTrack.getSongname();
		} else { // Ditlew - org
			title = (isFolder || subsAreValidForStreaming) ? getDisplayName(null, false) : mediaRenderer.getUseSameExtension(getDisplayName(mediaRenderer, false));
		}

		title = resumeStr(title);
		addXMLTagAndAttribute(
			sb,
			"dc:title",
			encodeXML(mediaRenderer.getDcTitle(title, nameSuffix, this))
		);
		wireshark.append("\"").append(title).append("\"");
		if (firstAudioTrack != null) {
			if (StringUtils.isNotBlank(firstAudioTrack.getAlbum())) {
				addXMLTagAndAttribute(sb, "upnp:album", encodeXML(firstAudioTrack.getAlbum()));
			}

			if (StringUtils.isNotBlank(firstAudioTrack.getArtist())) {
				addXMLTagAndAttribute(sb, "upnp:artist", encodeXML(firstAudioTrack.getArtist()));
				addXMLTagAndAttribute(sb, "dc:creator", encodeXML(firstAudioTrack.getArtist()));
			}

			if (StringUtils.isNotBlank(firstAudioTrack.getGenre())) {
				addXMLTagAndAttribute(sb, "upnp:genre", encodeXML(firstAudioTrack.getGenre()));
			}

			if (firstAudioTrack.getTrack() > 0) {
				addXMLTagAndAttribute(sb, "upnp:originalTrackNumber", "" + firstAudioTrack.getTrack());
			}
		}

		MediaType mediaType = media != null ? media.getMediaType() : MediaType.UNKNOWN;
		if (!isFolder && mediaType == MediaType.IMAGE) {
			appendImage(sb, mediaRenderer);
		} else if (!isFolder) {
			int indexCount = 1;
			if (mediaRenderer.isDLNALocalizationRequired()) {
				indexCount = getDLNALocalesCount();
			}

			for (int c = 0; c < indexCount; c++) {
				openTag(sb, "res");
				addAttribute(sb, "xmlns:dlna", "urn:schemas-dlna-org:metadata-1-0/");
				String dlnaOrgPnFlags = getDlnaOrgPnFlags(mediaRenderer, c);
				String tempString = "http-get:*:" + getRendererMimeType(mediaRenderer) + ":" + (dlnaOrgPnFlags != null ? (dlnaOrgPnFlags + ";") : "") + getDlnaOrgOpFlags(mediaRenderer);
				wireshark.append(' ').append(tempString);
				addAttribute(sb, "protocolInfo", tempString);
				if (subsAreValidForStreaming && mediaRenderer.offerSubtitlesByProtocolInfo() && !mediaRenderer.useClosedCaption()) {
					addAttribute(sb, "pv:subtitleFileType", media_subtitle.getType().getExtension().toUpperCase());
					wireshark.append(" pv:subtitleFileType=").append(media_subtitle.getType().getExtension().toUpperCase());
					addAttribute(sb, "pv:subtitleFileUri", getSubsURL(media_subtitle));
					wireshark.append(" pv:subtitleFileUri=").append(getSubsURL(media_subtitle));
				}

				if (getFormat() != null && getFormat().isVideo() && media != null && media.isMediaparsed()) {
					if (player == null) {
						wireshark.append(" size=").append(media.getSize());
						addAttribute(sb, "size", media.getSize());
					} else {
						long transcoded_size = mediaRenderer.getTranscodedSize();
						if (transcoded_size != 0) {
							wireshark.append(" size=").append(transcoded_size);
							addAttribute(sb, "size", transcoded_size);
						}
					}

					if (media.getDuration() != null) {
						if (getSplitRange().isEndLimitAvailable()) {
							wireshark.append(" duration=").append(StringUtil.formatDLNADuration(getSplitRange().getDuration()));
							addAttribute(sb, "duration", StringUtil.formatDLNADuration(getSplitRange().getDuration()));
						} else {
							wireshark.append(" duration=").append(media.getDurationString());
							addAttribute(sb, "duration", media.getDurationString());
						}
					}

					if (media.getResolution() != null) {
						if (player != null && mediaRenderer.isKeepAspectRatio()) {
							addAttribute(sb, "resolution", getResolutionForKeepAR(media.getWidth(), media.getHeight()));
						} else {
							addAttribute(sb, "resolution", media.getResolution());
						}

					}

					addAttribute(sb, "bitrate", media.getRealVideoBitrate());
					if (firstAudioTrack != null) {
						if (firstAudioTrack.getAudioProperties().getNumberOfChannels() > 0) {
							addAttribute(sb, "nrAudioChannels", firstAudioTrack.getAudioProperties().getNumberOfChannels());
						}

						if (firstAudioTrack.getSampleFrequency() != null) {
							addAttribute(sb, "sampleFrequency", firstAudioTrack.getSampleFrequency());
						}
					}
				} else if (getFormat() != null && getFormat().isImage()) {
					if (media != null && media.isMediaparsed()) {
						wireshark.append(" size=").append(media.getSize());
						addAttribute(sb, "size", media.getSize());
						if (media.getResolution() != null) {
							addAttribute(sb, "resolution", media.getResolution());
						}
					} else {
						wireshark.append(" size=").append(length());
						addAttribute(sb, "size", length());
					}
				} else if (getFormat() != null && getFormat().isAudio()) {
					if (media != null && media.isMediaparsed()) {
						if (media.getBitrate() > 0) {
							addAttribute(sb, "bitrate", media.getBitrate());
						}
						if (media.getDuration() != null && media.getDuration().doubleValue() != 0.0) {
							wireshark.append(" duration=").append(StringUtil.formatDLNADuration(media.getDuration()));
							addAttribute(sb, "duration", StringUtil.formatDLNADuration(media.getDuration()));
						}

						int transcodeFrequency = -1;
						int transcodeNumberOfChannels = -1;
						if (firstAudioTrack != null) {
							if (player == null) {
								if (firstAudioTrack.getSampleFrequency() != null) {
									addAttribute(sb, "sampleFrequency", firstAudioTrack.getSampleFrequency());
								}
								if (firstAudioTrack.getAudioProperties().getNumberOfChannels() > 0) {
									addAttribute(sb, "nrAudioChannels", firstAudioTrack.getAudioProperties().getNumberOfChannels());
								}
							} else {
								if (configurationSpecificToRenderer.isAudioResample()) {
									transcodeFrequency = mediaRenderer.isTranscodeAudioTo441() ? 44100 : 48000;
									transcodeNumberOfChannels = 2;
								} else {
									transcodeFrequency = firstAudioTrack.getSampleRate();
									transcodeNumberOfChannels = firstAudioTrack.getAudioProperties().getNumberOfChannels();
								}
								if (transcodeFrequency > 0) {
									addAttribute(sb, "sampleFrequency", transcodeFrequency);
								}
								if (transcodeNumberOfChannels > 0) {
									addAttribute(sb, "nrAudioChannels", transcodeNumberOfChannels);
								}
							}
						}

						if (player == null) {
							if (media.getSize() != 0) {
								wireshark.append(" size=").append(media.getSize());
								addAttribute(sb, "size", media.getSize());
							}
						} else {
							// Calculate WAV size
							if (
								firstAudioTrack != null &&
								media.getDurationInSeconds() > 0.0 &&
								transcodeFrequency > 0 &&
								transcodeNumberOfChannels > 0
							) {
								int finalSize = (int) (media.getDurationInSeconds() * transcodeFrequency * 2 * transcodeNumberOfChannels);
								LOGGER.trace("Calculated transcoded size for {}: {}", getSystemName(), finalSize);
								wireshark.append(" size=").append(finalSize);
								addAttribute(sb, "size", finalSize);
							} else if (media.getSize() > 0){
								LOGGER.trace("Could not calculate transcoded size for {}, using file size: {}", getSystemName(), media.getSize());
								wireshark.append(" size=").append(media.getSize());
								addAttribute(sb, "size", media.getSize());
							}
						}
					} else {
						wireshark.append(" size=").append(length());
						addAttribute(sb, "size", length());
					}
				} else {
					wireshark.append(" size=").append(DLNAMediaInfo.TRANS_SIZE).append(" duration=09:59:59");
					addAttribute(sb, "size", DLNAMediaInfo.TRANS_SIZE);
					addAttribute(sb, "duration", "09:59:59");
					addAttribute(sb, "bitrate", "1000000");
				}

				endTag(sb);
				// Add transcoded format extension to the output stream URL.
				String transcodedExtension = "";
				if (player != null && media != null) {
					// Note: Can't use instanceof below because the audio classes inherit the corresponding video class
					if (media.isVideo()) {
						if (mediaRenderer.isTranscodeToMPEGTS()) {
							transcodedExtension = "_transcoded_to.ts";
						} else if (mediaRenderer.isTranscodeToWMV() && !xbox360) {
							transcodedExtension = "_transcoded_to.wmv";
						} else {
							transcodedExtension = "_transcoded_to.mpg";
						}
					} else if (media.isAudio()) {
						if (mediaRenderer.isTranscodeToMP3()) {
							transcodedExtension = "_transcoded_to.mp3";
						} else if (mediaRenderer.isTranscodeToWAV()) {
							transcodedExtension = "_transcoded_to.wav";
						} else {
							transcodedExtension = "_transcoded_to.pcm";
						}
					}
				}

				wireshark.append(' ').append(getFileURL()).append(transcodedExtension);
				sb.append(getFileURL()).append(transcodedExtension);
				LOGGER.trace("Network debugger: " + wireshark.toString());
				wireshark.setLength(0);
				closeTag(sb, "res");
			}
		}

		if (subsAreValidForStreaming) {
			String subsURL = getSubsURL(media_subtitle);
			if (mediaRenderer.useClosedCaption()) {
				openTag(sb, "sec:CaptionInfoEx");
				addAttribute(sb, "sec:type", "srt");
				endTag(sb);
				sb.append(subsURL);
				closeTag(sb, "sec:CaptionInfoEx");
				LOGGER.trace("Network debugger: sec:CaptionInfoEx: sec:type=srt " + subsURL);
			} else if (mediaRenderer.offerSubtitlesAsResource()){
				openTag(sb, "res");
				String subtitlesFormat = media_subtitle.getType().getExtension();
				if (StringUtils.isBlank(subtitlesFormat)) {
					subtitlesFormat = "plain";
				}

				addAttribute(sb, "protocolInfo", "http-get:*:text/" + subtitlesFormat + ":*");
				endTag(sb);
				sb.append(subsURL);
				closeTag(sb, "res");
				LOGGER.trace("Network debugger: http-get:*:text/" + subtitlesFormat + ":*" + subsURL);
			}
		}

		if (
			mediaType != MediaType.IMAGE && (
				!isFolder ||
				mediaRenderer.isSendFolderThumbnails() ||
				this instanceof DVDISOFile
			)
		) {
			appendThumbnail(sb, mediaType, mediaRenderer);
		}

		if (getLastModified() > 0 && mediaRenderer.isSendDateMetadata()) {
			addXMLTagAndAttribute(sb, "dc:date", SDF_DATE.format(new Date(getLastModified())));
		}

		String uclass;
		if (first != null && media != null && !media.isSecondaryFormatValid()) {
			uclass = "dummy";
		} else if (isFolder) {
			uclass = "object.container.storageFolder";
			if (xbox360 && getFakeParentId() != null) {
				switch (getFakeParentId()) {
					case "7":
						uclass = "object.container.album.musicAlbum";
						break;
					case "6":
						uclass = "object.container.person.musicArtist";
						break;
					case "5":
						uclass = "object.container.genre.musicGenre";
						break;
					case "F":
						uclass = "object.container.playlistContainer";
						break;
				}
			}
		} else if (
			mediaType == MediaType.IMAGE ||
			mediaType == MediaType.UNKNOWN &&
			format != null &&
			format.isImage()
		) {
			uclass = "object.item.imageItem.photo";
		} else if (
			mediaType == MediaType.AUDIO ||
			mediaType == MediaType.UNKNOWN &&
			format != null &&
			format.isAudio()
		) {
			uclass = "object.item.audioItem.musicTrack";
		} else {
			uclass = "object.item.videoItem";
		}

		addXMLTagAndAttribute(sb, "upnp:class", uclass);
		if (isFolder) {
			closeTag(sb, "container");
		} else {
			closeTag(sb, "item");
		}

		return sb.toString();
	}

	/**
	 * Generate and append image and thumbnail {@code res} and
	 * {@code upnp:albumArtURI} entries for the image.
	 *
	 * @param sb The {@link StringBuilder} to append the elements to.
	 * @param renderer the {@link Renderer} used for filtering or {@code null}
	 *            for no filtering.
	 */
	@SuppressFBWarnings("SF_SWITCH_NO_DEFAULT")
	private void appendImage(StringBuilder sb, Renderer renderer) {
		/*
		 * There's no technical difference between the image itself and the
		 * thumbnail for an object.item.imageItem, they are all simply listed
		 * as <res> entries. To UMS there is a difference since the thumbnail
		 * is cached while the image itself is not. The idea here is therefore
		 * to offer any size smaller than or equal to the cached thumbnail
		 * using the cached thumbnail as the source, and offer anything bigger
		 * using the image itself as the source.
		 *
		 * If the thumbnail isn't parsed
		 * yet, we don't know the size of the thumbnail. In those situations
		 * we simply use the thumbnail for the _TN entries and the image for
		 * all others.
		 */

		ImageInfo imageInfo = media.getImageInfo();
		ImageInfo thumbnailImageInfo = this.thumbnailImageInfo != null ?
			this.thumbnailImageInfo :
			getMedia() != null && getMedia().getThumb() != null ?
				getMedia().getThumb().getImageInfo() :
				null;

		// Only include GIF elements if the source is a GIF and it's supported by the renderer.
		boolean includeGIF =
			imageInfo != null &&
			imageInfo.getFormat() == ImageFormat.GIF &&
			DLNAImageResElement.isImageProfileSupported(DLNAImageProfile.GIF_LRG, renderer);

		// Add elements in any order, it's sorted by priority later
		List<DLNAImageResElement> resElements = new ArrayList<>();

		// Always offer JPEG_TN as per DLNA standard
		resElements.add(new DLNAImageResElement(DLNAImageProfile.JPEG_TN, thumbnailImageInfo != null ? thumbnailImageInfo : imageInfo, true));
		if (DLNAImageResElement.isImageProfileSupported(DLNAImageProfile.PNG_TN, renderer)) {
			resElements.add(new DLNAImageResElement(DLNAImageProfile.PNG_TN, thumbnailImageInfo != null ? thumbnailImageInfo : imageInfo, true));
		}
		if (imageInfo != null) {
			if (
				DLNAImageResElement.isImageProfileSupported(DLNAImageProfile.JPEG_RES_H_V, renderer) &&
				imageInfo.getWidth() > 0 &&
				imageInfo.getHeight() > 0
			) {
				// Offer the exact resolution as JPEG_RES_H_V
				DLNAImageProfile exactResolution =
					DLNAImageProfile.createJPEG_RES_H_V(imageInfo.getWidth(), imageInfo.getHeight());
				resElements.add(new DLNAImageResElement(
					exactResolution, imageInfo,
					exactResolution.useThumbnailSource(imageInfo, thumbnailImageInfo)
				));
			}
			// Always offer JPEG_SM for images as per DLNA standard
			resElements.add(new DLNAImageResElement(
				DLNAImageProfile.JPEG_SM, imageInfo,
				DLNAImageProfile.JPEG_SM.useThumbnailSource(imageInfo, thumbnailImageInfo)
			));
			if (!DLNAImageProfile.PNG_TN.isResolutionCorrect(imageInfo)) {
				if (DLNAImageResElement.isImageProfileSupported(DLNAImageProfile.PNG_LRG, renderer)) {
					resElements.add(new DLNAImageResElement(
						DLNAImageProfile.PNG_LRG, imageInfo,
						DLNAImageProfile.PNG_LRG.useThumbnailSource(imageInfo, thumbnailImageInfo)
					));
				}
				if (includeGIF) {
					resElements.add(new DLNAImageResElement(
						DLNAImageProfile.GIF_LRG, imageInfo,
						DLNAImageProfile.GIF_LRG.useThumbnailSource(imageInfo, thumbnailImageInfo)
					));
				}
				if (!DLNAImageProfile.JPEG_SM.isResolutionCorrect(imageInfo)) {
					if (DLNAImageResElement.isImageProfileSupported(DLNAImageProfile.JPEG_MED, renderer)) {
						resElements.add(new DLNAImageResElement(
							DLNAImageProfile.JPEG_MED, imageInfo,
							DLNAImageProfile.JPEG_MED.useThumbnailSource(imageInfo, thumbnailImageInfo)
						));
					}
					if (!DLNAImageProfile.JPEG_MED.isResolutionCorrect(imageInfo)) {
						if (DLNAImageResElement.isImageProfileSupported(DLNAImageProfile.JPEG_LRG, renderer)) {
							resElements.add(new DLNAImageResElement(
								DLNAImageProfile.JPEG_LRG, imageInfo,
								DLNAImageProfile.JPEG_LRG.useThumbnailSource(imageInfo, thumbnailImageInfo)
							));
						}
					}
				}
			}
		} else {
			// This shouldn't normally be the case, parsing must have failed or
			// isn't finished yet so we just make a generic offer.

			// Always offer JPEG_SM for images as per DLNA standard
			resElements.add(new DLNAImageResElement(DLNAImageProfile.JPEG_SM, null, false));
			if (DLNAImageResElement.isImageProfileSupported(DLNAImageProfile.JPEG_LRG, renderer)) {
				resElements.add(new DLNAImageResElement(DLNAImageProfile.JPEG_LRG, null, false));
			}
			if (DLNAImageResElement.isImageProfileSupported(DLNAImageProfile.PNG_LRG, renderer)) {
				resElements.add(new DLNAImageResElement(DLNAImageProfile.PNG_LRG, null, false));
			}
			LOGGER.debug("Warning: Image \"{}\" wasn't parsed when DIDL-Lite was generated", this.getName());
		}

		// Sort the elements by priority
		Collections.sort(resElements, DLNAImageResElement.getComparator(imageInfo != null ? imageInfo.getFormat() : ImageFormat.JPEG));

		for (DLNAImageResElement resElement : resElements) {
			addImageResource(sb, resElement);
		}

		for (DLNAImageResElement resElement : resElements) {
			// Offering AlbumArt here breaks the standard, but some renderers need it
			switch (resElement.getProfile().toInt()) {
				case DLNAImageProfile.GIF_LRG_INT:
				case DLNAImageProfile.JPEG_SM_INT:
				case DLNAImageProfile.JPEG_TN_INT:
				case DLNAImageProfile.PNG_LRG_INT:
				case DLNAImageProfile.PNG_TN_INT:
					addAlbumArt(sb, resElement.getProfile());
			}
		}
	}

	/**
	 * Generate and append the thumbnail {@code res} and
	 * {@code upnp:albumArtURI} entries for the thumbnail.
	 *
	 * @param sb the {@link StringBuilder} to append the response to.
	 * @param mediaType the {@link MediaType} of this {@link DLNAResource}.
	 * @param renderer the {@link Renderer} used for filtering or {@code null}
	 *            for no filtering.
	 */
	@SuppressFBWarnings("SF_SWITCH_NO_DEFAULT")
	private void appendThumbnail(StringBuilder sb, MediaType mediaType, Renderer renderer) {

		/*
		 * JPEG_TN = Max 160 x 160; EXIF Ver.1.x or later or JFIF 1.02; SRGB or uncalibrated
		 * JPEG_SM = Max 640 x 480; EXIF Ver.1.x or later or JFIF 1.02; SRGB or uncalibrated
		 * PNG_TN = Max 160 x 160; Greyscale 8/16 bit, Truecolor 24 bit, Indexed-color 24 bit, Greyscale with alpha 8/16 bit or Truecolor with alpha 24 bit;
		 * PNG_SM doesn't exist!
		 *
		 * The standard dictates that thumbnails for images and videos should
		 * be given as a <res> element:
		 * > If a UPnP AV MediaServer exposes a CDS object with a <upnp:class>
		 * > designation of object.item.imageItem or object.item.videoItem (or
		 * > any class derived from them), then the UPnP AV MediaServer should
		 * > provide a <res> element for the thumbnail resource. (Multiple
		 * > thumbnail <res> elements are also allowed.)
		 *
		 * It also dictates that if a <res> thumbnail is available, it HAS to
		 * be offered as JPEG_TN (although not exclusively):
		 * > If a UPnP AV MediaServer exposes thumbnail images for image or video
		 * > content, then a UPnP AV MediaServer shall provide a thumbnail that
		 * > conforms to guideline 7.1.7 (GUN 6SXDY) in IEC 62481-2:2013 media
		 * > format profile and be declared with the JPEG_TN designation in the
		 * > fourth field of the res@protocolInfo attribute.
		 * >
		 * > When thumbnails are provided, the minimal expectation is to provide
		 * > JPEG thumbnails. However, vendors can also provide additional
		 * > thumbnails using the JPEG_TN or PNG_TN profiles.
		 *
		 * For videos content additional related images can be offered:
		 * > UPnP AV MediaServers that expose a video item can include in the
		 * > <item> element zero or more <res> elements referencing companion
		 * > images that provide additional descriptive information. Examples
		 * > of companion images include larger versions of thumbnails, posters
		 * > describing a movie, and others.
		 *
		 * For audio content, and ONLY for audio content, >upnp:albumArtURI>
		 * should be used:
		 * > If a UPnP AV MediaServer exposes a CDS object with a <upnp:class>
		 * > designation of object.item.audioItem or object.container.album.musicAlbum
		 * > (or any class derived from either class), then the UPnP AV MediaServer
		 * > should provide a <upnp:albumArtURI> element to present the URI for
		 * > the album art
		 * >
		 * > Unlike image or video content, thumbnails for audio content will
		 * > preferably be presented through the <upnp:albumArtURI> element.
		 *
		 * There's a difference between a thumbnail and album art. A thumbnail
		 * is a miniature still image of visual content, since audio isn't
		 * visual the concept is invalid. Album art is an image "tied to" that
		 * audio, but doesn't represent the audio itself.
		 *
		 * The same requirement of always providing a JPEG_TN applies to
		 * <upnp:albumArtURI> although formulated somewhat vaguer:
		 * > If album art thumbnails are provided, the desired expectation is
		 * > to have JPEG thumbnails. Additional thumbnails can also be provided.
		 */

		// Images add thumbnail resources together with the image resources in appendImage()
		if (MediaType.IMAGE != mediaType) {

			ImageInfo imageInfo = thumbnailImageInfo != null ? thumbnailImageInfo :
				getMedia() != null && getMedia().getThumb() != null && getMedia().getThumb().getImageInfo() != null ?
					getMedia().getThumb().getImageInfo() : null;

			// Only include GIF elements if the source is a GIF and it's supported by the renderer.
			boolean includeGIF =
				imageInfo != null &&
				imageInfo.getFormat() == ImageFormat.GIF &&
				DLNAImageResElement.isImageProfileSupported(DLNAImageProfile.GIF_LRG, renderer);

			// Add elements in any order, it's sorted by priority later
			List<DLNAImageResElement> resElements = new ArrayList<>();

			// Always include JPEG_TN as per DLNA standard
			resElements.add(new DLNAImageResElement(DLNAImageProfile.JPEG_TN, imageInfo, true));
			if (DLNAImageResElement.isImageProfileSupported(DLNAImageProfile.JPEG_SM, renderer)) {
				resElements.add(new DLNAImageResElement(DLNAImageProfile.JPEG_SM, imageInfo, true));
			}
			if (DLNAImageResElement.isImageProfileSupported(DLNAImageProfile.PNG_TN, renderer)) {
				resElements.add(new DLNAImageResElement(DLNAImageProfile.PNG_TN, imageInfo, true));
			}
			if (DLNAImageResElement.isImageProfileSupported(DLNAImageProfile.PNG_LRG, renderer)) {
				resElements.add(new DLNAImageResElement(DLNAImageProfile.PNG_LRG, imageInfo, true));
			}

			if (imageInfo != null) {
				if (
					DLNAImageResElement.isImageProfileSupported(DLNAImageProfile.JPEG_RES_H_V, renderer) &&
					imageInfo.getWidth() > 0 &&
					imageInfo.getHeight() > 0
				) {
					// Offer the exact resolution as JPEG_RES_H_V
					DLNAImageProfile exactResolution =
						DLNAImageProfile.createJPEG_RES_H_V(imageInfo.getWidth(), imageInfo.getHeight());
					resElements.add(new DLNAImageResElement(exactResolution, imageInfo, true));
				}
				if (includeGIF) {
					resElements.add(new DLNAImageResElement(DLNAImageProfile.GIF_LRG, imageInfo, true));
				}
				if (!DLNAImageProfile.JPEG_SM.isResolutionCorrect(imageInfo)) {
					if (DLNAImageResElement.isImageProfileSupported(DLNAImageProfile.JPEG_MED, renderer)) {
						resElements.add(new DLNAImageResElement(DLNAImageProfile.JPEG_MED, imageInfo, true));
					}
					if (!DLNAImageProfile.JPEG_MED.isResolutionCorrect(imageInfo)) {
						if (DLNAImageResElement.isImageProfileSupported(DLNAImageProfile.JPEG_LRG, renderer)) {
							resElements.add(new DLNAImageResElement(DLNAImageProfile.JPEG_LRG, imageInfo, true));
						}
					}
				}
			}

			// Sort the elements by priority
			Collections.sort(resElements, DLNAImageResElement.getComparator(imageInfo != null ? imageInfo.getFormat() : ImageFormat.JPEG));

			for (DLNAImageResElement resElement : resElements) {
				addImageResource(sb, resElement);
			}

			for (DLNAImageResElement resElement : resElements) {
				// Offering AlbumArt for video breaks the standard, but some renderers need it
				switch (resElement.getProfile().toInt()) {
					case DLNAImageProfile.GIF_LRG_INT:
					case DLNAImageProfile.JPEG_SM_INT:
					case DLNAImageProfile.JPEG_TN_INT:
					case DLNAImageProfile.PNG_LRG_INT:
					case DLNAImageProfile.PNG_TN_INT:
						addAlbumArt(sb, resElement.getProfile());
				}
			}
		}
	}

	private void addImageResource(StringBuilder sb, DLNAImageResElement resElement) {
		if (resElement == null) {
			throw new NullPointerException("resElement cannot be null");
		}
		if (!resElement.isResolutionKnown() && DLNAImageProfile.JPEG_RES_H_V.equals(resElement.getProfile())) {
			throw new IllegalArgumentException("Resolution cannot be unknown for DLNAImageProfile.JPEG_RES_H_V");
		}
		String url;
		if (resElement.isThumbnail()) {
			url = getThumbnailURL(resElement.getProfile());
		} else {
			url = getURL(
				(DLNAImageProfile.JPEG_RES_H_V.equals(resElement.getProfile()) ?
					"JPEG_RES" + resElement.getWidth() + "x" + resElement.getHeight() :
					resElement.getProfile().toString()
				) + "_"
			);
		}
		if (StringUtils.isNotBlank(url)) {
			String ciFlag;
			/*
			 * Some Panasonic TV's can't handle if the thumbnails have the CI
			 * flag set to 0 while the main resource doesn't have a CI flag.
			 * DLNA dictates that a missing CI flag should be interpreted as
			 * if it were 0, so the result should be the same.
			 */
			if (resElement.getCiFlag() == null || resElement.getCiFlag() == 0) {
				ciFlag = "";
			} else {
				ciFlag = ";DLNA.ORG_CI=" + resElement.getCiFlag().toString();
			}
			openTag(sb, "res");
			if (resElement.getSize() != null && resElement.getSize() > 0) {
				addAttribute(sb, "size", resElement.getSize());
			}
			if (resElement.isResolutionKnown()) {
				addAttribute(sb, "resolution", Integer.toString(resElement.getWidth()) + "x" + Integer.toString(resElement.getHeight()));
			}

			addAttribute(sb, "xmlns:dlna", "urn:schemas-dlna-org:metadata-1-0/");
			addAttribute(sb,
				"protocolInfo",
				"http-get:*:" + resElement.getProfile().getMimeType() + ":DLNA.ORG_PN=" +
				resElement.getProfile() +
				ciFlag + ";DLNA.ORG_FLAGS=00900000000000000000000000000000"
			);
			endTag(sb);
			sb.append(url);
			closeTag(sb, "res");
		}
	}

	private void addAlbumArt(StringBuilder sb, DLNAImageProfile thumbnailProfile) {
		String albumArtURL = getThumbnailURL(thumbnailProfile);
		if (StringUtils.isNotBlank(albumArtURL)) {
			openTag(sb, "upnp:albumArtURI");
			addAttribute(sb, "dlna:profileID", thumbnailProfile);
			addAttribute(sb, "xmlns:dlna", "urn:schemas-dlna-org:metadata-1-0/");
			endTag(sb);
			sb.append(albumArtURL);
			closeTag(sb, "upnp:albumArtURI");
		}
	}

	private String getRequestId(String rendererId) {
		return String.format("%s|%x|%s", rendererId, hashCode(), getSystemName());
	}

	/**
	 * Plugin implementation. When this item is going to play, it will notify all the
	 * StartStopListener objects available.
	 *
	 * @param rendererId
	 * @param incomingRenderer
	 *
	 * @see StartStopListener
	 */
	public void startPlaying(final String rendererId, final RendererConfiguration incomingRenderer) {
		final String requestId = getRequestId(rendererId);
		synchronized (requestIdToRefcount) {
			Integer temp = requestIdToRefcount.get(requestId);
			if (temp == null) {
				temp = 0;
			}

			final Integer refCount = temp;
			requestIdToRefcount.put(requestId, refCount + 1);
			if (refCount == 0) {
				final DLNAResource self = this;
				Runnable r = new Runnable() {
					@Override
					public void run() {
						InetAddress rendererIp;
						try {
							rendererIp = InetAddress.getByName(rendererId);
							RendererConfiguration renderer;
							if (incomingRenderer == null) {
								renderer = RendererConfiguration.getRendererConfigurationBySocketAddress(rendererIp);
							} else {
								renderer = incomingRenderer;
							}

							String rendererName = "unknown renderer";
							try {
								renderer.setPlayingRes(self);
								rendererName = renderer.getRendererName().replaceAll("\n", "");
							} catch (NullPointerException e) { }
							if (!quietPlay()) {
								LOGGER.info("Started playing " + getName() + " on your " + rendererName);
								LOGGER.debug("The full filename of which is: " + getSystemName() + " and the address of the renderer is: " + rendererId);
							}
						} catch (UnknownHostException ex) {
							LOGGER.debug("" + ex);
						}

						startTime = System.currentTimeMillis();
						for (final ExternalListener listener : ExternalFactory.getExternalListeners()) {
							if (listener instanceof StartStopListener) {
								// run these asynchronously for slow handlers (e.g. logging, scrobbling)
								Runnable fireStartStopEvent = new Runnable() {
									@Override
									public void run() {
										try {
											((StartStopListener) listener).nowPlaying(media, self);
										} catch (Throwable t) {
											LOGGER.error("Notification of startPlaying event failed for StartStopListener {}", listener.getClass(), t);
										}
									}
								};

								new Thread(fireStartStopEvent, "StartPlaying Event for " + listener.name()).start();
							}
						}
					}
				};

				new Thread(r, "StartPlaying Event").start();
			}
		}
	}

	/**
	 * Plugin implementation. When this item is going to stop playing, it will notify all the StartStopListener
	 * objects available.
	 *
	 * @see StartStopListener
	 */
	public void stopPlaying(final String rendererId, final RendererConfiguration incomingRenderer) {
		final DLNAResource self = this;
		final String requestId = getRequestId(rendererId);
		Runnable defer = new Runnable() {
			@Override
			public void run() {
				long start = startTime;
				try {
					Thread.sleep(STOP_PLAYING_DELAY);
				} catch (InterruptedException e) {
					LOGGER.error("stopPlaying sleep interrupted", e);
				}

				synchronized (requestIdToRefcount) {
					final Integer refCount = requestIdToRefcount.get(requestId);
					assert refCount != null;
					assert refCount > 0;
					requestIdToRefcount.put(requestId, refCount - 1);
					if (start != startTime) {
						return;
					}

					Runnable r = new Runnable() {
						@Override
						public void run() {
							if (refCount == 1) {
								requestIdToRefcount.put(requestId, 0);
								InetAddress rendererIp;
								try {
									rendererIp = InetAddress.getByName(rendererId);
									RendererConfiguration renderer;
									if (incomingRenderer == null) {
										renderer = RendererConfiguration.getRendererConfigurationBySocketAddress(rendererIp);
									} else {
										renderer = incomingRenderer;
									}

									String rendererName = "unknown renderer";
									try {
										// Reset only if another item hasn't already begun playing
										if (renderer.getPlayingRes() == self) {
											renderer.setPlayingRes(null);
										}
										rendererName = renderer.getRendererName();
									} catch (NullPointerException e) { }

									if (!quietPlay()) {
										LOGGER.info("Stopped playing " + getName() + " on your " + rendererName);
										LOGGER.debug("The full filename of which is: " + getSystemName() + " and the address of the renderer is: " + rendererId);
									}
								} catch (UnknownHostException ex) {
									LOGGER.debug("" + ex);
								}

								internalStop();
								for (final ExternalListener listener : ExternalFactory.getExternalListeners()) {
									if (listener instanceof StartStopListener) {
										// run these asynchronously for slow handlers (e.g. logging, scrobbling)
										Runnable fireStartStopEvent = new Runnable() {
											@Override
											public void run() {
												try {
													((StartStopListener) listener).donePlaying(media, self);
												} catch (Throwable t) {
													LOGGER.error("Notification of donePlaying event failed for StartStopListener {}", listener.getClass(), t);
												}
											}
										};

										new Thread(fireStartStopEvent, "StopPlaying Event for " + listener.name()).start();
									}
								}
							}
						}
					};

					new Thread(r, "StopPlaying Event").start();
				}
			}
		};

		new Thread(defer, "StopPlaying Event Deferrer").start();
	}

	/**
	 * The system time when the resource was last (re)started.
	 */
	private long lastStartSystemTime;

	/**
	 * Gets the system time when the resource was last (re)started.
	 *
	 * @return The system time when the resource was last (re)started
	 */
	public double getLastStartSystemTime() {
		return lastStartSystemTime;
	}

	/**
	 * Sets the system time when the resource was last (re)started.
	 *
	 * @param startTime the system time to set
	 */
	public void setLastStartSystemTime(long startTime) {
		lastStartSystemTime = startTime;
	}

	/**
	 * The most recently requested time offset in seconds.
	 */
	private double lastStartPosition;

	/**
	 * Gets the most recently requested time offset in seconds.
	 *
	 * @return The most recently requested time offset in seconds
	 */
	public double getLastStartPosition() {
		return lastStartPosition;
	}

	/**
	 * Sets the most recently requested time offset in seconds.
	 *
	 * @param startPosition the time offset in seconds
	 */
	public void setLastStartPosition(long startPosition) {
		lastStartPosition = startPosition;
	}

	/**
	 * Returns an InputStream of this DLNAResource that starts at a given time, if possible. Very useful if video chapters are being used.
	 *
	 * @param range
	 * @param mediarenderer
	 * @return The inputstream
	 * @throws IOException
	 */
	public synchronized InputStream getInputStream(Range range, RendererConfiguration mediarenderer) throws IOException {
		// Use device-specific pms conf, if any
		PmsConfiguration configurationSpecificToRenderer = PMS.getConfiguration(mediarenderer);
		LOGGER.trace("Asked stream chunk : " + range + " of " + getName() + " and player " + player);

		// shagrath: small fix, regression on chapters
		boolean timeseek_auto = false;
		// Ditlew - WDTV Live
		// Ditlew - We convert byteoffset to timeoffset here. This needs the stream to be CBR!
		int cbr_video_bitrate = mediarenderer.getCBRVideoBitrate();
		long low = range.isByteRange() && range.isStartOffsetAvailable() ? range.asByteRange().getStart() : 0;
		long high = range.isByteRange() && range.isEndLimitAvailable() ? range.asByteRange().getEnd() : -1;
		Range.Time timeRange = range.createTimeRange();
		if (player != null && low > 0 && cbr_video_bitrate > 0) {
			int used_bit_rated = (int) ((cbr_video_bitrate + 256) * 1024 / (double) 8 * 1.04); // 1.04 = container overhead
			if (low > used_bit_rated) {
				timeRange.setStart(low / (double) (used_bit_rated));
				low = 0;

				// WDTV Live - if set to TS it asks multiple times and ends by
				// asking for an invalid offset which kills MEncoder
				if (timeRange.getStartOrZero() > media.getDurationInSeconds()) {
					return null;
				}

				// Should we rewind a little (in case our overhead isn't accurate enough)
				int rewind_secs = mediarenderer.getByteToTimeseekRewindSeconds();
				timeRange.rewindStart(rewind_secs);

				// shagrath:
				timeseek_auto = true;
			}
		}

		if (low > 0 && media.getBitrate() > 0) {
			lastStartPosition = (low * 8) / media.getBitrate();
			LOGGER.trace("Estimating seek position from byte range:");
			LOGGER.trace("   media.getBitrate: " + media.getBitrate());
			LOGGER.trace("   low: " + low);
			LOGGER.trace("   lastStartPosition: " + lastStartPosition);
		} else {
			lastStartPosition = timeRange.getStartOrZero();
			LOGGER.trace("Setting lastStartPosition from time-seeking: " + lastStartPosition);
		}

		// Determine source of the stream
		if (player == null && !isResume()) {
			// No transcoding
			if (this instanceof IPushOutput) {
				PipedOutputStream out = new PipedOutputStream();
				InputStream fis = new PipedInputStream(out);
				((IPushOutput) this).push(out);

				if (low > 0) {
					fis.skip(low);
				}
				// http://www.ps3mediaserver.org/forum/viewtopic.php?f=11&t=12035

				lastStartSystemTime = System.currentTimeMillis();
				return wrap(fis, high, low);
			}

			 InputStream fis = getInputStream();

			if (fis != null) {
				if (low > 0) {
					fis.skip(low);
				}

				// http://www.ps3mediaserver.org/forum/viewtopic.php?f=11&t=12035
				fis = wrap(fis, high, low);
				if (timeRange.getStartOrZero() > 0 && this instanceof RealFile) {
					fis.skip(MpegUtil.getPositionForTimeInMpeg(((RealFile) this).getFile(), (int) timeRange.getStartOrZero()));
				}
			}

			lastStartSystemTime = System.currentTimeMillis();
			return fis;
		} else {
			// Pipe transcoding result
			OutputParams params = new OutputParams(configurationSpecificToRenderer);
			params.aid = getMediaAudio();
			params.sid = media_subtitle;
			params.header = getHeaders();
			params.mediaRenderer = mediarenderer;
			timeRange.limit(getSplitRange());
			params.timeseek = timeRange.getStartOrZero();
			params.timeend = timeRange.getEndOrZero();
			params.shift_scr = timeseek_auto;
			if (this instanceof IPushOutput) {
				params.stdin = (IPushOutput) this;
			}

			if (resume != null) {
				if (range.isTimeRange()) {
					resume.update((Range.Time) range, this);
				}

				params.timeseek = resume.getTimeOffset() / 1000;
				if (player == null) {
					player = new FFMpegVideo();
				}
			}

			if (System.currentTimeMillis() - lastStartSystemTime < 500) {
				try {
					Thread.sleep(500);
				} catch (InterruptedException e) {
					LOGGER.error(null, e);
				}
			}

			// (Re)start transcoding process if necessary
			if (externalProcess == null || externalProcess.isDestroyed()) {
				// First playback attempt => start new transcoding process
				LOGGER.debug("Starting transcode/remux of " + getName() + " with media info: " + media);
				lastStartSystemTime = System.currentTimeMillis();
				externalProcess = player.launchTranscode(this, media, params);
				if (params.waitbeforestart > 0) {
					LOGGER.trace("Sleeping for {} milliseconds", params.waitbeforestart);
					try {
						Thread.sleep(params.waitbeforestart);
					} catch (InterruptedException e) {
						LOGGER.error(null, e);
					}

					LOGGER.trace("Finished sleeping for " + params.waitbeforestart + " milliseconds");
				}
			} else if (
				params.timeseek > 0 &&
				media != null &&
				media.isMediaparsed() &&
				media.getDurationInSeconds() > 0
			) {
				// Time seek request => stop running transcode process and start a new one
				LOGGER.debug("Requesting time seek: " + params.timeseek + " seconds");
				params.minBufferSize = 1;
				Runnable r = new Runnable() {
					@Override
					public void run() {
						externalProcess.stopProcess();
					}
				};

				new Thread(r, "External Process Stopper").start();
				lastStartSystemTime = System.currentTimeMillis();
				ProcessWrapper newExternalProcess = player.launchTranscode(this, media, params);
				try {
					Thread.sleep(1000);
				} catch (InterruptedException e) {
					LOGGER.error(null, e);
				}

				if (newExternalProcess == null) {
					LOGGER.trace("External process instance is null... sounds not good");
				}

				externalProcess = newExternalProcess;
			}

			if (externalProcess == null) {
				return null;
			}

			InputStream is = null;
			int timer = 0;
			while (is == null && timer < 10) {
				is = externalProcess.getInputStream(low);
				timer++;
				if (is == null) {
					LOGGER.debug("External input stream instance is null... sounds not good, waiting 500ms");
					try {
						Thread.sleep(500);
					} catch (InterruptedException e) {
					}
				}
			}

			// fail fast: don't leave a process running indefinitely if it's
			// not producing output after params.waitbeforestart milliseconds + 5 seconds
			// this cleans up lingering MEncoder web video transcode processes that hang
			// instead of exiting
			if (is == null && !externalProcess.isDestroyed()) {
				Runnable r = new Runnable() {
					@Override
					public void run() {
						LOGGER.error("External input stream instance is null... stopping process");
						externalProcess.stopProcess();
					}
				};

				new Thread(r, "Hanging External Process Stopper").start();
			}

			return is;
		}
	}

	/**
	 * Wrap an {@link InputStream} in a {@link SizeLimitInputStream} that sets a
	 * limit to the maximum number of bytes to be read from the original input
	 * stream. The number of bytes is determined by the high and low value
	 * (bytes = high - low). If the high value is less than the low value, the
	 * input stream is not wrapped and returned as is.
	 *
	 * @param input
	 *            The input stream to wrap.
	 * @param high
	 *            The high value.
	 * @param low
	 *            The low value.
	 * @return The resulting input stream.
	 */
	public static InputStream wrap(InputStream input, long high, long low) {
		if (input != null && high > low) {
			long bytes = (high - (low < 0 ? 0 : low)) + 1;
			LOGGER.trace("Using size-limiting stream (" + bytes + " bytes)");
			return new SizeLimitInputStream(input, bytes);
		}

		return input;
	}

	public String mimeType() {
		return mimeType(player);
	}

	public String mimeType(Player player) {
		if (player != null) {
			// FIXME: This cannot be right. A player like FFmpeg can output many
			// formats depending on the media and the renderer. Also, players are
			// singletons. Therefore it is impossible to have exactly one mime
			// type to return.
			return player.mimeType();
		} else if (media != null && media.isMediaparsed()) {
			return media.getMimeType();
		} else if (getFormat() != null) {
			return getFormat().mimeType();
		} else {
			return getDefaultMimeType(getSpecificType());
		}
	}

	/**
	 * Prototype function. Original comment: need to override if some thumbnail work is to be done when mediaparserv2 enabled
	 */
	public void checkThumbnail() {
		// need to override if some thumbnail work is to be done when mediaparserv2 enabled
	}

	@Deprecated
	protected void checkThumbnail(InputFile inputFile) {
		checkThumbnail(inputFile, null);
	}

	/**
	 * Checks if a thumbnail exists, and, if not, generates one (if possible).
	 * Called from Request/RequestV2 in response to thumbnail requests e.g. HEAD /get/0$1$0$42$3/thumbnail0000%5BExample.mkv
	 * Calls DLNAMediaInfo.generateThumbnail, which in turn calls DLNAMediaInfo.parse.
	 *
	 * @param inputFile File to check or generate the thumbnail for.
	 * @param renderer The renderer profile
	 */
	protected void checkThumbnail(InputFile inputFile, RendererConfiguration renderer) {
		// Use device-specific pms conf, if any
		PmsConfiguration configurationSpecificToRenderer = PMS.getConfiguration(renderer);
		if (
			media != null &&
			!media.isThumbready() &&
			configurationSpecificToRenderer.isThumbnailGenerationEnabled() &&
			(renderer == null || renderer.isThumbnails())
		) {
			Double seekPosition = (double) configurationSpecificToRenderer.getThumbnailSeekPos();
			if (isResume()) {
				Double resumePosition = (double) (resume.getTimeOffset() / 1000);

				if (media.getDurationInSeconds() > 0 && resumePosition < media.getDurationInSeconds()) {
					seekPosition = resumePosition;
				}
			}

			media.generateThumbnail(inputFile, getFormat(), getType(), seekPosition, isResume(), renderer);
			if (!isResume() && media.getThumb() != null && configurationSpecificToRenderer.getUseCache() && inputFile.getFile() != null) {
				PMS.get().getDatabase().updateThumbnail(inputFile.getFile().getAbsolutePath(), inputFile.getFile().lastModified(), getType(), media);
			}
		}
	}

	/**
	 * Returns the input stream for this resource's generic thumbnail, which is
	 * the first of:
	 * <ul>
	 * <li>its Format icon, if any</li>
	 * <li>the fallback image, if any</li>
	 * <li>the {@link GenericIcons} icon</li>
	 * </ul>
	 * <p>
	 * This is a wrapper around {@link #getGenericThumbnailInputStreamInternal}
	 * that stores the {@link ImageInfo} before returning the
	 * {@link InputStream}.
	 *
	 * @param fallback the fallback image, or {@code null}.
	 * @return The {@link DLNAThumbnailInputStream}.
	 * @throws IOException
	 */
	public final DLNAThumbnailInputStream getGenericThumbnailInputStream(String fallback) throws IOException {
		DLNAThumbnailInputStream inputStream = getGenericThumbnailInputStreamInternal(fallback);
		thumbnailImageInfo = inputStream != null ? inputStream.getImageInfo() : null;
		return inputStream;
	}

	/**
	 * Returns the input stream for this resource's generic thumbnail,
	 * which is the first of:
	 *      <li> its Format icon, if any
	 *      <li> the fallback image, if any
	 *      <li> the {@link GenericIcons} icon
	 * <br><br>
	 * @param fallback
	 *            the fallback image, or {@code null}.
	 *
	 * @return The {@link DLNAThumbnailInputStream}.
	 * @throws IOException
	 */
	protected DLNAThumbnailInputStream getGenericThumbnailInputStreamInternal(String fallback) throws IOException {
		String thumb = fallback;
		if (format != null && format.getIcon() != null) {
			thumb = format.getIcon();
		}

		// Thumb could be:
		if (thumb != null && isCodeValid(this)) {
			// A local file
			if (new File(thumb).exists()) {
				return DLNAThumbnailInputStream.toThumbnailInputStream(new FileInputStream(thumb));
			}

			// A jar resource
			InputStream is;
			if ((is = getResourceInputStream(thumb)) != null) {
				return DLNAThumbnailInputStream.toThumbnailInputStream(is);
			}

			// A URL
			try {
				return DLNAThumbnailInputStream.toThumbnailInputStream(downloadAndSend(thumb, true));
			} catch (Exception e) {}
		}

		// Or none of the above
		if (isFolder()) {
			return GenericIcons.INSTANCE.getGenericFolderIcon();
		}
		return GenericIcons.INSTANCE.getGenericIcon(this);
	}

	/**
	 * Returns the input stream for this resource's thumbnail (or a default
	 * image if a thumbnail can't be found). Typically overridden by a subclass.
	 * <p>
	 * This is a wrapper around {@link #getThumbnailInputStream()} that stores
	 * the {@link ImageInfo} before returning the {@link InputStream}.
	 *
	 * @return The {@link DLNAThumbnailInputStream}.
	 * @throws IOException
	 */
	public final DLNAThumbnailInputStream fetchThumbnailInputStream() throws IOException {
		DLNAThumbnailInputStream inputStream = getThumbnailInputStream();
		thumbnailImageInfo = inputStream != null ? inputStream.getImageInfo() : null;
		return inputStream;
	}

	/**
	 * Returns the input stream for this resource's thumbnail
	 * (or a default image if a thumbnail can't be found).
	 * Typically overridden by a subclass.
	 *
	 * @return The {@link DLNAThumbnailInputStream}.
	 * @throws IOException
	 */
	protected DLNAThumbnailInputStream getThumbnailInputStream() throws IOException {
		String languageCode = null;
		if (media_audio != null) {
			languageCode = media_audio.getLang();
		}

		if (media_subtitle != null && media_subtitle.getId() != -1) {
			languageCode = media_subtitle.getLang();
		}

		if ((media_subtitle != null || media_audio != null) && StringUtils.isBlank(languageCode)) {
			languageCode = DLNAMediaLang.UND;
		}

		if (languageCode != null) {
			String code = Iso639.getISO639_2Code(languageCode.toLowerCase());
			return DLNAThumbnailInputStream.toThumbnailInputStream(getResourceInputStream("/images/codes/" + code + ".png"));
		}

		if (isAvisynth()) {
			return DLNAThumbnailInputStream.toThumbnailInputStream(getResourceInputStream("/images/logo-avisynth.png"));
		}

		return getGenericThumbnailInputStream(null);
	}

	public int getType() {
		if (getFormat() != null) {
			return getFormat().getType();
		}
		return Format.UNKNOWN;
	}

	/**
	 * Prototype function.
	 *
	 * @return true if child can be added to other folder.
	 * @see #addChild(DLNAResource)
	 */
	public abstract boolean isValid();

	public boolean allowScan() {
		return false;
	}

	/**
	 * (non-Javadoc)
	 *
	 * @see java.lang.Object#toString()
	 */
	@Override
	public String toString() {
		StringBuilder result = new StringBuilder();
		result.append(getClass().getSimpleName());
		result.append(" [id=");
		result.append(id);
		result.append(", name=");
		result.append(getName());
		result.append(", full path=");
		result.append(getResourceId());
		result.append(", ext=");
		result.append(format);
		result.append(", discovered=");
		result.append(isDiscovered());
		result.append(']');
		return result.toString();
	}

	/**
	 * Returns the specific type of resource. Valid types are defined in {@link Format}.
	 *
	 * @return The specific type
	 */
	protected int getSpecificType() {
		return specificType;
	}

	/**
	 * Set the specific type of this resource. Valid types are defined in {@link Format}.
	 *
	 * @param specificType The specific type to set.
	 */
	protected void setSpecificType(int specificType) {
		this.specificType = specificType;
	}

	/**
	 * Returns the {@link Format} of this resource, which defines its capabilities.
	 *
	 * @return The format of this resource.
	 */
	public Format getFormat() {
		return format;
	}

	/**
	 * Sets the {@link Format} of this resource, thereby defining its capabilities.
	 *
	 * @param format The format to set.
	 */
	public void setFormat(Format format) {
		this.format = format;

		// Set deprecated variable for backwards compatibility
		ext = format;
	}

	/**
	 * @deprecated Use {@link #getFormat()} instead.
	 *
	 * @return The format of this resource.
	 */
	@Deprecated
	public Format getExt() {
		return getFormat();
	}

	/**
	 * @deprecated Use {@link #setFormat(Format)} instead.
	 *
	 * @param format The format to set.
	 */
	@Deprecated
	protected void setExt(Format format) {
		setFormat(format);
	}

	/**
	 * Returns the {@link DLNAMediaInfo} object for this resource, containing the
	 * specifics of this resource, e.g. the duration.
	 *
	 * @return The object containing detailed information.
	 */
	public DLNAMediaInfo getMedia() {
		return media;
	}

	/**
	 * Sets the the {@link DLNAMediaInfo} object that contains all specifics for
	 * this resource.
	 *
	 * @param media The object containing detailed information.
	 * @since 1.50
	 */
	public void setMedia(DLNAMediaInfo media) {
		this.media = media;
	}

	/**
	 * Returns the {@link DLNAMediaAudio} object for this resource that contains
	 * the audio specifics. A resource can have many audio tracks, this method
	 * returns the one that should be played.
	 *
	 * @return The audio object containing detailed information.
	 * @since 1.50
	 */
	public DLNAMediaAudio getMediaAudio() {
		return media_audio;
	}

	/**
	 * Sets the {@link DLNAMediaAudio} object for this resource that contains
	 * the audio specifics. A resource can have many audio tracks, this method
	 * determines the one that should be played.
	 *
	 * @param mediaAudio The audio object containing detailed information.
	 * @since 1.50
	 */
	protected void setMediaAudio(DLNAMediaAudio mediaAudio) {
		this.media_audio = mediaAudio;
	}

	/**
	 * Returns the {@link DLNAMediaSubtitle} object for this resource that
	 * contains the specifics for the subtitles. A resource can have many
	 * subtitles, this method returns the one that should be displayed.
	 *
	 * @return The subtitle object containing detailed information.
	 * @since 1.50
	 */
	public DLNAMediaSubtitle getMediaSubtitle() {
		return media_subtitle;
	}

	/**
	 * Sets the {@link DLNAMediaSubtitle} object for this resource that
	 * contains the specifics for the subtitles. A resource can have many
	 * subtitles, this method determines the one that should be used.
	 *
	 * @param mediaSubtitle The subtitle object containing detailed information.
	 * @since 1.50
	 */
	public void setMediaSubtitle(DLNAMediaSubtitle mediaSubtitle) {
		this.media_subtitle = mediaSubtitle;
	}

	/**
	 * @deprecated Use {@link #getLastModified()} instead.
	 *
	 * Returns the timestamp at which this resource was last modified.
	 *
	 * @return The timestamp.
	 */
	@Deprecated
	public long getLastmodified() {
		return getLastModified();
	}

	/**
	 * Returns the timestamp at which this resource was last modified.
	 *
	 * @return The timestamp.
	 * @since 1.71.0
	 */
	public long getLastModified() {
		return lastmodified; // TODO rename lastmodified -> lastModified
	}

	/**
	 * @deprecated Use {@link #setLastModified(long)} instead.
	 *
	 * Sets the timestamp at which this resource was last modified.
	 *
	 * @param lastModified The timestamp to set.
	 * @since 1.50
	 */
	@Deprecated
	protected void setLastmodified(long lastModified) {
		setLastModified(lastModified);
	}

	/**
	 * Sets the timestamp at which this resource was last modified.
	 *
	 * @param lastModified The timestamp to set.
	 * @since 1.71.0
	 */
	protected void setLastModified(long lastModified) {
		this.lastmodified = lastModified; // TODO rename lastmodified -> lastModified
	}

	/**
	 * Returns the {@link Player} object that is used to encode this resource
	 * for the renderer. Can be null.
	 *
	 * @return The player object.
	 */
	public Player getPlayer() {
		return player;
	}

	/**
	 * Sets the {@link Player} object that is to be used to encode this
	 * resource for the renderer. The player object can be null.
	 *
	 * @param player The player object to set.
	 * @since 1.50
	 */
	public void setPlayer(Player player) {
		this.player = player;
	}

	/**
	 * Returns true when the details of this resource have already been
	 * investigated. This helps is not doing the same work twice.
	 *
	 * @return True if discovered, false otherwise.
	 */
	public boolean isDiscovered() {
		return discovered;
	}

	/**
	 * Set to true when the details of this resource have already been
	 * investigated. This helps is not doing the same work twice.
	 *
	 * @param discovered Set to true if this resource is discovered,
	 * 			false otherwise.
	 * @since 1.50
	 */
	protected void setDiscovered(boolean discovered) {
		this.discovered = discovered;
	}

	/**
	 * @Deprecated use {@link #hasExternalSubtitles()} instead
	 */
	@Deprecated
	protected boolean isSrtFile() {
		return hasExternalSubtitles();
	}

	/**
	 * @Deprecated use {@link #hasExternalSubtitles()} instead
	 */
	@Deprecated
	protected boolean isSubsFile() {
		return hasExternalSubtitles();
	}

	/**
	 * Whether this resource has external subtitles.
	 *
	 * @return whether this resource has external subtitles
	 */
	protected boolean hasExternalSubtitles() {
		return hasExternalSubtitles;
	}

	/**
	 * @Deprecated use {@link #setHasExternalSubtitles(boolean)} instead
	 */
	@Deprecated
	protected void setSrtFile(boolean srtFile) {
		setHasExternalSubtitles(srtFile);
	}

	/**
	 * @Deprecated use {@link #setHasExternalSubtitles(boolean)} instead
	 */
	@Deprecated
	protected void setSubsFile(boolean srtFile) {
		setHasExternalSubtitles(srtFile);
	}

	/**
	 * Sets whether this resource has external subtitles.
	 *
	 * @param value whether this resource has external subtitles
	 */
	protected void setHasExternalSubtitles(boolean value) {
		this.hasExternalSubtitles = value;
	}

	/**
	 * Returns the updates id for this resource. When the resource needs
	 * to be refreshed, its id is updated.
	 *
	 * @return The updated id.
	 * @see #notifyRefresh()
	 */
	public int getUpdateId() {
		return updateId;
	}

	/**
	 * Sets the updated id for this resource. When the resource needs
	 * to be refreshed, its id should be updated.
	 *
	 * @param updateId The updated id value to set.
	 * @since 1.50
	 */
	protected void setUpdateId(int updateId) {
		this.updateId = updateId;
	}

	/**
	 * Returns the updates id for all resources. When all resources need
	 * to be refreshed, this id is updated.
	 *
	 * @return The system updated id.
	 * @since 1.50
	 */
	public static int getSystemUpdateId() {
		return systemUpdateId;
	}

	/**
	 * Sets the updated id for all resources. When all resources need
	 * to be refreshed, this id should be updated.
	 *
	 * @param systemUpdateId The system updated id to set.
	 * @since 1.50
	 */
	public static void setSystemUpdateId(int systemUpdateId) {
		DLNAResource.systemUpdateId = systemUpdateId;
	}

	/**
	 * Returns whether or not this is a nameless resource.
	 *
	 * @return True if the resource is nameless.
	 */
	public boolean isNoName() {
		return noName;
	}

	/**
	 * Sets whether or not this is a nameless resource. This is particularly
	 * useful in the virtual TRANSCODE folder for a file, where the same file
	 * is copied many times with different audio and subtitle settings. In that
	 * case the name of the file becomes irrelevant and only the settings
	 * need to be shown.
	 *
	 * @param noName Set to true if the resource is nameless.
	 * @since 1.50
	 */
	protected void setNoName(boolean noName) {
		this.noName = noName;
	}

	/**
	 * Returns the from - to time range for this resource.
	 *
	 * @return The time range.
	 */
	public Range.Time getSplitRange() {
		return splitRange;
	}

	/**
	 * Sets the from - to time range for this resource.
	 *
	 * @param splitRange The time range to set.
	 * @since 1.50
	 */
	protected void setSplitRange(Range.Time splitRange) {
		this.splitRange = splitRange;
	}

	/**
	 * Returns the number of the track to split from this resource.
	 *
	 * @return the splitTrack
	 * @since 1.50
	 */
	protected int getSplitTrack() {
		return splitTrack;
	}

	/**
	 * Sets the number of the track from this resource to split.
	 *
	 * @param splitTrack The track number.
	 * @since 1.50
	 */
	protected void setSplitTrack(int splitTrack) {
		this.splitTrack = splitTrack;
	}

	/**
	 * Returns the default renderer configuration for this resource.
	 *
	 * @return The default renderer configuration.
	 * @since 1.50
	 */
	public RendererConfiguration getDefaultRenderer() {
		return defaultRenderer;
	}

	/**
	 * Sets the default renderer configuration for this resource.
	 *
	 * @param defaultRenderer The default renderer configuration to set.
	 * @since 1.50
	 */
	public void setDefaultRenderer(RendererConfiguration defaultRenderer) {
		this.defaultRenderer = defaultRenderer;
		configuration = PMS.getConfiguration(defaultRenderer);
	}

	/**
	 * Returns whether or not this resource is handled by AviSynth.
	 *
	 * @return True if handled by AviSynth, otherwise false.
	 * @since 1.50
	 */
	protected boolean isAvisynth() {
		return avisynth;
	}

	/**
	 * Sets whether or not this resource is handled by AviSynth.
	 *
	 * @param avisynth Set to true if handled by Avisyth, otherwise false.
	 * @since 1.50
	 */
	protected void setAvisynth(boolean avisynth) {
		this.avisynth = avisynth;
	}

	/**
	 * Returns true if transcoding should be skipped for this resource.
	 *
	 * @return True if transcoding should be skipped, false otherwise.
	 * @since 1.50
	 */
	protected boolean isSkipTranscode() {
		return skipTranscode;
	}

	/**
	 * Set to true if transcoding should be skipped for this resource.
	 *
	 * @param skipTranscode Set to true if trancoding should be skipped, false
	 * 			otherwise.
	 * @since 1.50
	 */
	protected void setSkipTranscode(boolean skipTranscode) {
		this.skipTranscode = skipTranscode;
	}

	/**
	 * Returns the list of children for this resource.
	 *
	 * @return List of children objects.
	 */
	public List<DLNAResource> getChildren() {
		return children;
	}

	/**
	 * Sets the list of children for this resource.
	 *
	 * @param children The list of children to set.
	 * @since 1.50
	 */
	protected void setChildren(List<DLNAResource> children) {
		this.children = (DLNAList) children;
	}

	/**
	 * @deprecated use {@link #getLastChildId()} instead.
	 */
	@Deprecated
	protected int getLastChildrenId() {
		return getLastChildId();
	}

	/**
	 * Returns the numerical ID of the last child added.
	 *
	 * @return The ID.
	 * @since 1.80.0
	 */
	protected int getLastChildId() {
		return lastChildrenId;
	}

	/**
	 * @deprecated use {@link #setLastChildId(int)} instead.
	 */
	@Deprecated
	protected void setLastChildrenId(int lastChildId) {
		setLastChildId(lastChildId);
	}

	/**
	 * Sets the numerical ID of the last child added.
	 *
	 * @param lastChildId The ID to set.
	 * @since 1.80.0
	 */
	protected void setLastChildId(int lastChildId) {
		this.lastChildrenId = lastChildId;
	}

	/**
	 * Returns the timestamp when this resource was last refreshed.
	 *
	 * @return The timestamp.
	 */
	long getLastRefreshTime() {
		return lastRefreshTime;
	}

	/**
	 * Sets the timestamp when this resource was last refreshed.
	 *
	 * @param lastRefreshTime The timestamp to set.
	 * @since 1.50
	 */
	protected void setLastRefreshTime(long lastRefreshTime) {
		this.lastRefreshTime = lastRefreshTime;
	}

	private static final int DEPTH_WARNING_LIMIT = 7;

	private boolean depthLimit() {
		DLNAResource tmp = this;
		int depth = 0;
		while (tmp != null) {
			tmp = tmp.parent;
			depth++;
		}

		return (depth > DEPTH_WARNING_LIMIT);
	}

	public boolean isSearched() {
		return false;
	}

	public byte[] getHeaders() {
		return null;
	}

	public void attach(String key, Object data) {
		if (attachments == null) {
			attachments = new HashMap<>();
		}

		attachments.put(key, data);
	}

	public Object getAttachment(String key) {
		return attachments == null ? null : attachments.get(key);
	}

	public boolean isURLResolved() {
		return false;
	}

	////////////////////////////////////////////////////
	// Subtitle handling
	////////////////////////////////////////////////////

	private SubSelect getSubSelector(boolean create) {
		if (
			configuration.isDisableSubtitles() ||
			!configuration.isAutoloadExternalSubtitles() ||
			!configuration.isShowLiveSubtitlesFolder() ||
			!isLiveSubtitleFolderAvailable()
		) {
			return null;
		}

		// Search for transcode folder
		for (DLNAResource r : children) {
			if (r instanceof SubSelect) {
				return (SubSelect) r;
			}
		}

		if (create) {
			SubSelect vf = new SubSelect();
			addChildInternal(vf);
			return vf;
		}

		return null;
	}

	public boolean isSubSelectable() {
		return false;
	}

	////////////////////////////////////////////////////
	// Resume handling
	////////////////////////////////////////////////////

	private ResumeObj resume;
	private int resHash;
	private long startTime;

	private void internalStop() {
		DLNAResource res = resumeStop();
		final RootFolder root = ((defaultRenderer != null) ? defaultRenderer.getRootFolder() : null);
		if (root != null) {
			if (res == null) {
				res = this.clone();
			} else {
				res = res.clone();
			}

			root.stopPlaying(res);
		}
	}

	public int resumeHash() {
		return resHash;
	}

	public ResumeObj getResume() {
		return resume;
	}

	public void setResume(ResumeObj r) {
		resume = r;
	}

	public boolean isResumeable() {
		if (format != null) {
			// Only resume videos
			return format.isVideo();
		}

		return true;
	}

	private DLNAResource resumeStop() {
		if (!configuration.isResumeEnabled() || !isResumeable()) {
			return null;
		}

		notifyRefresh();
		if (resume != null) {
			resume.stop(startTime, (long) (media.getDurationInSeconds() * 1000));
			if (resume.isDone()) {
				parent.getChildren().remove(this);
			} else if (getMedia() != null) {
				media.setThumbready(false);
			}
		} else {
			for (DLNAResource res : parent.getChildren()) {
				if (res.isResume() && res.getName().equals(getName())) {
					res.resume.stop(startTime, (long) (media.getDurationInSeconds() * 1000));
					if (res.resume.isDone()) {
						parent.getChildren().remove(res);
						return null;
					}

					if (res.getMedia() != null) {
						res.media.setThumbready(false);
					}

					return res;
				}
			}

			ResumeObj r = ResumeObj.store(this, startTime);
			if (r != null) {
				DLNAResource clone = this.clone();
				clone.resume = r;
				clone.resHash = resHash;
				if (clone.media != null) {
					clone.media.setThumbready(false);
				}

				clone.player = player;
				parent.addChildInternal(clone);
				return clone;
			}
		}

		return null;
	}

	public final boolean isResume() {
		return isResumeable() && (resume != null);
	}

	public int minPlayTime() {
		return configuration.getMinimumWatchedPlayTime();
	}

	private String resumeStr(String s) {
		if (isResume()) {
			return Messages.getString("PMS.134") + ": " + s;
		}
		return s;
	}

	public String resumeName() {
		return resumeStr(getDisplayName());
	}

	/**
	 * Handle serialization.
	 *
	 * This method should be overridden by all media types that can be
	 * bookmarked, i.e. serialized to an external file.
	 * By default it just returns null which means the resource is ignored
	 * when serializing.
	 */
	public String write() {
		return null;
	}

	private ExternalListener masterParent;

	public void setMasterParent(ExternalListener r) {
		if (masterParent == null) {
			// If master is already set ignore this
			masterParent = r;
		}
	}

	public ExternalListener getMasterParent() {
		return masterParent;
	}

	// Returns the index of the given child resource id, or -1 if not found
	public int indexOf(String objectId) {
		// Use the index id string only, omitting any trailing filename
		String resourceId = StringUtils.substringBefore(objectId, "/");
		if (resourceId != null) {
			for (int i = 0; i < children.size(); i++) {
				if (resourceId.equals(children.get(i).getResourceId())) {
					return i;
				}
			}
		}

		return -1;
	}

	// Attempts to automatically create the appropriate container for
	// the given uri. Defaults to mpeg video for indeterminate local uris.
	public static DLNAResource autoMatch(String uri, String name) {
		try {
			uri = URLDecoder.decode(uri, "UTF-8");
		} catch (UnsupportedEncodingException e) {
			LOGGER.error("URL decoding error ", e);
		}

		boolean isweb = uri.matches("\\S+://.+");
		Format format = FormatFactory.getAssociatedFormat(isweb ? "." + FileUtil.getUrlExtension(uri) : uri);
		int type = format == null ? Format.VIDEO : format.getType();
		if (name == null) {
			name = new File(StringUtils.substringBefore(uri, "?")).getName();
		}

		DLNAResource resource = isweb ?
			type == Format.VIDEO ? new WebVideoStream(name, uri, null) :
			type == Format.AUDIO ? new WebAudioStream(name, uri, null) :
			type == Format.IMAGE ? new FeedItem(name, uri, null, null, Format.IMAGE) : null
			:
			new RealFile(new File(uri));
		if (format == null && !isweb) {
			resource.setFormat(FormatFactory.getAssociatedFormat(".mpg"));
		}

		LOGGER.debug(resource == null ?
			("Could not auto-match " + uri) :
			("Created auto-matched container: "+ resource));
		return resource;
	}

	// A general-purpose free-floating folder
	public static class unattachedFolder extends VirtualFolder {
		public unattachedFolder(String name) {
			super(name, null);
			setId(name);
		}

		public DLNAResource add(DLNAResource d) {
			if (d != null) {
				addChild(d);
				d.setId(d.getId() + "$" + getId());
				return d;
			}

			return null;
		}

		public DLNAResource add(String uri, String name, RendererConfiguration r) {
			DLNAResource  d = autoMatch(uri, name);
			if (d != null) {
				// Set the auto-matched item's renderer
				d.setDefaultRenderer(r);
				// Cache our previous renderer and
				// pretend to be a parent with the same renderer
				RendererConfiguration prev = getDefaultRenderer();
				setDefaultRenderer(r);
				// Now add the item and resolve its rendering details
				add(d);
				d.syncResolve();
				// Restore our previous renderer
				setDefaultRenderer(prev);
			}

			return d;
		}

		public int getIndex(String objectId) {
			return getIndex(objectId, null);
		}

		public int getIndex(String objectId, RendererConfiguration r) {
			int index = indexOf(objectId);
			if (index == -1 && r != null) {
				index = indexOf(recreate(objectId, null, r).getResourceId());
			}

			return index;
		}

		public DLNAResource get(String objectId, RendererConfiguration r) {
			int index = getIndex(objectId, r);
			DLNAResource d = index > -1 ? getChildren().get(index) : null;
			if (d != null && r != null && ! r.equals(d.getDefaultRenderer())) {
				d.updateRendering(r);
			}

			return d;
		}

		public List<DLNAResource> asList(String objectId) {
			int index = getIndex(objectId);
			return index > -1 ? getChildren().subList(index, index + 1) : null;
		}

		// Try to recreate a lost item from a previous session
		// using its objectId's trailing uri, if any

		public DLNAResource recreate(String objectId, String name, RendererConfiguration r) {
			try {
				return add(StringUtils.substringAfter(objectId, "/"), name, r);
			} catch (Exception e) {
				return null;
			}
		}
	}

	// A temp folder for non-xmb items
	public static final unattachedFolder Temp = new unattachedFolder("Temp");

	// Returns whether the url appears to be ours
	public static boolean isResourceUrl(String url) {
		return url != null && url.startsWith(PMS.get().getServer().getURL() + "/get/");
	}

	// Returns the url's resourceId (i.e. index without trailing filename) if any or null
	public static String parseResourceId(String url) {
		return isResourceUrl(url) ? StringUtils.substringBetween(url + "/", "get/", "/") : null;
	}

	// Returns the url's objectId (i.e. index including trailing filename) if any or null
	public static String parseObjectId(String url) {
		return isResourceUrl(url) ? StringUtils.substringAfter(url, "get/") : null;
	}

	// Returns the DLNAResource pointed to by the uri if it exists
	// or else a new Temp item (or null)
	public static DLNAResource getValidResource(String uri, String name, RendererConfiguration renderer) {
		LOGGER.debug("Validating URI \"{}\"", uri);
		String objectId = parseObjectId(uri);
		if (objectId != null) {
			if (objectId.startsWith("Temp$")) {
				int index = Temp.indexOf(objectId);
				return index > -1 ? Temp.getChildren().get(index) : Temp.recreate(objectId, name, renderer);
			}
			if (renderer == null) {
				renderer = RendererConfiguration.getDefaultConf();
			}

			return PMS.get().getRootFolder(renderer).getDLNAResource(objectId, renderer);
		}
		return Temp.add(uri, name, renderer);
	}

	// Returns the uri if it's ours and exists or else the url of new Temp item (or null)
	public static String getValidResourceURL(String uri, String name, RendererConfiguration r) {
		if (isResourceUrl(uri)) {
			// Check existence
			return PMS.getGlobalRepo().exists(parseResourceId(uri)) ? uri : null; // TODO: attempt repair
		}
		DLNAResource d = Temp.add(uri, name, r);
		if (d != null) {
			return d.getURL("", true);
		}
		return null;
	}

	public static class Rendering {
		RendererConfiguration r;
		Player p;
		DLNAMediaSubtitle s;
		String m;
		Rendering(DLNAResource d) {
			r = d.getDefaultRenderer();
			p = d.getPlayer();
			s = d.getMediaSubtitle();
			if (d.getMedia() != null) {
				m = d.getMedia().getMimeType();
			}
		}
	}

	public Rendering updateRendering(RendererConfiguration r) {
		Rendering rendering = new Rendering(this);
		Player p = resolvePlayer(r);
		LOGGER.debug("Switching rendering context to '{} [{}]' from '{} [{}]'", r, p, rendering.r, rendering.p);
		setDefaultRenderer(r);
		setPlayer(p);
		setPreferredMimeType(r);
		return rendering;
	}

	public void updateRendering(Rendering rendering) {
		LOGGER.debug("Switching rendering context to '{} [{}]' from '{} [{}]'", rendering.r, rendering.p, getDefaultRenderer(), getPlayer());
		setDefaultRenderer(rendering.r);
		setPlayer(rendering.p);
		media_subtitle = rendering.s;
		if (media != null) {
			media.setMimeType(rendering.m);
		}
	}

	public DLNAResource isCoded() {
		DLNAResource tmp = this;
		while (tmp != null) {
			if (tmp instanceof CodeEnter) {
				return tmp;
			}

			tmp = tmp.getParent();
		}

		return null;
	}

	public boolean isCodeValid(DLNAResource r) {
		DLNAResource res = r.isCoded();
		if (res != null) {
			if (res instanceof CodeEnter) {
				return ((CodeEnter) res).validCode(r);
			}
		}

		// normal case no code in path code is always valid
		return true;
	}

	public boolean quietPlay() {
		return false;
	}

	public long getStartTime() {
		return startTime;
	}

	private void addDynamicPls(final DLNAResource child) {
		final DLNAResource dynPls = PMS.get().getDynamicPls();
		if (dynPls == child || child.getParent() == dynPls) {
			return;
		}

		if (child instanceof VirtualVideoAction) {
			// ignore these
			return;
		}

		if (dynamicPls == null) {
			dynamicPls = new VirtualFolder(Messages.getString("PMS.147"), null);
			addChildInternal(dynamicPls);
			dynamicPls.addChild(dynPls);
		}

		if (dynamicPls != null) {
			String str = Messages.getString("PluginTab.9") + " " + child.getDisplayName() + " " + Messages.getString("PMS.148");
			VirtualVideoAction vva = new VirtualVideoAction(str, true) {
				@Override
				public boolean enable() {
					PMS.get().getDynamicPls().add(child);
					return true;
				}
			};
			vva.setParent(this);
			dynamicPls.addChildInternal(vva);
		}
	}

	public String getResolutionForKeepAR(int scaleWidth, int scaleHeight) {
		double videoAspectRatio = (double) scaleWidth / (double) scaleHeight;
		double rendererAspectRatio = 1.777777777777778;
		if (videoAspectRatio > rendererAspectRatio) {
			scaleHeight = (int) Math.round(scaleWidth / rendererAspectRatio);
		} else {
			scaleWidth  = (int) Math.round(scaleHeight * rendererAspectRatio);
		}

		scaleWidth  = Player.convertToModX(scaleWidth, 4);
		scaleHeight = Player.convertToModX(scaleHeight, 4);
		return scaleWidth + "x" + scaleHeight;
	}
}<|MERGE_RESOLUTION|>--- conflicted
+++ resolved
@@ -2391,13 +2391,9 @@
 				} else if (media != null && mime.equals("video/vnd.dlna.mpeg-tts")) {
 					// patters - on Sony BDP m2ts clips aren't listed without this
 					dlnaOrgPnFlags = "DLNA.ORG_PN=" + getMPEG_TS_EULocalizedValue(localizationValue, media.isHDVideo());
-<<<<<<< HEAD
 				} else if (mime.equals(MP4_TYPEMIME)) {
 					dlnaOrgPnFlags = "*";
-				} else if (mime.equals(JPEG_TYPEMIME)) {
-=======
 				} else if (media != null && mime.equals(JPEG_TYPEMIME)) {
->>>>>>> 260fce3b
 					int width = media.getWidth();
 					int height = media.getHeight();
 					if (width > 1024 || height > 768) { // 1024 * 768
