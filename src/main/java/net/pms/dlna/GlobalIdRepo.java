--- conflicted
+++ resolved
@@ -31,7 +31,6 @@
 	public void add(DLNAResource dlnaResource) {
 		lock.writeLock().lock();
 		try {
-<<<<<<< HEAD
 			boolean isUniqueResource = true;
 			String resourcePath = dlnaResource.getSystemName();
 //			String id = dlnaResource.getId();
@@ -60,17 +59,6 @@
 		} finally {
 			lock.writeLock().unlock();
 		}
-
-=======
-			String id = dlnaResource.getId();
-			if (id != null) {
-				remove(id);
-			}
-			ids.add(new ID(dlnaResource, curGlobalId++));
-		} finally {
-			lock.writeLock().unlock();
-		}
->>>>>>> 7e347199
 	}
 
 	public DLNAResource get(String id) {
