--- conflicted
+++ resolved
@@ -6,11 +6,8 @@
 import net.pms.dlna.virtual.VirtualFolder;
 import net.pms.dlna.virtual.VirtualVideoAction;
 import net.pms.util.UMSUtils;
-<<<<<<< HEAD
 import net.pms.util.UMSUtils.IOList;
 import org.apache.commons.lang.StringUtils;
-=======
->>>>>>> 91bc9a6c
 import org.slf4j.Logger;
 import org.slf4j.LoggerFactory;
 
@@ -42,13 +39,8 @@
 
 	public void add(DLNAResource resource) {
 		DLNAResource res1;
-<<<<<<< HEAD
-		LOGGER.debug("Adding \"{}\" to playlist \"{}\"", res.getName(), getName());
-		if (res instanceof VirtualVideoAction) {
-=======
 		LOGGER.debug("Adding \"{}\" to playlist \"{}\"", resource.getDisplayName(), getName());
 		if (resource instanceof VirtualVideoAction) {
->>>>>>> 91bc9a6c
 			// don't add these
 			return;
 		}
@@ -62,23 +54,17 @@
 				}
 			}
 		} else {
-<<<<<<< HEAD
-			String data = res.write();
-			if (!StringUtils.isEmpty(data) && res.getMasterParent() != null) {
-				res1 = IOList.resolveCreateMethod(res.getMasterParent(), data);
-				res1.setMasterParent(res.getMasterParent());
-				res1.setMediaAudio(res.getMediaAudio());
-				res1.setMediaSubtitle(res.getMediaSubtitle());
-				res1.setResume(res.getResume());
+			String data = resource.write();
+			if (!StringUtils.isEmpty(data) && resource.getMasterParent() != null) {
+				res1 = IOList.resolveCreateMethod(resource.getMasterParent(), data);
+				res1.setMasterParent(resource.getMasterParent());
+				res1.setMediaAudio(resource.getMediaAudio());
+				res1.setMediaSubtitle(resource.getMediaSubtitle());
+				res1.setResume(resource.getResume());
 			} else {
-				res1 = res.clone();
-				res1.setResume(res.getResume());
+				res1 = resource.clone();
+				res1.setResume(resource.getResume());
 			}
-=======
-			res1 = resource.clone();
-			res1.setMediaSubtitle(resource.getMediaSubtitle());
-			res1.setResume(resource.getResume());
->>>>>>> 91bc9a6c
 		}
 		list.remove(res1);
 		if (maxSize > 0 && list.size() == maxSize) {
