package net.pms.dlna;

import java.io.IOException;
import java.io.InputStream;
import java.util.*;
import net.pms.PMS;
import net.pms.configuration.PmsConfiguration;
import net.pms.configuration.RendererConfiguration;
import net.pms.dlna.virtual.VirtualFolder;
import net.pms.formats.v2.SubtitleType;
import net.pms.util.OpenSubtitle;
import net.pms.util.UMSUtils;
import org.slf4j.Logger;
import org.slf4j.LoggerFactory;

public class SubSelFile extends VirtualFolder {
	private static final Logger LOGGER = LoggerFactory.getLogger(SubSelFile.class);
	private DLNAResource orig;

	public SubSelFile(DLNAResource r) {
		super(r.getDisplayName(), r.getThumbnailURL());
		orig = r;
	}

	@Override
	public InputStream getThumbnailInputStream() {
		try {
			return orig.getThumbnailInputStream();
		} catch (Exception e) {
			return super.getThumbnailInputStream();
		}
	}

	@Override
	public void discoverChildren() {
		Map<String, Object> data;
		RealFile rf = null;
		try {
			if (orig instanceof RealFile) {
				rf = (RealFile) orig;
				data = OpenSubtitle.findSubs(rf.getFile(), getDefaultRenderer());
			} else {
				data = OpenSubtitle.querySubs(orig.getDisplayName(), getDefaultRenderer());
			}
		} catch (IOException e) {
			return;
		}
		if (data == null || data.isEmpty()) {
			return;
		}
<<<<<<< HEAD
		List<String> sortedKeys = new ArrayList<String>(data.keySet());
		Collections.sort(sortedKeys, new SubSort(PMS.getConfiguration()));
=======
		List<String> sortedKeys = new ArrayList<>(data.keySet());
		Collections.sort(sortedKeys, new SubSort(getDefaultRenderer()));
>>>>>>> 7c098500
		for (String key : sortedKeys) {
			LOGGER.debug("Add play subtitle child " + key + " rf " + orig);
			DLNAMediaSubtitle sub = orig.getMediaSubtitle();
			if (sub == null) {
				sub = new DLNAMediaSubtitle();
			}
			String lang = OpenSubtitle.getLang(key);
			String name = OpenSubtitle.getName(key);
			sub.setType(SubtitleType.SUBRIP);
			sub.setId(101);
			sub.setLang(lang);
			sub.setLiveSub((String) data.get(key), OpenSubtitle.subFile(name + "_" + lang));
			DLNAResource nrf = orig.clone();
			nrf.setMediaSubtitle(sub);
			nrf.setSubsFile(true);
			addChild(nrf);
			if (rf != null) {
				((RealFile) nrf).ignoreThumbHandling();
			}
		}
	}

	private static class SubSort implements Comparator<String> {
		private List<String> langs;

		SubSort(RendererConfiguration r) {
			langs = Arrays.asList(UMSUtils.getLangList(r, true).split(","));
		}

		@Override
		public int compare(String key1, String key2) {
			if (langs == null) {
				return 0;
			}
			Integer index1 = langs.indexOf(OpenSubtitle.getLang(key1));
			Integer index2 = langs.indexOf(OpenSubtitle.getLang(key2));

			if (index1 == -1) {
				index1 = 999;
			}

			if (index2 == -1) {
				index2 = 999;
			}

			return index1.compareTo(index2);
		}
	}
}<|MERGE_RESOLUTION|>--- conflicted
+++ resolved
@@ -48,13 +48,8 @@
 		if (data == null || data.isEmpty()) {
 			return;
 		}
-<<<<<<< HEAD
 		List<String> sortedKeys = new ArrayList<String>(data.keySet());
-		Collections.sort(sortedKeys, new SubSort(PMS.getConfiguration()));
-=======
-		List<String> sortedKeys = new ArrayList<>(data.keySet());
 		Collections.sort(sortedKeys, new SubSort(getDefaultRenderer()));
->>>>>>> 7c098500
 		for (String key : sortedKeys) {
 			LOGGER.debug("Add play subtitle child " + key + " rf " + orig);
 			DLNAMediaSubtitle sub = orig.getMediaSubtitle();
