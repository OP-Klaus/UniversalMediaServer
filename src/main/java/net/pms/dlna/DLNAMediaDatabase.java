/*
 * PS3 Media Server, for streaming any medias to your PS3.
 * Copyright (C) 2008  A.Brochard
 *
 * This program is free software; you can redistribute it and/or
 * modify it under the terms of the GNU General Public License
 * as published by the Free Software Foundation; version 2
 * of the License only.
 *
 * This program is distributed in the hope that it will be useful,
 * but WITHOUT ANY WARRANTY; without even the implied warranty of
 * MERCHANTABILITY or FITNESS FOR A PARTICULAR PURPOSE.  See the
 * GNU General Public License for more details.
 *
 * You should have received a copy of the GNU General Public License
 * along with this program; if not, write to the Free Software
 * Foundation, Inc., 51 Franklin Street, Fifth Floor, Boston, MA  02110-1301, USA.
 */
package net.pms.dlna;

import java.awt.Component;
import java.io.File;
import java.io.IOException;
import java.sql.*;
import java.util.ArrayList;
import javax.swing.JOptionPane;
import javax.swing.SwingUtilities;
import net.pms.Messages;
import net.pms.PMS;
import net.pms.configuration.PmsConfiguration;
import net.pms.database.TableFilesStatus;
import net.pms.database.TableThumbnails;
import net.pms.database.Tables;
import net.pms.formats.Format;
import net.pms.formats.v2.SubtitleType;
import net.pms.image.ImageInfo;
import org.apache.commons.io.FileUtils;
import org.apache.commons.lang.StringUtils;
import static net.pms.database.Tables.sqlLikeEscape;
import static org.apache.commons.lang3.StringUtils.*;
import org.h2.engine.Constants;
import org.h2.jdbcx.JdbcConnectionPool;
import org.h2.jdbcx.JdbcDataSource;
import org.slf4j.Logger;
import org.slf4j.LoggerFactory;
import edu.umd.cs.findbugs.annotations.SuppressFBWarnings;

/**
 * This class provides methods for creating and maintaining the database where
 * media information is stored. Scanning media and interpreting the data is
 * intensive, so the database is used to cache scanned information to be reused
 * later.
 */
public class DLNAMediaDatabase implements Runnable {
	private static final Logger LOGGER = LoggerFactory.getLogger(DLNAMediaDatabase.class);
	private static final PmsConfiguration configuration = PMS.getConfiguration();

	private String url;
	private String dbDir;
	private String dbName;
	public static final String NONAME = "###";
	private Thread scanner;
	private JdbcConnectionPool cp;
	private int dbCount;

	/**
	 * The database version should be incremented when we change anything to
	 * do with the database since the last merged version.
	 */
	private final int latestVersion = 16;

	// Database column sizes
	private final int SIZE_CODECV = 32;
	private final int SIZE_FRAMERATE = 32;
	private final int SIZE_ASPECTRATIO_DVDISO = 32;
	private final int SIZE_ASPECTRATIO_CONTAINER = 5;
	private final int SIZE_ASPECTRATIO_VIDEOTRACK = 5;
	private final int SIZE_AVC_LEVEL = 3;
	private final int SIZE_CONTAINER = 32;
	private final int SIZE_IMDBID = 16;
	private final int SIZE_MATRIX_COEFFICIENTS = 16;
	private final int SIZE_MUXINGMODE = 32;
	private final int SIZE_FRAMERATE_MODE = 16;
	private final int SIZE_LANG = 3;
	private final int SIZE_SAMPLEFREQ = 16;
	private final int SIZE_CODECA = 32;
	private final int SIZE_GENRE = 64;
	private final int SIZE_YEAR = 4;
	private final int SIZE_TVSEASON = 4;
	private final int SIZE_TVEPISODENUMBER = 8;
	private final int SIZE_EXTERNALFILE = 1000;

	// Generic constant for the maximum string size: 255 chars
	private final int SIZE_MAX = 255;

	/**
	 * Initializes the database connection pool for the current profile.
	 *
	 * Will create the "UMS-tests" profile directory and put the database
	 * in there if it doesn't exist, in order to prevent overwriting
	 * real databases.
	 */
	public DLNAMediaDatabase(String name) {
		dbName = name;
		File profileDirectory = new File(configuration.getProfileDirectory());
		dbDir = new File(PMS.isRunningTests() || profileDirectory.isDirectory() ? configuration.getProfileDirectory() : null, "database").getAbsolutePath();
		url = Constants.START_URL + dbDir + File.separator + dbName;
		LOGGER.debug("Using database URL: " + url);
		LOGGER.info("Using database located at: " + dbDir);

		try {
			Class.forName("org.h2.Driver");
		} catch (ClassNotFoundException e) {
			LOGGER.error(null, e);
		}

		JdbcDataSource ds = new JdbcDataSource();
		ds.setURL(url);
		ds.setUser("sa");
		ds.setPassword("");
		cp = JdbcConnectionPool.create(ds);
	}

	/**
	 * Gets the name of the database file.
	 *
	 * @return The filename
	 */
	public String getDatabaseFilename() {
		if (dbName == null || dbDir == null) {
			return null;
		} else {
			return dbDir + File.separator + dbName;
		}
	}

	/**
	 * Gets a new connection from the connection pool if one is available. If
	 * not waits for a free slot until timeout.<br>
	 * <br>
	 * <strong>Important: Every connection must be closed after use</strong>
	 *
	 * @return the new connection
	 * @throws SQLException if an SQL error occurs during the operation.
	 */
	public Connection getConnection() throws SQLException {
		return cp.getConnection();
	}

	/**
	 * Initialized the database for use, performing checks and creating a new
	 * database if necessary.
	 *
	 * @param force whether to recreate the database regardless of necessity.
	 */
	@SuppressFBWarnings("SQL_NONCONSTANT_STRING_PASSED_TO_EXECUTE")
	public synchronized void init(boolean force) {
		dbCount = -1;
		int currentVersion = -1;
		Connection conn = null;
		ResultSet rs = null;
		Statement stmt = null;
		boolean trace = LOGGER.isTraceEnabled();

		try {
			conn = getConnection();
		} catch (SQLException se) {
			final File dbFile = new File(dbDir + File.separator + dbName + ".data.db");
			final File dbDirectory = new File(dbDir);
			if (dbFile.exists() || (se.getErrorCode() == 90048)) { // Cache is corrupt or a wrong version, so delete it
				FileUtils.deleteQuietly(dbDirectory);
				if (!dbDirectory.exists()) {
					LOGGER.info("The database has been deleted because it was corrupt or had the wrong version");
				} else {
					if (!net.pms.PMS.isHeadless()) {
						JOptionPane.showMessageDialog(
							SwingUtilities.getWindowAncestor((Component) PMS.get().getFrame()),
							String.format(Messages.getString("DLNAMediaDatabase.5"), dbDir),
							Messages.getString("Dialog.Error"),
							JOptionPane.ERROR_MESSAGE);
					}
					LOGGER.error("Damaged cache can't be deleted. Stop the program and delete the folder \"" + dbDir + "\" manually");
					PMS.get().getRootFolder(null).stopScan();
					configuration.setUseCache(false);
					return;
				}
			} else {
				LOGGER.error("Database connection error: " + se.getMessage());
				LOGGER.trace("", se);
				RootFolder rootFolder = PMS.get().getRootFolder(null);
				if (rootFolder != null) {
					rootFolder.stopScan();
				}
				configuration.setUseCache(false);
				return;
			}
		} finally {
			close(conn);
		}

		try {
			conn = getConnection();

			stmt = conn.createStatement();
			rs = stmt.executeQuery("SELECT count(*) FROM FILES");
			if (rs.next()) {
				dbCount = rs.getInt(1);
			}
			rs.close();
			stmt.close();

			stmt = conn.createStatement();
			rs = stmt.executeQuery("SELECT VALUE FROM METADATA WHERE KEY = 'VERSION'");
			if (rs.next()) {
				currentVersion = Integer.parseInt(rs.getString(1));
			}
		} catch (SQLException se) {
			if (se.getErrorCode() != 42102) { // Don't log exception "Table "FILES" not found" which will be corrected in following step
				LOGGER.error(null, se);
			}
		} finally {
			close(rs);
			close(stmt);
			close(conn);
		}

		/**
		 * In here we could update tables with our changes, but our database
		 * gets bloated often which causes the update to fail, so do the
		 * dumb way for now until we have better ways to keep the database
		 * smaller.
		 */
		if (currentVersion != -1 && latestVersion != currentVersion) {
			force = true;
		}

		if (force || dbCount == -1) {
			LOGGER.debug("Database will be (re)initialized");
			try {
				conn = getConnection();
				LOGGER.trace("DROPPING TABLE FILES");
				executeUpdate(conn, "DROP TABLE FILES");
				LOGGER.trace("DROPPING TABLE METADATA");
				executeUpdate(conn, "DROP TABLE METADATA");
				LOGGER.trace("DROPPING TABLE REGEXP_RULES");
				executeUpdate(conn, "DROP TABLE REGEXP_RULES");
				LOGGER.trace("DROPPING TABLE AUDIOTRACKS");
				executeUpdate(conn, "DROP TABLE AUDIOTRACKS");
				LOGGER.trace("DROPPING TABLE SUBTRACKS");
				executeUpdate(conn, "DROP TABLE SUBTRACKS");
			} catch (SQLException se) {
				if (se.getErrorCode() != 42102) { // Don't log exception "Table "FILES" not found" which will be corrected in following step
					LOGGER.error("SQL error while dropping tables: {}", se.getMessage());
					LOGGER.trace("", se);
				}
			}

			try {
				StringBuilder sb = new StringBuilder();
				sb.append("CREATE TABLE FILES (");
				sb.append("  ID                      IDENTITY PRIMARY KEY");
				sb.append(", THUMBID                 BIGINT");
				sb.append(", FILENAME                VARCHAR2(1024)   NOT NULL");
				sb.append(", MODIFIED                TIMESTAMP        NOT NULL");
				sb.append(", TYPE                    INT");
				sb.append(", DURATION                DOUBLE");
				sb.append(", BITRATE                 INT");
				sb.append(", WIDTH                   INT");
				sb.append(", HEIGHT                  INT");
				sb.append(", SIZE                    NUMERIC");
				sb.append(", CODECV                  VARCHAR2(").append(SIZE_CODECV).append(')');
				sb.append(", FRAMERATE               VARCHAR2(").append(SIZE_FRAMERATE).append(')');
				sb.append(", ASPECT                  VARCHAR2(").append(SIZE_ASPECTRATIO_DVDISO).append(')');
				sb.append(", ASPECTRATIOCONTAINER    VARCHAR2(").append(SIZE_ASPECTRATIO_CONTAINER).append(')');
				sb.append(", ASPECTRATIOVIDEOTRACK   VARCHAR2(").append(SIZE_ASPECTRATIO_VIDEOTRACK).append(')');
				sb.append(", REFRAMES                TINYINT");
				sb.append(", AVCLEVEL                VARCHAR2(").append(SIZE_AVC_LEVEL).append(')');
				sb.append(", IMAGEINFO               OTHER");
				sb.append(", CONTAINER               VARCHAR2(").append(SIZE_CONTAINER).append(')');
				sb.append(", MUXINGMODE              VARCHAR2(").append(SIZE_MUXINGMODE).append(')');
				sb.append(", FRAMERATEMODE           VARCHAR2(").append(SIZE_FRAMERATE_MODE).append(')');
				sb.append(", STEREOSCOPY             VARCHAR2(").append(SIZE_MAX).append(')');
				sb.append(", MATRIXCOEFFICIENTS      VARCHAR2(").append(SIZE_MATRIX_COEFFICIENTS).append(')');
				sb.append(", TITLECONTAINER          VARCHAR2(").append(SIZE_MAX).append(')');
				sb.append(", TITLEVIDEOTRACK         VARCHAR2(").append(SIZE_MAX).append(')');
				sb.append(", VIDEOTRACKCOUNT         INT");
				sb.append(", IMAGECOUNT              INT");
				sb.append(", BITDEPTH                INT");
				sb.append(", IMDBID                  VARCHAR2(").append(SIZE_IMDBID).append(')');
				sb.append(", YEAR                    VARCHAR2(").append(SIZE_YEAR).append(')');
				sb.append(", MOVIEORSHOWNAME         VARCHAR2(").append(SIZE_MAX).append(')');
				sb.append(", MOVIEORSHOWNAMESIMPLE   VARCHAR2(").append(SIZE_MAX).append(')');
				sb.append(", TVSEASON                VARCHAR2(").append(SIZE_TVSEASON).append(')');
				sb.append(", TVEPISODENUMBER         VARCHAR2(").append(SIZE_TVEPISODENUMBER).append(')');
				sb.append(", TVEPISODENAME           VARCHAR2(").append(SIZE_MAX).append(')');
				sb.append(", ISTVEPISODE             BOOLEAN");
				sb.append(", EXTRAINFORMATION        VARCHAR2(").append(SIZE_MAX).append("))");
				if (trace) {
					LOGGER.trace("Creating table FILES with:\n\n{}\n", sb.toString());
				}
				executeUpdate(conn, sb.toString());

				sb = new StringBuilder();
				sb.append("CREATE TABLE AUDIOTRACKS (");
				sb.append("  ID                INT              NOT NULL");
				sb.append(", FILEID            BIGINT           NOT NULL");
				sb.append(", LANG              VARCHAR2(").append(SIZE_LANG).append(')');
				sb.append(", TITLE             VARCHAR2(").append(SIZE_MAX).append(')');
				sb.append(", NRAUDIOCHANNELS   NUMERIC");
				sb.append(", SAMPLEFREQ        VARCHAR2(").append(SIZE_SAMPLEFREQ).append(')');
				sb.append(", CODECA            VARCHAR2(").append(SIZE_CODECA).append(')');
				sb.append(", BITSPERSAMPLE     INT");
				sb.append(", ALBUM             VARCHAR2(").append(SIZE_MAX).append(')');
				sb.append(", ARTIST            VARCHAR2(").append(SIZE_MAX).append(')');
				sb.append(", SONGNAME          VARCHAR2(").append(SIZE_MAX).append(')');
				sb.append(", GENRE             VARCHAR2(").append(SIZE_GENRE).append(')');
				sb.append(", YEAR              INT");
				sb.append(", TRACK             INT");
				sb.append(", DELAY             INT");
				sb.append(", MUXINGMODE        VARCHAR2(").append(SIZE_MUXINGMODE).append(')');
				sb.append(", BITRATE           INT");
				sb.append(", constraint PKAUDIO primary key (FILEID, ID)");
				sb.append(", FOREIGN KEY(FILEID)");
				sb.append("    REFERENCES FILES(ID)");
				sb.append("    ON DELETE CASCADE");
				sb.append(')');
				if (trace) {
					LOGGER.trace("Creating table AUDIOTRACKS with:\n\n{}\n", sb.toString());
				}
				executeUpdate(conn, sb.toString());

				sb = new StringBuilder();
				sb.append("CREATE TABLE SUBTRACKS (");
				sb.append("  ID       INT              NOT NULL");
				sb.append(", FILEID   BIGINT           NOT NULL");
				sb.append(", LANG     VARCHAR2(").append(SIZE_LANG).append(')');
				sb.append(", TITLE    VARCHAR2(").append(SIZE_MAX).append(')');
				sb.append(", TYPE     INT");
<<<<<<< HEAD
				sb.append(", EXTERNALFILE VARCHAR2(").append(SIZE_EXTERNALFILE).append(") NOT NULL default ''");
				sb.append(", CHARSET VARCHAR2(").append(SIZE_MAX).append(")");
				sb.append(", constraint PKSUB primary key (FILEID, ID, EXTERNALFILE))");
=======
				sb.append(", constraint PKSUB primary key (FILEID, ID)");
				sb.append(", FOREIGN KEY(FILEID)");
				sb.append("    REFERENCES FILES(ID)");
				sb.append("    ON DELETE CASCADE");
				sb.append(')');
>>>>>>> be087ff9

				if (trace) {
					LOGGER.trace("Creating table SUBTRACKS with:\n\n{}\n", sb.toString());
				}
				executeUpdate(conn, sb.toString());

				LOGGER.trace("Creating table METADATA");
				executeUpdate(conn, "CREATE TABLE METADATA (KEY VARCHAR2(255) NOT NULL, VALUE VARCHAR2(255) NOT NULL)");
				executeUpdate(conn, "INSERT INTO METADATA VALUES ('VERSION', '" + latestVersion + "')");

				LOGGER.trace("Creating index IDX_FILE");
				executeUpdate(conn, "CREATE UNIQUE INDEX IDX_FILE ON FILES(FILENAME, MODIFIED)");

				LOGGER.trace("Creating index TYPE");
				executeUpdate(conn, "CREATE INDEX TYPE on FILES (TYPE)");

				LOGGER.trace("Creating index TYPE_ISTV");
				executeUpdate(conn, "CREATE INDEX TYPE_ISTV on FILES (TYPE, ISTVEPISODE)");

				LOGGER.trace("Creating index TYPE_ISTV_SIMPLENAME");
				executeUpdate(conn, "CREATE INDEX TYPE_ISTV_SIMPLENAME on FILES (TYPE, ISTVEPISODE, MOVIEORSHOWNAMESIMPLE)");

				LOGGER.trace("Creating index TYPE_ISTV_NAME");
				executeUpdate(conn, "CREATE INDEX TYPE_ISTV_NAME on FILES (TYPE, ISTVEPISODE, MOVIEORSHOWNAME)");

				LOGGER.trace("Creating index TYPE_ISTV_NAME_SEASON");
				executeUpdate(conn, "CREATE INDEX TYPE_ISTV_NAME_SEASON on FILES (TYPE, ISTVEPISODE, MOVIEORSHOWNAME, TVSEASON)");

				LOGGER.trace("Creating index TYPE_ISTV_YEAR_STEREOSCOPY");
				executeUpdate(conn, "CREATE INDEX TYPE_ISTV_YEAR_STEREOSCOPY on FILES (TYPE, ISTVEPISODE, YEAR, STEREOSCOPY)");

				LOGGER.trace("Creating index TYPE_WIDTH_HEIGHT");
				executeUpdate(conn, "CREATE INDEX TYPE_WIDTH_HEIGHT on FILES (TYPE, WIDTH, HEIGHT)");

				LOGGER.trace("Creating index TYPE_MODIFIED");
				executeUpdate(conn, "CREATE INDEX TYPE_MODIFIED on FILES (TYPE, MODIFIED)");

				LOGGER.trace("Creating index IDXARTIST");
				executeUpdate(conn, "CREATE INDEX IDXARTIST on AUDIOTRACKS (ARTIST asc);");

				LOGGER.trace("Creating index IDXALBUM");
				executeUpdate(conn, "CREATE INDEX IDXALBUM on AUDIOTRACKS (ALBUM asc);");

				LOGGER.trace("Creating index IDXGENRE");
				executeUpdate(conn, "CREATE INDEX IDXGENRE on AUDIOTRACKS (GENRE asc);");

				LOGGER.trace("Creating index IDXYEAR");
				executeUpdate(conn, "CREATE INDEX IDXYEAR on AUDIOTRACKS (YEAR asc);");

				LOGGER.trace("Creating table REGEXP_RULES");
				executeUpdate(conn, "CREATE TABLE REGEXP_RULES ( ID VARCHAR2(255) PRIMARY KEY, RULE VARCHAR2(255), ORDR NUMERIC);");
				executeUpdate(conn, "INSERT INTO REGEXP_RULES VALUES ( '###', '(?i)^\\W.+', 0 );");
				executeUpdate(conn, "INSERT INTO REGEXP_RULES VALUES ( '0-9', '(?i)^\\d.+', 1 );");

				// Retrieve the alphabet property value and split it
				String[] chars = Messages.getString("DLNAMediaDatabase.1").split(",");

				for (int i = 0; i < chars.length; i++) {
					// Create regexp rules for characters with a sort order based on the property value
					executeUpdate(conn, "INSERT INTO REGEXP_RULES VALUES ( '" + chars[i] + "', '(?i)^" + chars[i] + ".+', " + (i + 2) + " );");
				}

				LOGGER.debug("Database initialized");
			} catch (SQLException se) {
				LOGGER.error("Error creating tables: " + se.getMessage());
				LOGGER.trace("", se);
			} finally {
				close(conn);
			}
		} else {
			LOGGER.debug("Database file count: " + dbCount);
			LOGGER.debug("Database version: " + latestVersion);
		}
	}

	private void executeUpdate(Connection conn, String sql) throws SQLException {
		if (conn != null) {
			try (Statement stmt = conn.createStatement()) {
				stmt.executeUpdate(sql);
			}
		}
	}

	/**
	 * Checks whether a row representing a {@link DLNAMediaInfo} instance for
	 * the given media exists in the database.
	 *
	 * @param name the full path of the media.
	 * @param modified the current {@code lastModified} value of the media file.
	 * @return {@code true} if the data exists for this media, {@code false}
	 *         otherwise.
	 */
	public synchronized boolean isDataExists(String name, long modified) {
		boolean found = false;
		Connection conn = null;
		ResultSet rs = null;
		PreparedStatement stmt = null;
		try {
			conn = getConnection();
			stmt = conn.prepareStatement("SELECT * FROM FILES WHERE FILENAME = ? AND MODIFIED = ?");
			stmt.setString(1, name);
			stmt.setTimestamp(2, new Timestamp(modified));
			rs = stmt.executeQuery();
			while (rs.next()) {
				found = true;
			}
		} catch (SQLException se) {
			LOGGER.error("An SQL error occurred when trying to check if data exists for \"{}\": {}", name, se.getMessage());
			LOGGER.trace("", se);
			return false;
		} finally {
			close(rs);
			close(stmt);
			close(conn);
		}
		return found;
	}

	/**
	 * Checks whether data from OpenSubtitles has been written to the database
	 * for this media.
	 *
	 * @param name the full path of the media.
	 * @param modified the current {@code lastModified} value of the media file.
	 * @return {@code true} if OpenSubtitles metadata exists for this media,
	 *         {@code false} otherwise.
	 */
	public synchronized boolean isOpenSubtitlesMetadataExists(String name, long modified) {
		boolean found = false;
		Connection conn = null;
		ResultSet rs = null;
		PreparedStatement stmt = null;
		try {
			conn = getConnection();
			stmt = conn.prepareStatement("SELECT * FROM FILES WHERE FILENAME = ? AND MODIFIED = ? AND IMDBID IS NOT NULL");
			stmt.setString(1, name);
			stmt.setTimestamp(2, new Timestamp(modified));
			rs = stmt.executeQuery();
			while (rs.next()) {
				found = true;
			}
		} catch (SQLException se) {
			LOGGER.error(
				"An SQL error occurred when trying to check if OpenSubtitles metadata exists for \"{}\": {}",
				name,
				se.getMessage()
			);
			LOGGER.trace("", se);
			return false;
		} finally {
			close(rs);
			close(stmt);
			close(conn);
		}
		return found;
	}

	/**
	 * Gets rows of {@link DLNAMediaDatabase} from the database and returns them
	 * as a {@link List} of {@link DLNAMediaInfo} instances.
	 *
	 * @param name the full path of the media.
	 * @param modified the current {@code lastModified} value of the media file.
	 * @return The {@link List} of {@link DLNAMediaInfo} instances matching
	 *         {@code name} and {@code modified}.
	 * @throws SQLException if an SQL error occurs during the operation.
	 * @throws IOException if an IO error occurs during the operation.
	 */
	public synchronized ArrayList<DLNAMediaInfo> getData(String name, long modified) throws IOException, SQLException {
		ArrayList<DLNAMediaInfo> list = new ArrayList<>();
		try (
			Connection conn = getConnection();
			PreparedStatement stmt = conn.prepareStatement(
				"SELECT * FROM FILES LEFT JOIN " + TableThumbnails.TABLE_NAME + " ON FILES.THUMBID=" + TableThumbnails.TABLE_NAME + ".ID " +
				"WHERE FILENAME = ? AND FILES.MODIFIED = ?"
			);
		) {
			stmt.setString(1, name);
			stmt.setTimestamp(2, new Timestamp(modified));
			try (
				ResultSet rs = stmt.executeQuery();
				PreparedStatement audios = conn.prepareStatement("SELECT * FROM AUDIOTRACKS WHERE FILEID = ?");
				PreparedStatement subs = conn.prepareStatement("SELECT * FROM SUBTRACKS WHERE FILEID = ?")
			) {
				while (rs.next()) {
					DLNAMediaInfo media = new DLNAMediaInfo();
					long id = rs.getLong("ID");
					media.setDuration(toDouble(rs, "DURATION"));
					media.setBitrate(rs.getInt("BITRATE"));
					media.setImageInfo((ImageInfo) rs.getObject("IMAGEINFO"));
					media.setWidth(rs.getInt("WIDTH"));
					media.setHeight(rs.getInt("HEIGHT"));
					media.setSize(rs.getLong("SIZE"));
					media.setCodecV(rs.getString("CODECV"));
					media.setFrameRate(rs.getString("FRAMERATE"));
					media.setAspectRatioDvdIso(rs.getString("ASPECT"));
					media.setAspectRatioContainer(rs.getString("ASPECTRATIOCONTAINER"));
					media.setAspectRatioVideoTrack(rs.getString("ASPECTRATIOVIDEOTRACK"));
					media.setReferenceFrameCount(rs.getByte("REFRAMES"));
					media.setAvcLevel(rs.getString("AVCLEVEL"));
					media.setThumb((DLNAThumbnail) rs.getObject("THUMBNAIL"));
					media.setContainer(rs.getString("CONTAINER"));
					media.setMuxingMode(rs.getString("MUXINGMODE"));
					media.setFrameRateMode(rs.getString("FRAMERATEMODE"));
					media.setStereoscopy(rs.getString("STEREOSCOPY"));
					media.setMatrixCoefficients(rs.getString("MATRIXCOEFFICIENTS"));
					media.setFileTitleFromMetadata(rs.getString("TITLECONTAINER"));
					media.setVideoTrackTitleFromMetadata(rs.getString("TITLEVIDEOTRACK"));
					media.setVideoTrackCount(rs.getInt("VIDEOTRACKCOUNT"));
					media.setImageCount(rs.getInt("IMAGECOUNT"));
					media.setVideoBitDepth(rs.getInt("BITDEPTH"));
					media.setIMDbID(rs.getString("IMDBID"));
					media.setYear(rs.getString("YEAR"));
					media.setMovieOrShowName(rs.getString("MOVIEORSHOWNAME"));
					media.setSimplifiedMovieOrShowName(rs.getString("MOVIEORSHOWNAMESIMPLE"));
					media.setExtraInformation(rs.getString("EXTRAINFORMATION"));

					if (rs.getBoolean("ISTVEPISODE")) {
						media.setTVSeason(rs.getString("TVSEASON"));
						media.setTVEpisodeNumber(rs.getString("TVEPISODENUMBER"));
						media.setTVEpisodeName(rs.getString("TVEPISODENAME"));
						media.setIsTVEpisode(true);
					} else {
						media.setIsTVEpisode(false);
					}
					media.setMediaparsed(true);

					ResultSet elements;
					audios.setLong(1, id);
					elements = audios.executeQuery();
					while (elements.next()) {
						DLNAMediaAudio audio = new DLNAMediaAudio();
						audio.setId(elements.getInt("ID"));
						audio.setLang(elements.getString("LANG"));
						audio.setAudioTrackTitleFromMetadata(elements.getString("TITLE"));
						audio.getAudioProperties().setNumberOfChannels(elements.getInt("NRAUDIOCHANNELS"));
						audio.setSampleFrequency(elements.getString("SAMPLEFREQ"));
						audio.setCodecA(elements.getString("CODECA"));
						audio.setBitsperSample(elements.getInt("BITSPERSAMPLE"));
						audio.setAlbum(elements.getString("ALBUM"));
						audio.setArtist(elements.getString("ARTIST"));
						audio.setSongname(elements.getString("SONGNAME"));
						audio.setGenre(elements.getString("GENRE"));
						audio.setYear(elements.getInt("YEAR"));
						audio.setTrack(elements.getInt("TRACK"));
						audio.getAudioProperties().setAudioDelay(elements.getInt("DELAY"));
						audio.setMuxingModeAudio(elements.getString("MUXINGMODE"));
						audio.setBitRate(elements.getInt("BITRATE"));
						media.getAudioTracksList().add(audio);
					}
					elements.close();
					subs.setLong(1, id);
					elements = subs.executeQuery();
					while (elements.next()) {
						String fileName = elements.getString("EXTERNALFILE");
						File externalFile = isNotBlank(fileName) ? new File(fileName) : null;
						if (externalFile != null && !externalFile.exists()) {
							LOGGER.trace("Deleting cached external subtitles from database because the file \"{}\" doesn't exist", externalFile.getPath());
							deleteRowsInTable("SUBTRACKS", "EXTERNALFILE", externalFile.getPath(), false);
							continue;
						}
						DLNAMediaSubtitle sub = new DLNAMediaSubtitle();
						sub.setId(elements.getInt("ID"));
						sub.setLang(elements.getString("LANG"));
						sub.setSubtitlesTrackTitleFromMetadata(elements.getString("TITLE"));
						sub.setType(SubtitleType.valueOfStableIndex(elements.getInt("TYPE")));
						sub.setExternalFileOnly(externalFile);
						sub.setSubCharacterSet(elements.getString("CHARSET"));
						media.getSubtitleTracksList().add(sub);
					}
					elements.close();

					list.add(media);
				}
			}
		} catch (SQLException se) {
			if (se.getCause() != null && se.getCause() instanceof IOException) {
				throw (IOException) se.getCause();
			}
			throw se;
		}
		return list;
	}

	private Double toDouble(ResultSet rs, String column) throws SQLException {
		Object obj = rs.getObject(column);
		if (obj instanceof Double) {
			return (Double) obj;
		}
		return null;
	}

	private void insertOrUpdateSubtitleTracks(Connection connection, long fileId, DLNAMediaInfo media) throws SQLException {
		if (connection == null || fileId < 0 || media == null || media.getSubTrackCount() < 1) {
			return;
		}

		try (
			PreparedStatement updateStatement = connection.prepareStatement(
				"SELECT " +
					"FILEID, ID, LANG, TITLE, TYPE, EXTERNALFILE, CHARSET " +
				"FROM SUBTRACKS " +
				"WHERE " +
					"FILEID = ? AND ID = ? AND EXTERNALFILE = ?",
				ResultSet.TYPE_FORWARD_ONLY,
				ResultSet.CONCUR_UPDATABLE
			);
			PreparedStatement insertStatement = connection.prepareStatement(
				"INSERT INTO SUBTRACKS (" +
					"FILEID, ID, LANG, TITLE, TYPE, EXTERNALFILE, CHARSET " +
				") VALUES (" +
					"?, ?, ?, ?, ?, ?, ?" +
				")"
			);
		) {
			for (DLNAMediaSubtitle subtitleTrack : media.getSubtitleTracksList()) {
				updateStatement.setLong(1, fileId);
				updateStatement.setInt(2, subtitleTrack.getId());
				if (subtitleTrack.isExternal()) {
					updateStatement.setString(3, subtitleTrack.getExternalFile().getPath());
				} else {
					updateStatement.setString(3, "");
				}
				try (ResultSet rs = updateStatement.executeQuery()) {
					if (rs.next()) {
						rs.updateString("LANG", left(subtitleTrack.getLang(), SIZE_LANG));
						rs.updateString("TITLE", left(subtitleTrack.getSubtitlesTrackTitleFromMetadata(), SIZE_MAX));
						rs.updateInt("TYPE", subtitleTrack.getType().getStableIndex());
						if (subtitleTrack.getExternalFile() != null) {
							rs.updateString("EXTERNALFILE", left(subtitleTrack.getExternalFile().getPath(), SIZE_EXTERNALFILE));
						} else {
							rs.updateString("EXTERNALFILE", "");
						}
						rs.updateString("CHARSET", left(subtitleTrack.getSubCharacterSet(), SIZE_MAX));
						rs.updateRow();
					} else {
						insertStatement.clearParameters();
						insertStatement.setLong(1, fileId);
						insertStatement.setInt(2, subtitleTrack.getId());
						insertStatement.setString(3, left(subtitleTrack.getLang(), SIZE_LANG));
						insertStatement.setString(4, left(subtitleTrack.getSubtitlesTrackTitleFromMetadata(), SIZE_MAX));
						insertStatement.setInt(5, subtitleTrack.getType().getStableIndex());
						if (subtitleTrack.getExternalFile() != null) {
							insertStatement.setString(6, left(subtitleTrack.getExternalFile().getPath(), SIZE_EXTERNALFILE));
						} else {
							insertStatement.setString(6, "");
						}
						insertStatement.setString(7, left(subtitleTrack.getSubCharacterSet(), SIZE_MAX));
						insertStatement.executeUpdate();
					}
				}
			}
		}
	}

	private void insertOrUpdateAudioTracks(Connection connection, long fileId, DLNAMediaInfo media) throws SQLException {
		if (connection == null || fileId < 0 || media == null || media.getAudioTrackCount() < 1) {
			return;
		}

		try (
			PreparedStatement updateStatment = connection.prepareStatement(
				"SELECT " +
					"FILEID, ID, LANG, TITLE, NRAUDIOCHANNELS, SAMPLEFREQ, CODECA, " +
					"BITSPERSAMPLE, ALBUM, ARTIST, SONGNAME, GENRE, YEAR, TRACK, " +
					"DELAY, MUXINGMODE, BITRATE " +
				"FROM AUDIOTRACKS " +
				"WHERE " +
					"FILEID = ? AND ID = ?",
				ResultSet.TYPE_FORWARD_ONLY,
				ResultSet.CONCUR_UPDATABLE
			);
			PreparedStatement insertStatement = connection.prepareStatement(
				"INSERT INTO AUDIOTRACKS (" +
					"FILEID, ID, LANG, TITLE, NRAUDIOCHANNELS, SAMPLEFREQ, CODECA, BITSPERSAMPLE, " +
					"ALBUM, ARTIST, SONGNAME, GENRE, YEAR, TRACK, DELAY, MUXINGMODE, BITRATE" +
				") VALUES (" +
					"?, ?, ?, ?, ?, ?, ?, ?, ?, ?, ?, ?, ?, ?, ?, ?, ?" +
				")"
			);
		) {
			for (DLNAMediaAudio audioTrack : media.getAudioTracksList()) {
				updateStatment.setLong(1, fileId);
				updateStatment.setInt(2, audioTrack.getId());
				try (ResultSet rs = updateStatment.executeQuery()) {
					if (rs.next()) {
						rs.updateString("LANG", left(audioTrack.getLang(), SIZE_LANG));
						rs.updateString("TITLE", left(audioTrack.getAudioTrackTitleFromMetadata(), SIZE_MAX));
						rs.updateInt("NRAUDIOCHANNELS", audioTrack.getAudioProperties().getNumberOfChannels());
						rs.updateString("SAMPLEFREQ", left(audioTrack.getSampleFrequency(), SIZE_SAMPLEFREQ));
						rs.updateString("CODECA", left(audioTrack.getCodecA(), SIZE_CODECA));
						rs.updateInt("BITSPERSAMPLE", audioTrack.getBitsperSample());
						rs.updateString("ALBUM", left(trimToEmpty(audioTrack.getAlbum()), SIZE_MAX));
						rs.updateString("ARTIST", left(trimToEmpty(audioTrack.getArtist()), SIZE_MAX));
						rs.updateString("SONGNAME", left(trimToEmpty(audioTrack.getSongname()), SIZE_MAX));
						rs.updateString("GENRE", left(trimToEmpty(audioTrack.getGenre()), SIZE_GENRE));
						rs.updateInt("YEAR", audioTrack.getYear());
						rs.updateInt("TRACK", audioTrack.getTrack());
						rs.updateInt("DELAY", audioTrack.getAudioProperties().getAudioDelay());
						rs.updateString("MUXINGMODE", left(trimToEmpty(audioTrack.getMuxingModeAudio()), SIZE_MUXINGMODE));
						rs.updateInt("BITRATE", audioTrack.getBitRate());
						rs.updateRow();
					} else {
						insertStatement.clearParameters();
						insertStatement.setLong(1, fileId);
						insertStatement.setInt(2, audioTrack.getId());
						insertStatement.setString(3, left(audioTrack.getLang(), SIZE_LANG));
						insertStatement.setString(4, left(audioTrack.getAudioTrackTitleFromMetadata(), SIZE_MAX));
						insertStatement.setInt(5, audioTrack.getAudioProperties().getNumberOfChannels());
						insertStatement.setString(6, left(audioTrack.getSampleFrequency(), SIZE_SAMPLEFREQ));
						insertStatement.setString(7, left(audioTrack.getCodecA(), SIZE_CODECA));
						insertStatement.setInt(8, audioTrack.getBitsperSample());
						insertStatement.setString(9, left(trimToEmpty(audioTrack.getAlbum()), SIZE_MAX));
						insertStatement.setString(10, left(trimToEmpty(audioTrack.getArtist()), SIZE_MAX));
						insertStatement.setString(11, left(trimToEmpty(audioTrack.getSongname()), SIZE_MAX));
						insertStatement.setString(12, left(trimToEmpty(audioTrack.getGenre()), SIZE_GENRE));
						insertStatement.setInt(13, audioTrack.getYear());
						insertStatement.setInt(14, audioTrack.getTrack());
						insertStatement.setInt(15, audioTrack.getAudioProperties().getAudioDelay());
						insertStatement.setString(16, left(trimToEmpty(audioTrack.getMuxingModeAudio()), SIZE_MUXINGMODE));
						insertStatement.setInt(17, audioTrack.getBitRate());
						insertStatement.executeUpdate();
					}
				}
			}
		}
	}

	/**
	 * Inserts or updates a database row representing an {@link DLNAMediaInfo}
	 * instance. If the row already exists, it will be updated with the
	 * information given in {@code media}. If it doesn't exist, a new will row
	 * be created using the same information.
	 *
	 * @param name the full path of the media.
	 * @param modified the current {@code lastModified} value of the media file.
	 * @param type the integer constant from {@link Format} indicating the type
	 *            of media.
	 * @param media the {@link DLNAMediaInfo} row to update.
	 * @throws SQLException if an SQL error occurs during the operation.
	 */
	public synchronized void insertOrUpdateData(String name, long modified, int type, DLNAMediaInfo media) throws SQLException {
		try (
			Connection connection = getConnection()
		) {
			connection.setAutoCommit(false);
			long fileId = -1;
			try (PreparedStatement ps = connection.prepareStatement(
				"SELECT " +
					"ID, FILENAME, MODIFIED, TYPE, DURATION, BITRATE, WIDTH, HEIGHT, SIZE, CODECV, FRAMERATE, " +
					"ASPECT, ASPECTRATIOCONTAINER, ASPECTRATIOVIDEOTRACK, REFRAMES, AVCLEVEL, IMAGEINFO, " +
					"CONTAINER, MUXINGMODE, FRAMERATEMODE, STEREOSCOPY, MATRIXCOEFFICIENTS, TITLECONTAINER, " +
					"TITLEVIDEOTRACK, VIDEOTRACKCOUNT, IMAGECOUNT, BITDEPTH, IMDBID, YEAR, MOVIEORSHOWNAME, " +
					"MOVIEORSHOWNAMESIMPLE, TVSEASON, TVEPISODENUMBER, TVEPISODENAME, ISTVEPISODE, EXTRAINFORMATION " +
				"FROM FILES " +
				"WHERE " +
					"FILENAME = ?",
				ResultSet.TYPE_FORWARD_ONLY,
				ResultSet.CONCUR_UPDATABLE
			)) {
				ps.setString(1, name);
				try (ResultSet rs = ps.executeQuery()) {
					if (rs.next()) {
						fileId = rs.getLong("ID");
						rs.updateTimestamp("MODIFIED", new Timestamp(modified));
						rs.updateInt("TYPE", type);
						if (media != null) {
							if (media.getDuration() != null) {
								rs.updateDouble("DURATION", media.getDurationInSeconds());
							} else {
								rs.updateNull("DURATION");
							}

							if (type != Format.IMAGE) {
								if (media.getBitrate() == 0) {
									LOGGER.debug("Could not parse the bitrate for: " + name);
								}
								rs.updateInt("BITRATE", media.getBitrate());
							} else {
								rs.updateInt("BITRATE", 0);
							}
							rs.updateInt("WIDTH", media.getWidth());
							rs.updateInt("HEIGHT", media.getHeight());
							rs.updateLong("SIZE", media.getSize());
							rs.updateString("CODECV", left(media.getCodecV(), SIZE_CODECV));
							rs.updateString("FRAMERATE", left(media.getFrameRate(), SIZE_FRAMERATE));
							rs.updateString("ASPECT", left(media.getAspectRatioDvdIso(), SIZE_ASPECTRATIO_DVDISO));
							rs.updateString("ASPECTRATIOCONTAINER", left(media.getAspectRatioContainer(), SIZE_ASPECTRATIO_CONTAINER));
							rs.updateString("ASPECTRATIOVIDEOTRACK", left(media.getAspectRatioVideoTrack(), SIZE_ASPECTRATIO_VIDEOTRACK));
							rs.updateByte("REFRAMES", media.getReferenceFrameCount());
							rs.updateString("AVCLEVEL", left(media.getAvcLevel(), SIZE_AVC_LEVEL));
							if (media.getImageInfo() != null) {
								rs.updateObject("IMAGEINFO", media.getImageInfo());
							} else {
								rs.updateNull("IMAGEINFO");
							}
							rs.updateString("CONTAINER", left(media.getContainer(), SIZE_CONTAINER));
							rs.updateString("MUXINGMODE", left(media.getMuxingModeAudio(), SIZE_MUXINGMODE));
							rs.updateString("FRAMERATEMODE", left(media.getFrameRateMode(), SIZE_FRAMERATE_MODE));
							rs.updateString("STEREOSCOPY", left(media.getStereoscopy(), SIZE_MAX));
							rs.updateString("MATRIXCOEFFICIENTS", left(media.getMatrixCoefficients(), SIZE_MATRIX_COEFFICIENTS));
							rs.updateString("TITLECONTAINER", left(media.getFileTitleFromMetadata(), SIZE_MAX));
							rs.updateString("TITLEVIDEOTRACK", left(media.getVideoTrackTitleFromMetadata(), SIZE_MAX));
							rs.updateInt("VIDEOTRACKCOUNT", media.getVideoTrackCount());
							rs.updateInt("IMAGECOUNT", media.getImageCount());
							rs.updateInt("BITDEPTH", media.getVideoBitDepth());
							rs.updateString("IMDBID", left(media.getIMDbID(), SIZE_IMDBID));
							rs.updateString("YEAR", left(media.getYear(), SIZE_YEAR));
							rs.updateString("MOVIEORSHOWNAME", left(media.getMovieOrShowName(), SIZE_MAX));
							rs.updateString("MOVIEORSHOWNAMESIMPLE", left(media.getSimplifiedMovieOrShowName(), SIZE_MAX));
							rs.updateString("TVSEASON", left(media.getTVSeason(), SIZE_TVSEASON));
							rs.updateString("TVEPISODENUMBER", left(media.getTVEpisodeNumber(), SIZE_TVEPISODENUMBER));
							rs.updateString("TVEPISODENAME", left(media.getTVEpisodeName(), SIZE_MAX));
							rs.updateBoolean("ISTVEPISODE", media.isTVEpisode());
							rs.updateString("EXTRAINFORMATION", left(media.getExtraInformation(), SIZE_MAX));
						}
						rs.updateRow();
					}
				}
			}
			if (fileId < 0) {
				// No fileId means it didn't exist
				try (
					PreparedStatement ps = connection.prepareStatement(
						"INSERT INTO FILES (FILENAME, MODIFIED, TYPE, DURATION, BITRATE, WIDTH, HEIGHT, SIZE, CODECV, " +
						"FRAMERATE, ASPECT, ASPECTRATIOCONTAINER, ASPECTRATIOVIDEOTRACK, REFRAMES, AVCLEVEL, IMAGEINFO, " +
						"CONTAINER, MUXINGMODE, FRAMERATEMODE, STEREOSCOPY, MATRIXCOEFFICIENTS, TITLECONTAINER, " +
						"TITLEVIDEOTRACK, VIDEOTRACKCOUNT, IMAGECOUNT, BITDEPTH, IMDBID, YEAR, MOVIEORSHOWNAME, " +
						"MOVIEORSHOWNAMESIMPLE, TVSEASON, TVEPISODENUMBER, TVEPISODENAME, ISTVEPISODE, EXTRAINFORMATION) VALUES " +
						"(?, ?, ?, ?, ?, ?, ?, ?, ?, ?, ?, ?, ?, ?, ?, ?, ?, ?, ?, ?, ?, ?, ?, ?, ?, ?, ?, ?, ?, ?, ?, ?, ?, ?, ?)"
					)
				) {
					int databaseColumnIterator = 0;

					ps.setString(++databaseColumnIterator, name);
					ps.setTimestamp(++databaseColumnIterator, new Timestamp(modified));
					ps.setInt(++databaseColumnIterator, type);
					if (media != null) {
						if (media.getDuration() != null) {
							ps.setDouble(++databaseColumnIterator, media.getDurationInSeconds());
						} else {
							ps.setNull(++databaseColumnIterator, Types.DOUBLE);
						}

						int databaseBitrate = 0;
						if (type != Format.IMAGE) {
							databaseBitrate = media.getBitrate();
							if (databaseBitrate == 0) {
								LOGGER.debug("Could not parse the bitrate for: " + name);
							}
						}
						ps.setInt(++databaseColumnIterator, databaseBitrate);

						ps.setInt(++databaseColumnIterator, media.getWidth());
						ps.setInt(++databaseColumnIterator, media.getHeight());
						ps.setLong(++databaseColumnIterator, media.getSize());
						ps.setString(++databaseColumnIterator, left(media.getCodecV(), SIZE_CODECV));
						ps.setString(++databaseColumnIterator, left(media.getFrameRate(), SIZE_FRAMERATE));
						ps.setString(++databaseColumnIterator, left(media.getAspectRatioDvdIso(), SIZE_ASPECTRATIO_DVDISO));
						ps.setString(++databaseColumnIterator, left(media.getAspectRatioContainer(), SIZE_ASPECTRATIO_CONTAINER));
						ps.setString(++databaseColumnIterator, left(media.getAspectRatioVideoTrack(), SIZE_ASPECTRATIO_VIDEOTRACK));
						ps.setByte(++databaseColumnIterator, media.getReferenceFrameCount());
						ps.setString(++databaseColumnIterator, left(media.getAvcLevel(), SIZE_AVC_LEVEL));
						if (media.getImageInfo() != null) {
							ps.setObject(++databaseColumnIterator, media.getImageInfo());
						} else {
							ps.setNull(++databaseColumnIterator, Types.OTHER);
						}
						ps.setString(++databaseColumnIterator, left(media.getContainer(), SIZE_CONTAINER));
						ps.setString(++databaseColumnIterator, left(media.getMuxingModeAudio(), SIZE_MUXINGMODE));
						ps.setString(++databaseColumnIterator, left(media.getFrameRateMode(), SIZE_FRAMERATE_MODE));
						ps.setString(++databaseColumnIterator, left(media.getStereoscopy(), SIZE_MAX));
						ps.setString(++databaseColumnIterator, left(media.getMatrixCoefficients(), SIZE_MATRIX_COEFFICIENTS));
						ps.setString(++databaseColumnIterator, left(media.getFileTitleFromMetadata(), SIZE_MAX));
						ps.setString(++databaseColumnIterator, left(media.getVideoTrackTitleFromMetadata(), SIZE_MAX));
						ps.setInt(++databaseColumnIterator, media.getVideoTrackCount());
						ps.setInt(++databaseColumnIterator, media.getImageCount());
						ps.setInt(++databaseColumnIterator, media.getVideoBitDepth());
						ps.setString(++databaseColumnIterator, left(media.getIMDbID(), SIZE_IMDBID));
						ps.setString(++databaseColumnIterator, left(media.getYear(), SIZE_YEAR));
						ps.setString(++databaseColumnIterator, left(media.getMovieOrShowName(), SIZE_MAX));
						ps.setString(++databaseColumnIterator, left(media.getSimplifiedMovieOrShowName(), SIZE_MAX));
						ps.setString(++databaseColumnIterator, left(media.getTVSeason(), SIZE_TVSEASON));
						ps.setString(++databaseColumnIterator, left(media.getTVEpisodeNumber(), SIZE_TVEPISODENUMBER));
						ps.setString(++databaseColumnIterator, left(media.getTVEpisodeName(), SIZE_MAX));
						ps.setBoolean(++databaseColumnIterator, media.isTVEpisode());
						ps.setString(++databaseColumnIterator, left(media.getExtraInformation(), SIZE_MAX));
					} else {
						ps.setString(++databaseColumnIterator, null);
						ps.setInt(++databaseColumnIterator, 0);
						ps.setInt(++databaseColumnIterator, 0);
						ps.setInt(++databaseColumnIterator, 0);
						ps.setLong(++databaseColumnIterator, 0);
						ps.setNull(++databaseColumnIterator, Types.VARCHAR);
						ps.setNull(++databaseColumnIterator, Types.VARCHAR);
						ps.setNull(++databaseColumnIterator, Types.VARCHAR);
						ps.setNull(++databaseColumnIterator, Types.VARCHAR);
						ps.setNull(++databaseColumnIterator, Types.VARCHAR);
						ps.setByte(++databaseColumnIterator, (byte) -1);
						ps.setNull(++databaseColumnIterator, Types.VARCHAR);
						ps.setNull(++databaseColumnIterator, Types.OTHER);
						ps.setNull(++databaseColumnIterator, Types.VARCHAR);
						ps.setNull(++databaseColumnIterator, Types.VARCHAR);
						ps.setNull(++databaseColumnIterator, Types.VARCHAR);
						ps.setNull(++databaseColumnIterator, Types.VARCHAR);
						ps.setNull(++databaseColumnIterator, Types.VARCHAR);
						ps.setNull(++databaseColumnIterator, Types.VARCHAR);
						ps.setNull(++databaseColumnIterator, Types.VARCHAR);
						ps.setInt(++databaseColumnIterator, 0);
						ps.setInt(++databaseColumnIterator, 0);
						ps.setInt(++databaseColumnIterator, 0);
						ps.setNull(++databaseColumnIterator, Types.VARCHAR);
						ps.setNull(++databaseColumnIterator, Types.VARCHAR);
						ps.setNull(++databaseColumnIterator, Types.VARCHAR);
						ps.setNull(++databaseColumnIterator, Types.VARCHAR);
						ps.setNull(++databaseColumnIterator, Types.VARCHAR);
						ps.setNull(++databaseColumnIterator, Types.VARCHAR);
						ps.setNull(++databaseColumnIterator, Types.VARCHAR);
						ps.setBoolean(++databaseColumnIterator, false);
						ps.setNull(++databaseColumnIterator, Types.VARCHAR);
					}
					ps.executeUpdate();
					try (ResultSet rs = ps.getGeneratedKeys()) {
						if (rs.next()) {
							fileId = rs.getLong(1);
						}
					}
				}
			}

			if (media != null && fileId > -1) {
				insertOrUpdateAudioTracks(connection, fileId, media);
				insertOrUpdateSubtitleTracks(connection, fileId, media);
			}

			connection.commit();
		} catch (SQLException se) {
			if (se.getErrorCode() == 23505) {
				throw new SQLException(String.format(
					"Duplicate key while adding \"%s\" to the cache: %s",
					name,
					se.getMessage()
				), se);
			}
			throw se;
		} finally {
			if (media.getThumb() != null) {
				TableThumbnails.setThumbnail(media.getThumb(), name);
			}
		}
	}

	/**
	 * Updates an existing row with information either extracted from the filename
	 * or from OpenSubtitles.
	 *
	 * @param name the full path of the media.
	 * @param modified the current {@code lastModified} value of the media file.
	 * @param media the {@link DLNAMediaInfo} row to update.
	 * @throws SQLException if an SQL error occurs during the operation.
	 */
	public synchronized void insertVideoMetadata(String name, long modified, DLNAMediaInfo media) throws SQLException {
		if (StringUtils.isBlank(name)) {
			LOGGER.warn(
				"Couldn't write OpenSubtitles data for \"{}\" to the database because the media cannot be identified",
				name
			);
			return;
		}
		if (media == null) {
			LOGGER.warn("Couldn't write OpenSubtitles data for \"{}\" to the database because there is no media information",
				name
			);
			return;
		}

		try (Connection connection = getConnection()) {
			connection.setAutoCommit(false);
			try (PreparedStatement ps = connection.prepareStatement(
				"SELECT " +
					"ID, IMDBID, YEAR, MOVIEORSHOWNAME, MOVIEORSHOWNAMESIMPLE, TVSEASON, TVEPISODENUMBER, TVEPISODENAME, ISTVEPISODE, EXTRAINFORMATION " +
				"FROM FILES " +
				"WHERE " +
					"FILENAME = ? AND MODIFIED = ?",
				ResultSet.TYPE_FORWARD_ONLY,
				ResultSet.CONCUR_UPDATABLE
			)) {
				ps.setString(1, name);
				ps.setTimestamp(2, new Timestamp(modified));
				try (ResultSet rs = ps.executeQuery()) {
					if (rs.next()) {
						rs.updateString("IMDBID", left(media.getIMDbID(), SIZE_IMDBID));
						rs.updateString("YEAR", left(media.getYear(), SIZE_YEAR));
						rs.updateString("MOVIEORSHOWNAME", left(media.getMovieOrShowName(), SIZE_MAX));
						rs.updateString("MOVIEORSHOWNAMESIMPLE", left(media.getSimplifiedMovieOrShowName(), SIZE_MAX));
						rs.updateString("TVSEASON", left(media.getTVSeason(), SIZE_TVSEASON));
						rs.updateString("TVEPISODENUMBER", left(media.getTVEpisodeNumber(), SIZE_TVEPISODENUMBER));
						rs.updateString("TVEPISODENAME", left(media.getTVEpisodeName(), SIZE_MAX));
						rs.updateBoolean("ISTVEPISODE", media.isTVEpisode());
						rs.updateString("EXTRAINFORMATION", left(media.getExtraInformation(), SIZE_MAX));
						rs.updateRow();
					} else {
						LOGGER.error("Couldn't find \"{}\" in the database when trying to store data from OpenSubtitles", name);
					}
				}
			}
			connection.commit();
		}
	}

	/**
	 * Updates the name of a TV series for existing entries in the database.
	 *
	 * @param oldName the existing movie or show name.
	 * @param newName the new movie or show name.
	 */
	public void updateMovieOrShowName(String oldName, String newName) {
		try {
			updateRowsInFilesTable(oldName, newName, "MOVIEORSHOWNAME", SIZE_MAX, true);
		} catch (SQLException e) {
			LOGGER.error(
				"Failed to update MOVIEORSHOWNAME from \"{}\" to \"{}\": {}",
				oldName,
				newName,
				e.getMessage()
			);
			LOGGER.trace("", e);
		}
	}

	/**
	 * Updates a row or rows in the FILES table.
	 *
	 * @param oldValue the value to match, can be {@code null}.
	 * @param newValue the value to store, can be {@code null}.
	 * @param columnName the column to update.
	 * @param size the maximum size of the data if {@code isString} is
	 *            {@code true}.
	 * @param isString whether or not the value is a SQL char/string and should
	 *            be quoted and length limited.
	 * @throws SQLException if an SQL error occurs during the operation.
	 */
	public synchronized void updateRowsInFilesTable(String oldValue, String newValue, String columnName, int size, boolean isString) throws SQLException {
		if (isString && size < 1) {
			throw new IllegalArgumentException("size must be positive");
		}
		if (StringUtils.isEmpty(columnName)) {
			LOGGER.error("Couldn't update rows in FILES table because columnName ({}) is blank", columnName);
			return;
		}

		// Sanitize values
		oldValue = isString ? Tables.sqlQuote(oldValue) : Tables.sqlEscape(oldValue);
		newValue = isString ? Tables.sqlQuote(newValue) : Tables.sqlEscape(newValue);

		LOGGER.trace(
			"Updating rows in FILES table from \"{}\" to \"{}\" in column {}",
			oldValue,
			newValue,
			columnName
		);
		try (Connection connection = getConnection()) {
			try (Statement statement = connection.createStatement()) {
				int rows = statement.executeUpdate(
					"UPDATE FILES SET " +
						columnName +  " = " + (newValue == null ? "NULL" : (isString ? left(newValue, size) : newValue)) +
					" WHERE " +
						columnName + (oldValue == null ? " IS NULL" : " = " + (isString ? left(oldValue, size) : oldValue))
				);
				LOGGER.trace("Updated {} rows in FILES table", rows);
			}
		}
	}

	/**
	 * Removes a single media file from the database.
	 *
	 * @param pathToFile the full path to the file to remove.
	 */
	public void removeMediaEntry(String pathToFile) {
		try {
			removeMedia(pathToFile, false);
		} catch (SQLException e) {
			LOGGER.error(
				"An error occurred while trying to remove \"{}\" from the database: {}",
				pathToFile,
				e.getMessage()
			);
			LOGGER.trace("", e);
		}
	}

	/**
	 * Removes all media files in a folder from the database.
	 *
	 * @param pathToFolder the full path to the folder whose children should be
	 *            removed.
	 */
	public void removeMediaEntriesInFolder(String pathToFolder) {
		try {
			removeMedia(sqlLikeEscape(pathToFolder) + "%", true);
		} catch (SQLException e) {
			LOGGER.error(
				"An error occurred while trying to remove files matching \"{}\" from the database: {}",
				pathToFolder,
				e.getMessage()
			);
			LOGGER.trace("", e);
		}
	}

	/**
	 * Removes row(s) in the both FILES and FILES_STATUS tables representing matching media. If {@code useLike} is
	 * {@code true}, {@code filename} must be properly escaped.
	 *
	 * @see Tables#sqlLikeEscape(String)
	 *
	 * @param filename the filename(s) to remove.
	 * @param useLike {@code true} if {@code LIKE} should be used as the compare
	 *            operator, {@code false} if {@code =} should be used.
	 * @throws SQLException if an SQL error occurs during the operation.
	 */
	public void removeMedia(String filename, boolean useLike) throws SQLException {
		if (StringUtils.isEmpty(filename)) {
			return;
		}

		deleteRowsInFilesTable(filename, useLike);
		TableFilesStatus.remove(filename, useLike);
	}

	/**
	 * Deletes a row or rows in the FILES table. If {@code useLike} is
	 * {@code true}, {@code filename} must be properly escaped.
	 *
	 * @see Tables#sqlLikeEscape(String)
	 *
	 * @param filename the filename to delete
	 * @param useLike {@code true} if {@code LIKE} should be used as the compare
	 *            operator, {@code false} if {@code =} should be used.
	 * @throws SQLException if an SQL error occurs during the operation.
	 */
	public synchronized void deleteRowsInFilesTable(String filename, boolean useLike) throws SQLException {
		if (StringUtils.isEmpty(filename)) {
			return;
		}

		LOGGER.trace("Deleting rows from FILES table where the filename is \"{}\"", filename);
		try (Connection connection = getConnection()) {
			try (Statement statement = connection.createStatement()) {
				int rows;
				if (useLike) {
					rows = statement.executeUpdate("DELETE FROM FILES WHERE FILENAME LIKE " + Tables.sqlQuote(filename));
				} else {
					rows = statement.executeUpdate("DELETE FROM FILES WHERE FILENAME = " + Tables.sqlQuote(filename));
				}
				LOGGER.trace("Deleted {} rows from FILES", rows);
			}
		}
	}

<<<<<<< HEAD
	/**
	 * Deletes a row or rows in the given {@code tableName} for the given {@code condition}. If {@code useLike} is
	 * {@code true}, the {@code condition} must be properly escaped.
	 *
	 * @see Tables#sqlLikeEscape(String)
	 *
	 * @param tableName the table name in which a row or rows will be deleted
	 * @param column the column where the {@code condition} will be queried
	 * @param condition the condition for which rows will be deleted
	 * @param useLike {@code true} if {@code LIKE} should be used as the compare
	 *            operator, {@code false} if {@code =} should be used.
	 * @throws SQLException if an SQL error occurs during the operation.
	 */
	public synchronized void deleteRowsInTable(String tableName, String column, String condition, boolean useLike) throws SQLException {
		if (StringUtils.isEmpty(condition)) {
			return;
		}

		LOGGER.trace("Deleting rows from \"{}\" table for given column \"{}\" and condition \"{}\"", tableName, column, condition);
		try (Connection connection = getConnection()) {
			try (Statement statement = connection.createStatement()) {
				int rows;
				if (useLike) {
					rows = statement.executeUpdate("DELETE FROM " + tableName + " WHERE " + column + " LIKE " + Tables.sqlQuote(condition));
				} else {
					rows = statement.executeUpdate("DELETE FROM " + tableName + " WHERE " + column + " = " + Tables.sqlQuote(condition));
				}
				LOGGER.trace("Deleted {} rows from SUBTRACKS", rows);
			}
		}
	}


	public synchronized void updateThumbnail(String name, long modified, int type, DLNAMediaInfo media) {
=======
	public synchronized void updateThumbnailId(String fullPathToFile, int thumbId) {
>>>>>>> be087ff9
		try (
			Connection conn = getConnection();
			PreparedStatement ps = conn.prepareStatement(
				"UPDATE FILES SET THUMBID = ? WHERE FILENAME = ?"
			);
		) {
			ps.setInt(1, thumbId);
			ps.setString(2, fullPathToFile);
			ps.executeUpdate();
			LOGGER.trace("THUMBID updated to {} for {}", thumbId, fullPathToFile);
		} catch (SQLException se) {
			LOGGER.error("Error updating cached thumbnail for \"{}\": {}", se.getMessage());
			LOGGER.trace("", se);
		}
	}

	public synchronized ArrayList<String> getStrings(String sql) {
		ArrayList<String> list = new ArrayList<>();
		Connection connection = null;
		ResultSet rs = null;
		PreparedStatement ps = null;
		try {
			connection = getConnection();
			ps = connection.prepareStatement(sql);
			rs = ps.executeQuery();
			while (rs.next()) {
				String str = rs.getString(1);
				if (isBlank(str)) {
					if (!list.contains(NONAME)) {
						list.add(NONAME);
					}
				} else if (!list.contains(str)) {
					list.add(str);
				}
			}
		} catch (SQLException se) {
			LOGGER.error(null, se);
			return null;
		} finally {
			close(rs);
			close(ps);
			close(connection);
		}
		return list;
	}

	public synchronized void cleanup() {
		Connection conn = null;
		PreparedStatement ps = null;
		ResultSet rs = null;

		try {
			conn = getConnection();

			/**
			 * Cleanup of FILES table
			 *
			 * Removes entries that are not on the hard drive anymore.
			 */
			ps = conn.prepareStatement("SELECT COUNT(*) FROM FILES");
			rs = ps.executeQuery();
			dbCount = 0;

			if (rs.next()) {
				dbCount = rs.getInt(1);
			}

			rs.close();
			ps.close();
			PMS.get().getFrame().setStatusLine(Messages.getString("DLNAMediaDatabase.2") + " 0%");
			int i = 0;
			int oldpercent = 0;

			if (dbCount > 0) {
				ps = conn.prepareStatement("SELECT FILENAME, MODIFIED, ID FROM FILES", ResultSet.TYPE_FORWARD_ONLY, ResultSet.CONCUR_UPDATABLE);
				rs = ps.executeQuery();
				while (rs.next()) {
					String filename = rs.getString("FILENAME");
					long modified = rs.getTimestamp("MODIFIED").getTime();
					File file = new File(filename);
					if (!file.exists() || file.lastModified() != modified) {
						rs.deleteRow();
					}
					i++;
					int newpercent = i * 100 / dbCount;
					if (newpercent > oldpercent) {
						PMS.get().getFrame().setStatusLine(Messages.getString("DLNAMediaDatabase.2") + newpercent + "%");
						oldpercent = newpercent;
					}
				}
			}

			/**
			 * Cleanup of THUMBNAILS table
			 *
			 * Removes entries that are not referenced by any rows in the FILES table.
			 */
			ps = conn.prepareStatement(
				"DELETE FROM THUMBNAILS " +
				"WHERE NOT EXISTS (" +
					"SELECT ID FROM FILES " +
					"WHERE FILES.THUMBID = THUMBNAILS.ID" +
				");"
			);
			ps.execute();

			/**
			 * Cleanup of FILES_STATUS table
			 *
			 * Removes entries that are not referenced by any rows in the FILES table.
			 */
			ps = conn.prepareStatement(
				"DELETE FROM FILES_STATUS " +
				"WHERE NOT EXISTS (" +
					"SELECT ID FROM FILES " +
					"WHERE FILES.FILENAME = FILES_STATUS.FILENAME" +
				");"
			);
			ps.execute();
		} catch (SQLException se) {
			LOGGER.error(null, se);
		} finally {
			close(rs);
			close(ps);
			close(conn);
			PMS.get().getFrame().setStatusLine(null);
		}
	}

	public synchronized ArrayList<File> getFiles(String sql) {
		ArrayList<File> list = new ArrayList<>();
		Connection conn = null;
		ResultSet rs = null;
		PreparedStatement ps = null;
		try {
			conn = getConnection();
			ps = conn.prepareStatement(sql.toLowerCase().startsWith("select") ? sql : ("SELECT FILENAME, MODIFIED FROM FILES WHERE " + sql));
			rs = ps.executeQuery();
			while (rs.next()) {
				String filename = rs.getString("FILENAME");
				long modified = rs.getTimestamp("MODIFIED").getTime();
				File file = new File(filename);
				if (file.exists() && file.lastModified() == modified) {
					list.add(file);
				}
			}
		} catch (SQLException se) {
			LOGGER.error(null, se);
			return null;
		} finally {
			close(rs);
			close(ps);
			close(conn);
		}
		return list;
	}

	private void close(ResultSet rs) {
		try {
			if (rs != null) {
				rs.close();
			}
		} catch (SQLException e) {
			LOGGER.error("error during closing:" + e.getMessage(), e);
		}
	}

	private void close(Statement ps) {
		try {
			if (ps != null) {
				ps.close();
			}
		} catch (SQLException e) {
			LOGGER.error("error during closing:" + e.getMessage(), e);
		}
	}

	private void close(Connection conn) {
		try {
			if (conn != null) {
				conn.close();
			}
		} catch (SQLException e) {
			LOGGER.error("error during closing:" + e.getMessage(), e);
		}
	}

	public boolean isScanLibraryRunning() {
		return scanner != null && scanner.isAlive();
	}

	public void scanLibrary() {
		if (isScanLibraryRunning()) {
			LOGGER.info("Cannot start library scanner: A scan is already in progress");
		} else {
			scanner = new Thread(this, "Library Scanner");
			scanner.setPriority(scanner.MIN_PRIORITY);
			scanner.start();
		}
	}

	public void stopScanLibrary() {
		if (isScanLibraryRunning()) {
			PMS.get().getRootFolder(null).stopScan();
		}
	}

	@Override
	public void run() {
		try {
			PMS.get().getRootFolder(null).scan();
		} catch (Exception e) {
			LOGGER.error("Unhandled exception during library scan: {}", e.getMessage());
			LOGGER.trace("", e);
		}
	}
}<|MERGE_RESOLUTION|>--- conflicted
+++ resolved
@@ -336,17 +336,13 @@
 				sb.append(", LANG     VARCHAR2(").append(SIZE_LANG).append(')');
 				sb.append(", TITLE    VARCHAR2(").append(SIZE_MAX).append(')');
 				sb.append(", TYPE     INT");
-<<<<<<< HEAD
 				sb.append(", EXTERNALFILE VARCHAR2(").append(SIZE_EXTERNALFILE).append(") NOT NULL default ''");
-				sb.append(", CHARSET VARCHAR2(").append(SIZE_MAX).append(")");
-				sb.append(", constraint PKSUB primary key (FILEID, ID, EXTERNALFILE))");
-=======
-				sb.append(", constraint PKSUB primary key (FILEID, ID)");
+				sb.append(", CHARSET VARCHAR2(").append(SIZE_MAX).append(')');
+				sb.append(", constraint PKSUB primary key (FILEID, ID, EXTERNALFILE)");
 				sb.append(", FOREIGN KEY(FILEID)");
 				sb.append("    REFERENCES FILES(ID)");
 				sb.append("    ON DELETE CASCADE");
 				sb.append(')');
->>>>>>> be087ff9
 
 				if (trace) {
 					LOGGER.trace("Creating table SUBTRACKS with:\n\n{}\n", sb.toString());
@@ -1208,7 +1204,6 @@
 		}
 	}
 
-<<<<<<< HEAD
 	/**
 	 * Deletes a row or rows in the given {@code tableName} for the given {@code condition}. If {@code useLike} is
 	 * {@code true}, the {@code condition} must be properly escaped.
@@ -1241,11 +1236,7 @@
 		}
 	}
 
-
-	public synchronized void updateThumbnail(String name, long modified, int type, DLNAMediaInfo media) {
-=======
 	public synchronized void updateThumbnailId(String fullPathToFile, int thumbId) {
->>>>>>> be087ff9
 		try (
 			Connection conn = getConnection();
 			PreparedStatement ps = conn.prepareStatement(
@@ -1442,7 +1433,7 @@
 			LOGGER.info("Cannot start library scanner: A scan is already in progress");
 		} else {
 			scanner = new Thread(this, "Library Scanner");
-			scanner.setPriority(scanner.MIN_PRIORITY);
+			scanner.setPriority(Thread.MIN_PRIORITY);
 			scanner.start();
 		}
 	}
