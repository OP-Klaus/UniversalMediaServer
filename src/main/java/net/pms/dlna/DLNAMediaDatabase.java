/*
 * PS3 Media Server, for streaming any medias to your PS3.
 * Copyright (C) 2008  A.Brochard
 *
 * This program is free software; you can redistribute it and/or
 * modify it under the terms of the GNU General Public License
 * as published by the Free Software Foundation; version 2
 * of the License only.
 *
 * This program is distributed in the hope that it will be useful,
 * but WITHOUT ANY WARRANTY; without even the implied warranty of
 * MERCHANTABILITY or FITNESS FOR A PARTICULAR PURPOSE.  See the
 * GNU General Public License for more details.
 *
 * You should have received a copy of the GNU General Public License
 * along with this program; if not, write to the Free Software
 * Foundation, Inc., 51 Franklin Street, Fifth Floor, Boston, MA  02110-1301, USA.
 */
package net.pms.dlna;

import java.awt.Component;
import java.io.File;
import java.io.IOException;
import java.sql.*;
import java.util.ArrayList;
import javax.swing.JOptionPane;
import javax.swing.SwingUtilities;
import net.pms.Messages;
import net.pms.PMS;
import net.pms.configuration.PmsConfiguration;
import net.pms.database.TableFilesStatus;
import net.pms.database.Tables;
import net.pms.formats.Format;
import net.pms.formats.v2.SubtitleType;
import net.pms.image.ImageInfo;
import org.apache.commons.io.FileUtils;
import org.apache.commons.lang.StringUtils;
import static net.pms.database.Tables.sqlLikeEscape;
import static org.apache.commons.lang3.StringUtils.*;
import org.h2.engine.Constants;
import org.h2.jdbcx.JdbcConnectionPool;
import org.h2.jdbcx.JdbcDataSource;
import org.slf4j.Logger;
import org.slf4j.LoggerFactory;
import edu.umd.cs.findbugs.annotations.SuppressFBWarnings;

/**
 * This class provides methods for creating and maintaining the database where
 * media information is stored. Scanning media and interpreting the data is
 * intensive, so the database is used to cache scanned information to be reused
 * later.
 */
public class DLNAMediaDatabase implements Runnable {
	private static final Logger LOGGER = LoggerFactory.getLogger(DLNAMediaDatabase.class);
	private static final PmsConfiguration configuration = PMS.getConfiguration();

	private String url;
	private String dbDir;
	private String dbName;
	public static final String NONAME = "###";
	private Thread scanner;
	private JdbcConnectionPool cp;
	private int dbCount;

	/**
	 * The database version should be incremented when we change anything to
	 * do with the database since the last released version.
	 */
	private final int latestVersion = 14;

	// Database column sizes
	private final int SIZE_CODECV = 32;
	private final int SIZE_FRAMERATE = 32;
	private final int SIZE_ASPECTRATIO_DVDISO = 32;
	private final int SIZE_ASPECTRATIO_CONTAINER = 5;
	private final int SIZE_ASPECTRATIO_VIDEOTRACK = 5;
	private final int SIZE_AVC_LEVEL = 3;
	private final int SIZE_CONTAINER = 32;
	private final int SIZE_IMDBID = 16;
	private final int SIZE_MATRIX_COEFFICIENTS = 16;
	private final int SIZE_MIMETYPE = 255;
	private final int SIZE_MUXINGMODE = 32;
	private final int SIZE_FRAMERATE_MODE = 16;
	private final int SIZE_LANG = 3;
	private final int SIZE_SAMPLEFREQ = 16;
	private final int SIZE_CODECA = 32;
	private final int SIZE_GENRE = 64;
	private final int SIZE_YEAR = 4;
	private final int SIZE_TVSEASON = 4;
	private final int SIZE_TVEPISODENUMBER = 8;

	// Generic constant for the maximum string size: 255 chars
	private final int SIZE_MAX = 255;

	public DLNAMediaDatabase(String name) {
		dbName = name;
		File profileDirectory = new File(configuration.getProfileDirectory());
		dbDir = new File(profileDirectory.isDirectory() ? configuration.getProfileDirectory() : null, "database").getAbsolutePath();
		url = Constants.START_URL + dbDir + File.separator + dbName;
		LOGGER.debug("Using database URL: " + url);
		LOGGER.info("Using database located at: " + dbDir);

		try {
			Class.forName("org.h2.Driver");
		} catch (ClassNotFoundException e) {
			LOGGER.error(null, e);
		}

		JdbcDataSource ds = new JdbcDataSource();
		ds.setURL(url);
		ds.setUser("sa");
		ds.setPassword("");
		cp = JdbcConnectionPool.create(ds);
	}

	/**
	 * Gets the name of the database file.
	 *
	 * @return The filename
	 */
	public String getDatabaseFilename() {
		if (dbName == null || dbDir == null) {
			return null;
		} else {
			return dbDir + File.separator + dbName;
		}
	}

	/**
	 * Gets a new connection from the connection pool if one is available. If
	 * not waits for a free slot until timeout.<br>
	 * <br>
	 * <strong>Important: Every connection must be closed after use</strong>
	 *
	 * @return the new connection
	 * @throws SQLException if an SQL error occurs during the operation.
	 */
	public Connection getConnection() throws SQLException {
		return cp.getConnection();
	}

	/**
	 * Initialized the database for use, performing checks and creating a new
	 * database if necessary.
	 *
	 * @param force whether to recreate the database even though it isn't
	 *            necessary.
	 */
	@SuppressFBWarnings("SQL_NONCONSTANT_STRING_PASSED_TO_EXECUTE")
	public synchronized void init(boolean force) {
		dbCount = -1;
		int currentVersion = -1;
		Connection conn = null;
		ResultSet rs = null;
		Statement stmt = null;
		boolean trace = LOGGER.isTraceEnabled();

		try {
			conn = getConnection();
		} catch (SQLException se) {
			final File dbFile = new File(dbDir + File.separator + dbName + ".data.db");
			final File dbDirectory = new File(dbDir);
			if (dbFile.exists() || (se.getErrorCode() == 90048)) { // Cache is corrupt or a wrong version, so delete it
				FileUtils.deleteQuietly(dbDirectory);
				if (!dbDirectory.exists()) {
					LOGGER.info("The database has been deleted because it was corrupt or had the wrong version");
				} else {
					if (!net.pms.PMS.isHeadless()) {
						JOptionPane.showMessageDialog(
							SwingUtilities.getWindowAncestor((Component) PMS.get().getFrame()),
							String.format(Messages.getString("DLNAMediaDatabase.5"), dbDir),
							Messages.getString("Dialog.Error"),
							JOptionPane.ERROR_MESSAGE);
					}
					LOGGER.error("Damaged cache can't be deleted. Stop the program and delete the folder \"" + dbDir + "\" manually");
					PMS.get().getRootFolder(null).stopScan();
					configuration.setUseCache(false);
					return;
				}
			} else {
				LOGGER.error("Database connection error: " + se.getMessage());
				LOGGER.trace("", se);
				RootFolder rootFolder = PMS.get().getRootFolder(null);
				if (rootFolder != null) {
					rootFolder.stopScan();
				}
				configuration.setUseCache(false);
				return;
			}
		} finally {
			close(conn);
		}

		try {
			conn = getConnection();

			stmt = conn.createStatement();
			rs = stmt.executeQuery("SELECT count(*) FROM FILES");
			if (rs.next()) {
				dbCount = rs.getInt(1);
			}
			rs.close();
			stmt.close();

			stmt = conn.createStatement();
			rs = stmt.executeQuery("SELECT VALUE FROM METADATA WHERE KEY = 'VERSION'");
			if (rs.next()) {
				currentVersion = Integer.parseInt(rs.getString(1));
			}
		} catch (SQLException se) {
			if (se.getErrorCode() != 42102) { // Don't log exception "Table "FILES" not found" which will be corrected in following step
				LOGGER.error(null, se);
			}
		} finally {
			close(rs);
			close(stmt);
			close(conn);
		}

		// Recreate database if it is not the latest version.
		boolean forceReInit = false;

		/**
		 * If the database is created and is not the latest version, 
		 * see if we can upgrade it efficiently instead of recreating it.
		 */
		if (currentVersion != -1 && latestVersion != currentVersion) {
			try {
				conn = getConnection();

				for (int version = currentVersion;version < latestVersion; version++) {
					LOGGER.trace("Upgrading table {} from version {} to {}", "FILES", version, version + 1);
					switch (version) {
						case 11:
							// From version 11 to 12, we added an index
							try (Statement statement = conn.createStatement()) {
								statement.execute("CREATE INDEX TYPE_ISTV_SIMPLENAME on FILES (TYPE, ISTVEPISODE, MOVIEORSHOWNAMESIMPLE)");
							}
							version = 12;
							break;
						case 12:
							// From version 12 to 13, we added 7 indexes
							try (Statement statement = conn.createStatement()) {
								statement.execute("CREATE INDEX TYPE on FILES (TYPE)");
								statement.execute("CREATE INDEX TYPE_ISTV on FILES (TYPE, ISTVEPISODE)");
								statement.execute("CREATE INDEX TYPE_ISTV_NAME on FILES (TYPE, ISTVEPISODE, MOVIEORSHOWNAME)");
								statement.execute("CREATE INDEX TYPE_ISTV_NAME_SEASON on FILES (TYPE, ISTVEPISODE, MOVIEORSHOWNAME, TVSEASON)");
								statement.execute("CREATE INDEX TYPE_ISTV_YEAR_STEREOSCOPY on FILES (TYPE, ISTVEPISODE, YEAR, STEREOSCOPY)");
								statement.execute("CREATE INDEX TYPE_WIDTH_HEIGHT on FILES (TYPE, WIDTH, HEIGHT)");
								statement.execute("CREATE INDEX TYPE_MODIFIED on FILES (TYPE, MODIFIED)");
							}
							version = 13;
							break;
						case 13:
							try (Statement statement = conn.createStatement()) {
								StringBuilder sb = new StringBuilder();
								sb.append("ALTER TABLE FILES ADD EXTRAINFORMATION VARCHAR2(").append(SIZE_MAX).append(')');
								statement.execute(sb.toString());
							}
							version = 14;
							break;
						default:
							// Do the dumb way
							forceReInit = true;
					}
				}

				if (!forceReInit) {
					try (Statement statement = conn.createStatement()) {
						statement.execute("DROP TABLE METADATA");
						statement.execute("CREATE TABLE METADATA (KEY VARCHAR2(255) NOT NULL, VALUE VARCHAR2(255) NOT NULL)");
						statement.execute("INSERT INTO METADATA VALUES ('VERSION', '" + latestVersion + "')");
					}
				}
			} catch (SQLException se) {
				LOGGER.error("Error updating tables: " + se.getMessage());
				LOGGER.trace("", se);
			} finally {
				close(conn);
			}
		}

		if (force || dbCount == -1 || forceReInit) {
			LOGGER.debug("Database will be (re)initialized");
			try {
				conn = getConnection();
				LOGGER.trace("DROPPING TABLE FILES");
				executeUpdate(conn, "DROP TABLE FILES");
				LOGGER.trace("DROPPING TABLE METADATA");
				executeUpdate(conn, "DROP TABLE METADATA");
				LOGGER.trace("DROPPING TABLE REGEXP_RULES");
				executeUpdate(conn, "DROP TABLE REGEXP_RULES");
				LOGGER.trace("DROPPING TABLE AUDIOTRACKS");
				executeUpdate(conn, "DROP TABLE AUDIOTRACKS");
				LOGGER.trace("DROPPING TABLE SUBTRACKS");
				executeUpdate(conn, "DROP TABLE SUBTRACKS");
			} catch (SQLException se) {
				if (se.getErrorCode() != 42102) { // Don't log exception "Table "FILES" not found" which will be corrected in following step
					LOGGER.error("SQL error while dropping tables: {}", se.getMessage());
					LOGGER.trace("", se);
				}
			}

			try {
				StringBuilder sb = new StringBuilder();
				sb.append("CREATE TABLE FILES (");
				sb.append("  ID                      IDENTITY PRIMARY KEY");
				sb.append(", FILENAME                VARCHAR2(1024)   NOT NULL");
				sb.append(", MODIFIED                TIMESTAMP        NOT NULL");
				sb.append(", TYPE                    INT");
				sb.append(", DURATION                DOUBLE");
				sb.append(", BITRATE                 INT");
				sb.append(", WIDTH                   INT");
				sb.append(", HEIGHT                  INT");
				sb.append(", SIZE                    NUMERIC");
				sb.append(", CODECV                  VARCHAR2(").append(SIZE_CODECV).append(')');
				sb.append(", FRAMERATE               VARCHAR2(").append(SIZE_FRAMERATE).append(')');
				sb.append(", ASPECT                  VARCHAR2(").append(SIZE_ASPECTRATIO_DVDISO).append(')');
				sb.append(", ASPECTRATIOCONTAINER    VARCHAR2(").append(SIZE_ASPECTRATIO_CONTAINER).append(')');
				sb.append(", ASPECTRATIOVIDEOTRACK   VARCHAR2(").append(SIZE_ASPECTRATIO_VIDEOTRACK).append(')');
				sb.append(", REFRAMES                TINYINT");
				sb.append(", AVCLEVEL                VARCHAR2(").append(SIZE_AVC_LEVEL).append(')');
				sb.append(", IMAGEINFO               OTHER");
				sb.append(", THUMB                   OTHER");
				sb.append(", CONTAINER               VARCHAR2(").append(SIZE_CONTAINER).append(')');
				sb.append(", MUXINGMODE              VARCHAR2(").append(SIZE_MUXINGMODE).append(')');
				sb.append(", FRAMERATEMODE           VARCHAR2(").append(SIZE_FRAMERATE_MODE).append(')');
				sb.append(", STEREOSCOPY             VARCHAR2(").append(SIZE_MAX).append(')');
				sb.append(", MATRIXCOEFFICIENTS      VARCHAR2(").append(SIZE_MATRIX_COEFFICIENTS).append(')');
				sb.append(", TITLECONTAINER          VARCHAR2(").append(SIZE_MAX).append(')');
				sb.append(", TITLEVIDEOTRACK         VARCHAR2(").append(SIZE_MAX).append(')');
				sb.append(", VIDEOTRACKCOUNT         INT");
				sb.append(", IMAGECOUNT              INT");
				sb.append(", BITDEPTH                INT");
<<<<<<< HEAD
				sb.append(", MIMETYPE		         VARCHAR2(").append(SIZE_MIMETYPE).append(')');
				sb.append(", constraint PK1 primary key (FILENAME, MODIFIED, ID))");
=======
				sb.append(", IMDBID                  VARCHAR2(").append(SIZE_IMDBID).append(')');
				sb.append(", YEAR                    VARCHAR2(").append(SIZE_YEAR).append(')');
				sb.append(", MOVIEORSHOWNAME         VARCHAR2(").append(SIZE_MAX).append(')');
				sb.append(", MOVIEORSHOWNAMESIMPLE   VARCHAR2(").append(SIZE_MAX).append(')');
				sb.append(", TVSEASON                VARCHAR2(").append(SIZE_TVSEASON).append(')');
				sb.append(", TVEPISODENUMBER         VARCHAR2(").append(SIZE_TVEPISODENUMBER).append(')');
				sb.append(", TVEPISODENAME           VARCHAR2(").append(SIZE_MAX).append(')');
				sb.append(", ISTVEPISODE             BOOLEAN");
				sb.append(", EXTRAINFORMATION        VARCHAR2(").append(SIZE_MAX).append("))");
				if (trace) {
					LOGGER.trace("Creating table FILES with:\n\n{}\n", sb.toString());
				}
>>>>>>> 3ccfb841
				executeUpdate(conn, sb.toString());
				LOGGER.trace("Creating index IDX_FILE");
				executeUpdate(conn, "CREATE UNIQUE INDEX IDX_FILE ON FILES(FILENAME, MODIFIED)");
				sb = new StringBuilder();
				sb.append("CREATE TABLE AUDIOTRACKS (");
				sb.append("  ID                INT              NOT NULL");
				sb.append(", FILEID            BIGINT           NOT NULL");
				sb.append(", LANG              VARCHAR2(").append(SIZE_LANG).append(')');
				sb.append(", TITLE             VARCHAR2(").append(SIZE_MAX).append(')');
				sb.append(", NRAUDIOCHANNELS   NUMERIC");
				sb.append(", SAMPLEFREQ        VARCHAR2(").append(SIZE_SAMPLEFREQ).append(')');
				sb.append(", CODECA            VARCHAR2(").append(SIZE_CODECA).append(')');
				sb.append(", BITSPERSAMPLE     INT");
				sb.append(", ALBUM             VARCHAR2(").append(SIZE_MAX).append(')');
				sb.append(", ARTIST            VARCHAR2(").append(SIZE_MAX).append(')');
				sb.append(", SONGNAME          VARCHAR2(").append(SIZE_MAX).append(')');
				sb.append(", GENRE             VARCHAR2(").append(SIZE_GENRE).append(')');
				sb.append(", YEAR              INT");
				sb.append(", TRACK             INT");
				sb.append(", DELAY             INT");
				sb.append(", MUXINGMODE        VARCHAR2(").append(SIZE_MUXINGMODE).append(')');
				sb.append(", BITRATE           INT");
				sb.append(", constraint PKAUDIO primary key (FILEID, ID))");
				if (trace) {
					LOGGER.trace("Creating table AUDIOTRACKS with:\n\n{}\n", sb.toString());
				}
				executeUpdate(conn, sb.toString());
				sb = new StringBuilder();
				sb.append("CREATE TABLE SUBTRACKS (");
				sb.append("  ID       INT              NOT NULL");
				sb.append(", FILEID   BIGINT           NOT NULL");
				sb.append(", LANG     VARCHAR2(").append(SIZE_LANG).append(')');
				sb.append(", TITLE    VARCHAR2(").append(SIZE_MAX).append(')');
				sb.append(", TYPE     INT");
				sb.append(", constraint PKSUB primary key (FILEID, ID))");

				if (trace) {
					LOGGER.trace("Creating table SUBTRACKS with:\n\n{}\n", sb.toString());
				}
				executeUpdate(conn, sb.toString());
				LOGGER.trace("Creating table METADATA");
				executeUpdate(conn, "CREATE TABLE METADATA (KEY VARCHAR2(255) NOT NULL, VALUE VARCHAR2(255) NOT NULL)");
				executeUpdate(conn, "INSERT INTO METADATA VALUES ('VERSION', '" + latestVersion + "')");

				LOGGER.trace("Creating index TYPE");
				executeUpdate(conn, "CREATE INDEX TYPE on FILES (TYPE)");

				LOGGER.trace("Creating index TYPE_ISTV");
				executeUpdate(conn, "CREATE INDEX TYPE_ISTV on FILES (TYPE, ISTVEPISODE)");

				LOGGER.trace("Creating index TYPE_ISTV_SIMPLENAME");
				executeUpdate(conn, "CREATE INDEX TYPE_ISTV_SIMPLENAME on FILES (TYPE, ISTVEPISODE, MOVIEORSHOWNAMESIMPLE)");

				LOGGER.trace("Creating index TYPE_ISTV_NAME");
				executeUpdate(conn, "CREATE INDEX TYPE_ISTV_NAME on FILES (TYPE, ISTVEPISODE, MOVIEORSHOWNAME)");

				LOGGER.trace("Creating index TYPE_ISTV_NAME_SEASON");
				executeUpdate(conn, "CREATE INDEX TYPE_ISTV_NAME_SEASON on FILES (TYPE, ISTVEPISODE, MOVIEORSHOWNAME, TVSEASON)");

				LOGGER.trace("Creating index TYPE_ISTV_YEAR_STEREOSCOPY");
				executeUpdate(conn, "CREATE INDEX TYPE_ISTV_YEAR_STEREOSCOPY on FILES (TYPE, ISTVEPISODE, YEAR, STEREOSCOPY)");

				LOGGER.trace("Creating index TYPE_WIDTH_HEIGHT");
				executeUpdate(conn, "CREATE INDEX TYPE_WIDTH_HEIGHT on FILES (TYPE, WIDTH, HEIGHT)");

				LOGGER.trace("Creating index TYPE_MODIFIED");
				executeUpdate(conn, "CREATE INDEX TYPE_MODIFIED on FILES (TYPE, MODIFIED)");

				LOGGER.trace("Creating index IDXARTIST");
				executeUpdate(conn, "CREATE INDEX IDXARTIST on AUDIOTRACKS (ARTIST asc);");

				LOGGER.trace("Creating index IDXALBUM");
				executeUpdate(conn, "CREATE INDEX IDXALBUM on AUDIOTRACKS (ALBUM asc);");

				LOGGER.trace("Creating index IDXGENRE");
				executeUpdate(conn, "CREATE INDEX IDXGENRE on AUDIOTRACKS (GENRE asc);");

				LOGGER.trace("Creating index IDXYEAR");
				executeUpdate(conn, "CREATE INDEX IDXYEAR on AUDIOTRACKS (YEAR asc);");

				LOGGER.trace("Creating table REGEXP_RULES");
				executeUpdate(conn, "CREATE TABLE REGEXP_RULES ( ID VARCHAR2(255) PRIMARY KEY, RULE VARCHAR2(255), ORDR NUMERIC);");
				executeUpdate(conn, "INSERT INTO REGEXP_RULES VALUES ( '###', '(?i)^\\W.+', 0 );");
				executeUpdate(conn, "INSERT INTO REGEXP_RULES VALUES ( '0-9', '(?i)^\\d.+', 1 );");

				// Retrieve the alphabet property value and split it
				String[] chars = Messages.getString("DLNAMediaDatabase.1").split(",");

				for (int i = 0; i < chars.length; i++) {
					// Create regexp rules for characters with a sort order based on the property value
					executeUpdate(conn, "INSERT INTO REGEXP_RULES VALUES ( '" + chars[i] + "', '(?i)^" + chars[i] + ".+', " + (i + 2) + " );");
				}

				LOGGER.debug("Database initialized");
			} catch (SQLException se) {
				LOGGER.error("Error creating tables: " + se.getMessage());
				LOGGER.trace("", se);
			} finally {
				close(conn);
			}
		} else {
			LOGGER.debug("Database file count: " + dbCount);
			LOGGER.debug("Database version: " + latestVersion);
		}
	}

	private void executeUpdate(Connection conn, String sql) throws SQLException {
		if (conn != null) {
			try (Statement stmt = conn.createStatement()) {
				stmt.executeUpdate(sql);
			}
		}
	}

	/**
	 * Checks whether a row representing a {@link DLNAMediaInfo} instance for
	 * the given media exists in the database.
	 *
	 * @param name the full path of the media.
	 * @param modified the current {@code lastModified} value of the media file.
	 * @return {@code true} if the data exists for this media, {@code false}
	 *         otherwise.
	 */
	public synchronized boolean isDataExists(String name, long modified) {
		boolean found = false;
		Connection conn = null;
		ResultSet rs = null;
		PreparedStatement stmt = null;
		try {
			conn = getConnection();
			stmt = conn.prepareStatement("SELECT * FROM FILES WHERE FILENAME = ? AND MODIFIED = ?");
			stmt.setString(1, name);
			stmt.setTimestamp(2, new Timestamp(modified));
			rs = stmt.executeQuery();
			while (rs.next()) {
				found = true;
			}
		} catch (SQLException se) {
			LOGGER.error("An SQL error occurred when trying to check if data exists for \"{}\": {}", name, se.getMessage());
			LOGGER.trace("", se);
			return false;
		} finally {
			close(rs);
			close(stmt);
			close(conn);
		}
		return found;
	}

	/**
	 * Checks whether data from OpenSubtitles has been written to the database
	 * for this media.
	 *
	 * @param name the full path of the media.
	 * @param modified the current {@code lastModified} value of the media file.
	 * @return {@code true} if OpenSubtitles metadata exists for this media,
	 *         {@code false} otherwise.
	 */
	public synchronized boolean isOpenSubtitlesMetadataExists(String name, long modified) {
		boolean found = false;
		Connection conn = null;
		ResultSet rs = null;
		PreparedStatement stmt = null;
		try {
			conn = getConnection();
			stmt = conn.prepareStatement("SELECT * FROM FILES WHERE FILENAME = ? AND MODIFIED = ? AND IMDBID IS NOT NULL");
			stmt.setString(1, name);
			stmt.setTimestamp(2, new Timestamp(modified));
			rs = stmt.executeQuery();
			while (rs.next()) {
				found = true;
			}
		} catch (SQLException se) {
			LOGGER.error(
				"An SQL error occurred when trying to check if OpenSubtitles metadata exists for \"{}\": {}",
				name,
				se.getMessage()
			);
			LOGGER.trace("", se);
			return false;
		} finally {
			close(rs);
			close(stmt);
			close(conn);
		}
		return found;
	}

	/**
	 * Gets rows of {@link DLNAMediaDatabase} from the database and returns them
	 * as a {@link List} of {@link DLNAMediaInfo} instances.
	 *
	 * @param name the full path of the media.
	 * @param modified the current {@code lastModified} value of the media file.
	 * @return The {@link List} of {@link DLNAMediaInfo} instances matching
	 *         {@code name} and {@code modified}.
	 * @throws SQLException if an SQL error occurs during the operation.
	 * @throws IOException if an IO error occurs during the operation.
	 */
	public synchronized ArrayList<DLNAMediaInfo> getData(String name, long modified) throws IOException, SQLException {
		ArrayList<DLNAMediaInfo> list = new ArrayList<>();
		try (
			Connection conn = getConnection();
			PreparedStatement stmt = conn.prepareStatement("SELECT * FROM FILES WHERE FILENAME = ? AND MODIFIED = ?");
		) {
			stmt.setString(1, name);
			stmt.setTimestamp(2, new Timestamp(modified));
			try (
				ResultSet rs = stmt.executeQuery();
				PreparedStatement audios = conn.prepareStatement("SELECT * FROM AUDIOTRACKS WHERE FILEID = ?");
				PreparedStatement subs = conn.prepareStatement("SELECT * FROM SUBTRACKS WHERE FILEID = ?")
			) {
				while (rs.next()) {
					DLNAMediaInfo media = new DLNAMediaInfo();
					long id = rs.getLong("ID");
					media.setDuration(toDouble(rs, "DURATION"));
					media.setBitrate(rs.getInt("BITRATE"));
					media.setImageInfo((ImageInfo) rs.getObject("IMAGEINFO"));
					media.setWidth(rs.getInt("WIDTH"));
					media.setHeight(rs.getInt("HEIGHT"));
					media.setSize(rs.getLong("SIZE"));
					media.setCodecV(rs.getString("CODECV"));
					media.setFrameRate(rs.getString("FRAMERATE"));
					media.setAspectRatioDvdIso(rs.getString("ASPECT"));
					media.setAspectRatioContainer(rs.getString("ASPECTRATIOCONTAINER"));
					media.setAspectRatioVideoTrack(rs.getString("ASPECTRATIOVIDEOTRACK"));
					media.setReferenceFrameCount(rs.getByte("REFRAMES"));
					media.setAvcLevel(rs.getString("AVCLEVEL"));
					media.setThumb((DLNAThumbnail) rs.getObject("THUMB"));
					media.setContainer(rs.getString("CONTAINER"));
					media.setMuxingMode(rs.getString("MUXINGMODE"));
					media.setFrameRateMode(rs.getString("FRAMERATEMODE"));
					media.setStereoscopy(rs.getString("STEREOSCOPY"));
					media.setMatrixCoefficients(rs.getString("MATRIXCOEFFICIENTS"));
					media.setFileTitleFromMetadata(rs.getString("TITLECONTAINER"));
					media.setVideoTrackTitleFromMetadata(rs.getString("TITLEVIDEOTRACK"));
					media.setVideoTrackCount(rs.getInt("VIDEOTRACKCOUNT"));
					media.setImageCount(rs.getInt("IMAGECOUNT"));
					media.setVideoBitDepth(rs.getInt("BITDEPTH"));
<<<<<<< HEAD
					media.setVideoBitDepth(rs.getInt("BITDEPTH"));
					media.setMimeType(rs.getString("MIMETYPE"));
=======
					media.setIMDbID(rs.getString("IMDBID"));
					media.setYear(rs.getString("YEAR"));
					media.setMovieOrShowName(rs.getString("MOVIEORSHOWNAME"));
					media.setSimplifiedMovieOrShowName(rs.getString("MOVIEORSHOWNAMESIMPLE"));
					media.setExtraInformation(rs.getString("EXTRAINFORMATION"));

					if (rs.getBoolean("ISTVEPISODE")) {
						media.setTVSeason(rs.getString("TVSEASON"));
						media.setTVEpisodeNumber(rs.getString("TVEPISODENUMBER"));
						media.setTVEpisodeName(rs.getString("TVEPISODENAME"));
						media.setIsTVEpisode(true);
					} else {
						media.setIsTVEpisode(false);
					}
>>>>>>> 3ccfb841
					media.setMediaparsed(true);

					ResultSet elements;
					audios.setLong(1, id);
					elements = audios.executeQuery();
					while (elements.next()) {
						DLNAMediaAudio audio = new DLNAMediaAudio();
						audio.setId(elements.getInt("ID"));
						audio.setLang(elements.getString("LANG"));
						audio.setAudioTrackTitleFromMetadata(elements.getString("TITLE"));
						audio.getAudioProperties().setNumberOfChannels(elements.getInt("NRAUDIOCHANNELS"));
						audio.setSampleFrequency(elements.getString("SAMPLEFREQ"));
						audio.setCodecA(elements.getString("CODECA"));
						audio.setBitsperSample(elements.getInt("BITSPERSAMPLE"));
						audio.setAlbum(elements.getString("ALBUM"));
						audio.setArtist(elements.getString("ARTIST"));
						audio.setSongname(elements.getString("SONGNAME"));
						audio.setGenre(elements.getString("GENRE"));
						audio.setYear(elements.getInt("YEAR"));
						audio.setTrack(elements.getInt("TRACK"));
						audio.getAudioProperties().setAudioDelay(elements.getInt("DELAY"));
						audio.setMuxingModeAudio(elements.getString("MUXINGMODE"));
						audio.setBitRate(elements.getInt("BITRATE"));
						media.getAudioTracksList().add(audio);
					}
					elements.close();
					subs.setLong(1, id);
					elements = subs.executeQuery();
					while (elements.next()) {
						DLNAMediaSubtitle sub = new DLNAMediaSubtitle();
						sub.setId(elements.getInt("ID"));
						sub.setLang(elements.getString("LANG"));
						sub.setSubtitlesTrackTitleFromMetadata(elements.getString("TITLE"));
						sub.setType(SubtitleType.valueOfStableIndex(elements.getInt("TYPE")));
						media.getSubtitleTracksList().add(sub);
					}
					elements.close();

					list.add(media);
				}
			}
		} catch (SQLException se) {
			if (se.getCause() != null && se.getCause() instanceof IOException) {
				throw (IOException) se.getCause();
			}
			throw se;
		}
		return list;
	}

	private Double toDouble(ResultSet rs, String column) throws SQLException {
		Object obj = rs.getObject(column);
		if (obj instanceof Double) {
			return (Double) obj;
		}
		return null;
	}

	private void insertOrUpdateSubtitleTracks(Connection connection, long fileId, DLNAMediaInfo media) throws SQLException {
		if (connection == null || fileId < 0 || media == null || media.getSubTrackCount() < 1) {
			return;
		}

		/* XXX This is flawed, multiple subtitle tracks with the same language will
		 * overwrite each other.
		 */
		try (
			PreparedStatement updateStatment = connection.prepareStatement(
				"SELECT " +
					"FILEID, ID, LANG, TITLE, TYPE " +
				"FROM SUBTRACKS " +
				"WHERE " +
					"FILEID = ? AND ID = ?",
				ResultSet.TYPE_FORWARD_ONLY,
				ResultSet.CONCUR_UPDATABLE
			);
			PreparedStatement insertStatement = connection.prepareStatement(
				"INSERT INTO SUBTRACKS (" +
					"FILEID, ID, LANG, TITLE, TYPE " +
				") VALUES (" +
					"?, ?, ?, ?, ?" +
				")"
			);
		) {
			for (DLNAMediaSubtitle subtitleTrack : media.getSubtitleTracksList()) {
				updateStatment.setLong(1, fileId);
				updateStatment.setInt(2, subtitleTrack.getId());
				try (ResultSet rs = updateStatment.executeQuery()) {
					if (rs.next()) {
						rs.updateString("LANG", left(subtitleTrack.getLang(), SIZE_LANG));
						rs.updateString("TITLE", left(subtitleTrack.getSubtitlesTrackTitleFromMetadata(), SIZE_MAX));
						rs.updateInt("TYPE", subtitleTrack.getType().getStableIndex());
						rs.updateRow();
					} else {
						insertStatement.clearParameters();
						insertStatement.setLong(1, fileId);
						insertStatement.setInt(2, subtitleTrack.getId());
						insertStatement.setString(3, left(subtitleTrack.getLang(), SIZE_LANG));
						insertStatement.setString(4, left(subtitleTrack.getSubtitlesTrackTitleFromMetadata(), SIZE_MAX));
						insertStatement.setInt(5, subtitleTrack.getType().getStableIndex());
						insertStatement.executeUpdate();
					}
				}
			}
		}
	}

	private void insertOrUpdateAudioTracks(Connection connection, long fileId, DLNAMediaInfo media) throws SQLException {
		if (connection == null || fileId < 0 || media == null || media.getAudioTrackCount() < 1) {
			return;
		}

		/* XXX This is flawed, multiple audio tracks with the same language will
		 * overwrite each other.
		 */
		try (
			PreparedStatement updateStatment = connection.prepareStatement(
				"SELECT " +
					"FILEID, ID, LANG, TITLE, NRAUDIOCHANNELS, SAMPLEFREQ, CODECA, " +
					"BITSPERSAMPLE, ALBUM, ARTIST, SONGNAME, GENRE, YEAR, TRACK, " +
					"DELAY, MUXINGMODE, BITRATE " +
				"FROM AUDIOTRACKS " +
				"WHERE " +
					"FILEID = ? AND ID = ?",
				ResultSet.TYPE_FORWARD_ONLY,
				ResultSet.CONCUR_UPDATABLE
			);
			PreparedStatement insertStatement = connection.prepareStatement(
				"INSERT INTO AUDIOTRACKS (" +
					"FILEID, ID, LANG, TITLE, NRAUDIOCHANNELS, SAMPLEFREQ, CODECA, BITSPERSAMPLE, " +
					"ALBUM, ARTIST, SONGNAME, GENRE, YEAR, TRACK, DELAY, MUXINGMODE, BITRATE" +
				") VALUES (" +
					"?, ?, ?, ?, ?, ?, ?, ?, ?, ?, ?, ?, ?, ?, ?, ?, ?" +
				")"
			);
		) {
			for (DLNAMediaAudio audioTrack : media.getAudioTracksList()) {
				updateStatment.setLong(1, fileId);
				updateStatment.setInt(2, audioTrack.getId());
				try (ResultSet rs = updateStatment.executeQuery()) {
					if (rs.next()) {
						rs.updateString("LANG", left(audioTrack.getLang(), SIZE_LANG));
						rs.updateString("TITLE", left(audioTrack.getAudioTrackTitleFromMetadata(), SIZE_MAX));
						rs.updateInt("NRAUDIOCHANNELS", audioTrack.getAudioProperties().getNumberOfChannels());
						rs.updateString("SAMPLEFREQ", left(audioTrack.getSampleFrequency(), SIZE_SAMPLEFREQ));
						rs.updateString("CODECA", left(audioTrack.getCodecA(), SIZE_CODECA));
						rs.updateInt("BITSPERSAMPLE", audioTrack.getBitsperSample());
						rs.updateString("ALBUM", left(trimToEmpty(audioTrack.getAlbum()), SIZE_MAX));
						rs.updateString("ARTIST", left(trimToEmpty(audioTrack.getArtist()), SIZE_MAX));
						rs.updateString("SONGNAME", left(trimToEmpty(audioTrack.getSongname()), SIZE_MAX));
						rs.updateString("GENRE", left(trimToEmpty(audioTrack.getGenre()), SIZE_GENRE));
						rs.updateInt("YEAR", audioTrack.getYear());
						rs.updateInt("TRACK", audioTrack.getTrack());
						rs.updateInt("DELAY", audioTrack.getAudioProperties().getAudioDelay());
						rs.updateString("MUXINGMODE", left(trimToEmpty(audioTrack.getMuxingModeAudio()), SIZE_MUXINGMODE));
						rs.updateInt("BITRATE", audioTrack.getBitRate());
						rs.updateRow();
					} else {
						insertStatement.clearParameters();
						insertStatement.setLong(1, fileId);
						insertStatement.setInt(2, audioTrack.getId());
						insertStatement.setString(3, left(audioTrack.getLang(), SIZE_LANG));
						insertStatement.setString(4, left(audioTrack.getAudioTrackTitleFromMetadata(), SIZE_MAX));
						insertStatement.setInt(5, audioTrack.getAudioProperties().getNumberOfChannels());
						insertStatement.setString(6, left(audioTrack.getSampleFrequency(), SIZE_SAMPLEFREQ));
						insertStatement.setString(7, left(audioTrack.getCodecA(), SIZE_CODECA));
						insertStatement.setInt(8, audioTrack.getBitsperSample());
						insertStatement.setString(9, left(trimToEmpty(audioTrack.getAlbum()), SIZE_MAX));
						insertStatement.setString(10, left(trimToEmpty(audioTrack.getArtist()), SIZE_MAX));
						insertStatement.setString(11, left(trimToEmpty(audioTrack.getSongname()), SIZE_MAX));
						insertStatement.setString(12, left(trimToEmpty(audioTrack.getGenre()), SIZE_GENRE));
						insertStatement.setInt(13, audioTrack.getYear());
						insertStatement.setInt(14, audioTrack.getTrack());
						insertStatement.setInt(15, audioTrack.getAudioProperties().getAudioDelay());
						insertStatement.setString(16, left(trimToEmpty(audioTrack.getMuxingModeAudio()), SIZE_MUXINGMODE));
						insertStatement.setInt(17, audioTrack.getBitRate());
						insertStatement.executeUpdate();
					}
				}
			}
		}
	}

	/**
	 * Inserts or updates a database row representing an {@link DLNAMediaInfo}
	 * instance. If the row already exists, it will be updated with the
	 * information given in {@code media}. If it doesn't exist, a new will row
	 * be created using the same information.
	 *
	 * @param name the full path of the media.
	 * @param modified the current {@code lastModified} value of the media file.
	 * @param type the integer constant from {@link Format} indicating the type
	 *            of media.
	 * @param media the {@link DLNAMediaInfo} row to update.
	 * @throws SQLException if an SQL error occurs during the operation.
	 */
	public synchronized void insertOrUpdateData(String name, long modified, int type, DLNAMediaInfo media) throws SQLException {
		try (
			Connection connection = getConnection()
		) {
			connection.setAutoCommit(false);
			long fileId = -1;
			try (PreparedStatement ps = connection.prepareStatement(
				"SELECT " +
					"ID, FILENAME, MODIFIED, TYPE, DURATION, BITRATE, WIDTH, HEIGHT, SIZE, CODECV, FRAMERATE, " +
					"ASPECT, ASPECTRATIOCONTAINER, ASPECTRATIOVIDEOTRACK, REFRAMES, AVCLEVEL, IMAGEINFO, THUMB, " +
					"CONTAINER, MUXINGMODE, FRAMERATEMODE, STEREOSCOPY, MATRIXCOEFFICIENTS, TITLECONTAINER, " +
<<<<<<< HEAD
					"TITLEVIDEOTRACK, VIDEOTRACKCOUNT, IMAGECOUNT, BITDEPTH, MIMETYPE " +
=======
					"TITLEVIDEOTRACK, VIDEOTRACKCOUNT, IMAGECOUNT, BITDEPTH, IMDBID, YEAR, MOVIEORSHOWNAME, " +
					"MOVIEORSHOWNAMESIMPLE, TVSEASON, TVEPISODENUMBER, TVEPISODENAME, ISTVEPISODE, EXTRAINFORMATION " +
>>>>>>> 3ccfb841
				"FROM FILES " +
				"WHERE " +
					"FILENAME = ?",
				ResultSet.TYPE_FORWARD_ONLY,
				ResultSet.CONCUR_UPDATABLE
			)) {
				ps.setString(1, name);
				try (ResultSet rs = ps.executeQuery()) {
					if (rs.next()) {
						fileId = rs.getLong("ID");
						rs.updateTimestamp("MODIFIED", new Timestamp(modified));
						rs.updateInt("TYPE", type);
						if (media != null) {
							if (media.getDuration() != null) {
								rs.updateDouble("DURATION", media.getDurationInSeconds());
							} else {
								rs.updateNull("DURATION");
							}

							if (type != Format.IMAGE) {
								if (media.getBitrate() == 0) {
									LOGGER.debug("Could not parse the bitrate for: " + name);
								}
								rs.updateInt("BITRATE", media.getBitrate());
							} else {
								rs.updateInt("BITRATE", 0);
							}
							rs.updateInt("WIDTH", media.getWidth());
							rs.updateInt("HEIGHT", media.getHeight());
							rs.updateLong("SIZE", media.getSize());
							rs.updateString("CODECV", left(media.getCodecV(), SIZE_CODECV));
							rs.updateString("FRAMERATE", left(media.getFrameRate(), SIZE_FRAMERATE));
							rs.updateString("ASPECT", left(media.getAspectRatioDvdIso(), SIZE_ASPECTRATIO_DVDISO));
							rs.updateString("ASPECTRATIOCONTAINER", left(media.getAspectRatioContainer(), SIZE_ASPECTRATIO_CONTAINER));
							rs.updateString("ASPECTRATIOVIDEOTRACK", left(media.getAspectRatioVideoTrack(), SIZE_ASPECTRATIO_VIDEOTRACK));
							rs.updateByte("REFRAMES", media.getReferenceFrameCount());
							rs.updateString("AVCLEVEL", left(media.getAvcLevel(), SIZE_AVC_LEVEL));
							if (media.getImageInfo() != null) {
								rs.updateObject("IMAGEINFO", media.getImageInfo());
							} else {
								rs.updateNull("IMAGEINFO");
							}
							if (media.getThumb() != null) {
								rs.updateObject("THUMB", media.getThumb());
							} else {
								rs.updateNull("THUMB");
							}
							rs.updateString("CONTAINER", left(media.getContainer(), SIZE_CONTAINER));
							rs.updateString("MUXINGMODE", left(media.getMuxingModeAudio(), SIZE_MUXINGMODE));
							rs.updateString("FRAMERATEMODE", left(media.getFrameRateMode(), SIZE_FRAMERATE_MODE));
							rs.updateString("STEREOSCOPY", left(media.getStereoscopy(), SIZE_MAX));
							rs.updateString("MATRIXCOEFFICIENTS", left(media.getMatrixCoefficients(), SIZE_MATRIX_COEFFICIENTS));
							rs.updateString("TITLECONTAINER", left(media.getFileTitleFromMetadata(), SIZE_MAX));
							rs.updateString("TITLEVIDEOTRACK", left(media.getVideoTrackTitleFromMetadata(), SIZE_MAX));
							rs.updateInt("VIDEOTRACKCOUNT", media.getVideoTrackCount());
							rs.updateInt("IMAGECOUNT", media.getImageCount());
							rs.updateInt("BITDEPTH", media.getVideoBitDepth());
<<<<<<< HEAD
							rs.updateString("MIMETYPE", media.getMimeType());
=======
							rs.updateString("IMDBID", left(media.getIMDbID(), SIZE_IMDBID));
							rs.updateString("YEAR", left(media.getYear(), SIZE_YEAR));
							rs.updateString("MOVIEORSHOWNAME", left(media.getMovieOrShowName(), SIZE_MAX));
							rs.updateString("MOVIEORSHOWNAMESIMPLE", left(media.getSimplifiedMovieOrShowName(), SIZE_MAX));
							rs.updateString("TVSEASON", left(media.getTVSeason(), SIZE_TVSEASON));
							rs.updateString("TVEPISODENUMBER", left(media.getTVEpisodeNumber(), SIZE_TVEPISODENUMBER));
							rs.updateString("TVEPISODENAME", left(media.getTVEpisodeName(), SIZE_MAX));
							rs.updateBoolean("ISTVEPISODE", media.isTVEpisode());
							rs.updateString("EXTRAINFORMATION", left(media.getExtraInformation(), SIZE_MAX));
>>>>>>> 3ccfb841
						}
						rs.updateRow();
					}
				}
			}
			if (fileId < 0) {
				// No fileId means it didn't exist
				try (
					PreparedStatement ps = connection.prepareStatement(
						"INSERT INTO FILES (FILENAME, MODIFIED, TYPE, DURATION, BITRATE, WIDTH, HEIGHT, SIZE, CODECV, " +
						"FRAMERATE, ASPECT, ASPECTRATIOCONTAINER, ASPECTRATIOVIDEOTRACK, REFRAMES, AVCLEVEL, IMAGEINFO, " +
						"THUMB, CONTAINER, MUXINGMODE, FRAMERATEMODE, STEREOSCOPY, MATRIXCOEFFICIENTS, TITLECONTAINER, " +
<<<<<<< HEAD
						"TITLEVIDEOTRACK, VIDEOTRACKCOUNT, IMAGECOUNT, BITDEPTH, MIMETYPE) VALUES "+
						"(?, ?, ?, ?, ?, ?, ?, ?, ?, ?, ?, ?, ?, ?, ?, ?, ?, ?, ?, ?, ?, ?, ?, ?, ?, ?, ?, ?)")
=======
						"TITLEVIDEOTRACK, VIDEOTRACKCOUNT, IMAGECOUNT, BITDEPTH, IMDBID, YEAR, MOVIEORSHOWNAME, " +
						"MOVIEORSHOWNAMESIMPLE, TVSEASON, TVEPISODENUMBER, TVEPISODENAME, ISTVEPISODE, EXTRAINFORMATION) VALUES " +
						"(?, ?, ?, ?, ?, ?, ?, ?, ?, ?, ?, ?, ?, ?, ?, ?, ?, ?, ?, ?, ?, ?, ?, ?, ?, ?, ?, ?, ?, ?, ?, ?, ?, ?, ?, ?)")
>>>>>>> 3ccfb841
				) {
					ps.setString(1, name);
					ps.setTimestamp(2, new Timestamp(modified));
					ps.setInt(3, type);
					if (media != null) {
						if (media.getDuration() != null) {
							ps.setDouble(4, media.getDurationInSeconds());
						} else {
							ps.setNull(4, Types.DOUBLE);
						}

						int databaseBitrate = 0;
						if (type != Format.IMAGE) {
							databaseBitrate = media.getBitrate();
							if (databaseBitrate == 0) {
								LOGGER.debug("Could not parse the bitrate for: " + name);
							}
						}
						ps.setInt(5, databaseBitrate);

						ps.setInt(6, media.getWidth());
						ps.setInt(7, media.getHeight());
						ps.setLong(8, media.getSize());
						ps.setString(9, left(media.getCodecV(), SIZE_CODECV));
						ps.setString(10, left(media.getFrameRate(), SIZE_FRAMERATE));
						ps.setString(11, left(media.getAspectRatioDvdIso(), SIZE_ASPECTRATIO_DVDISO));
						ps.setString(12, left(media.getAspectRatioContainer(), SIZE_ASPECTRATIO_CONTAINER));
						ps.setString(13, left(media.getAspectRatioVideoTrack(), SIZE_ASPECTRATIO_VIDEOTRACK));
						ps.setByte(14, media.getReferenceFrameCount());
						ps.setString(15, left(media.getAvcLevel(), SIZE_AVC_LEVEL));
						if (media.getImageInfo() != null) {
							ps.setObject(16, media.getImageInfo());
						} else {
							ps.setNull(16, Types.OTHER);
						}
						if (media.getThumb() != null) {
							ps.setObject(17, media.getThumb());
						} else {
							ps.setNull(17, Types.OTHER);
						}
						ps.setString(18, left(media.getContainer(), SIZE_CONTAINER));
						ps.setString(19, left(media.getMuxingModeAudio(), SIZE_MUXINGMODE));
						ps.setString(20, left(media.getFrameRateMode(), SIZE_FRAMERATE_MODE));
						ps.setString(21, left(media.getStereoscopy(), SIZE_MAX));
						ps.setString(22, left(media.getMatrixCoefficients(), SIZE_MATRIX_COEFFICIENTS));
						ps.setString(23, left(media.getFileTitleFromMetadata(), SIZE_MAX));
						ps.setString(24, left(media.getVideoTrackTitleFromMetadata(), SIZE_MAX));
						ps.setInt(25, media.getVideoTrackCount());
						ps.setInt(26, media.getImageCount());
						ps.setInt(27, media.getVideoBitDepth());
<<<<<<< HEAD
						ps.setString(28, left(media.getMimeType(), SIZE_MIMETYPE));
=======
						ps.setString(28, left(media.getIMDbID(), SIZE_IMDBID));
						ps.setString(29, left(media.getYear(), SIZE_YEAR));
						ps.setString(30, left(media.getMovieOrShowName(), SIZE_MAX));
						ps.setString(31, left(media.getSimplifiedMovieOrShowName(), SIZE_MAX));
						ps.setString(32, left(media.getTVSeason(), SIZE_TVSEASON));
						ps.setString(33, left(media.getTVEpisodeNumber(), SIZE_TVEPISODENUMBER));
						ps.setString(34, left(media.getTVEpisodeName(), SIZE_MAX));
						ps.setBoolean(35, media.isTVEpisode());
						ps.setString(36, left(media.getExtraInformation(), SIZE_MAX));
>>>>>>> 3ccfb841
					} else {
						ps.setString(4, null);
						ps.setInt(5, 0);
						ps.setInt(6, 0);
						ps.setInt(7, 0);
						ps.setLong(8, 0);
						ps.setNull(9, Types.VARCHAR);
						ps.setNull(10, Types.VARCHAR);
						ps.setNull(11, Types.VARCHAR);
						ps.setNull(12, Types.VARCHAR);
						ps.setNull(13, Types.VARCHAR);
						ps.setByte(14, (byte) -1);
						ps.setNull(15, Types.VARCHAR);
						ps.setNull(16, Types.OTHER);
						ps.setNull(17, Types.OTHER);
						ps.setNull(18, Types.VARCHAR);
						ps.setNull(19, Types.VARCHAR);
						ps.setNull(20, Types.VARCHAR);
						ps.setNull(21, Types.VARCHAR);
						ps.setNull(22, Types.VARCHAR);
						ps.setNull(23, Types.VARCHAR);
						ps.setNull(24, Types.VARCHAR);
						ps.setInt(25, 0);
						ps.setInt(26, 0);
						ps.setInt(27, 0);
						ps.setNull(28, Types.VARCHAR);
<<<<<<< HEAD
=======
						ps.setNull(29, Types.VARCHAR);
						ps.setNull(30, Types.VARCHAR);
						ps.setNull(31, Types.VARCHAR);
						ps.setNull(32, Types.VARCHAR);
						ps.setNull(33, Types.VARCHAR);
						ps.setNull(34, Types.VARCHAR);
						ps.setBoolean(35, false);
						ps.setNull(36, Types.VARCHAR);
>>>>>>> 3ccfb841
					}
					ps.executeUpdate();
					try (ResultSet rs = ps.getGeneratedKeys()) {
						if (rs.next()) {
							fileId = rs.getLong(1);
						}
					}
				}
			}

			if (media != null && fileId > -1) {
				insertOrUpdateAudioTracks(connection, fileId, media);
				insertOrUpdateSubtitleTracks(connection, fileId, media);
			}

			connection.commit();
		} catch (SQLException se) {
			if (se.getErrorCode() == 23505) {
				throw new SQLException(String.format(
					"Duplicate key while adding \"%s\" to the cache: %s",
					name,
					se.getMessage()
				), se);
			}
			throw se;
		}
	}

	/**
	 * Updates an existing row with information either extracted from the filename
	 * or from OpenSubtitles.
	 *
	 * @param name the full path of the media.
	 * @param modified the current {@code lastModified} value of the media file.
	 * @param media the {@link DLNAMediaInfo} row to update.
	 * @throws SQLException if an SQL error occurs during the operation.
	 */
	public synchronized void insertVideoMetadata(String name, long modified, DLNAMediaInfo media) throws SQLException {
		if (StringUtils.isBlank(name)) {
			LOGGER.warn(
				"Couldn't write OpenSubtitles data for \"{}\" to the database because the media cannot be identified",
				name
			);
			return;
		}
		if (media == null) {
			LOGGER.warn("Couldn't write OpenSubtitles data for \"{}\" to the database because there is no media information",
				name
			);
			return;
		}

		try (Connection connection = getConnection()) {
			connection.setAutoCommit(false);
			try (PreparedStatement ps = connection.prepareStatement(
				"SELECT " +
					"ID, IMDBID, YEAR, MOVIEORSHOWNAME, MOVIEORSHOWNAMESIMPLE, TVSEASON, TVEPISODENUMBER, TVEPISODENAME, ISTVEPISODE, EXTRAINFORMATION " +
				"FROM FILES " +
				"WHERE " +
					"FILENAME = ? AND MODIFIED = ?",
				ResultSet.TYPE_FORWARD_ONLY,
				ResultSet.CONCUR_UPDATABLE
			)) {
				ps.setString(1, name);
				ps.setTimestamp(2, new Timestamp(modified));
				try (ResultSet rs = ps.executeQuery()) {
					if (rs.next()) {
						rs.updateString("IMDBID", left(media.getIMDbID(), SIZE_IMDBID));
						rs.updateString("YEAR", left(media.getYear(), SIZE_YEAR));
						rs.updateString("MOVIEORSHOWNAME", left(media.getMovieOrShowName(), SIZE_MAX));
						rs.updateString("MOVIEORSHOWNAMESIMPLE", left(media.getSimplifiedMovieOrShowName(), SIZE_MAX));
						rs.updateString("TVSEASON", left(media.getTVSeason(), SIZE_TVSEASON));
						rs.updateString("TVEPISODENUMBER", left(media.getTVEpisodeNumber(), SIZE_TVEPISODENUMBER));
						rs.updateString("TVEPISODENAME", left(media.getTVEpisodeName(), SIZE_MAX));
						rs.updateBoolean("ISTVEPISODE", media.isTVEpisode());
						rs.updateString("EXTRAINFORMATION", left(media.getExtraInformation(), SIZE_MAX));
						rs.updateRow();
					} else {
						LOGGER.error("Couldn't find \"{}\" in the database when trying to store data from OpenSubtitles", name);
					}
				}
			}
			connection.commit();
		}
	}

	/**
	 * Updates the name of a TV series for existing entries in the database.
	 *
	 * @param oldName the existing movie or show name.
	 * @param newName the new movie or show name.
	 */
	public void updateMovieOrShowName(String oldName, String newName) {
		try {
			updateRowsInFilesTable(oldName, newName, "MOVIEORSHOWNAME", SIZE_MAX, true);
		} catch (SQLException e) {
			LOGGER.error(
				"Failed to update MOVIEORSHOWNAME from \"{}\" to \"{}\": {}",
				oldName,
				newName,
				e.getMessage()
			);
			LOGGER.trace("", e);
		}
	}

	/**
	 * Updates a row or rows in the FILES table.
	 *
	 * @param oldValue the value to match, can be {@code null}.
	 * @param newValue the value to store, can be {@code null}.
	 * @param columnName the column to update.
	 * @param size the maximum size of the data if {@code isString} is
	 *            {@code true}.
	 * @param isString whether or not the value is a SQL char/string and should
	 *            be quoted and length limited.
	 * @throws SQLException if an SQL error occurs during the operation.
	 */
	public synchronized void updateRowsInFilesTable(String oldValue, String newValue, String columnName, int size, boolean isString) throws SQLException {
		if (isString && size < 1) {
			throw new IllegalArgumentException("size must be positive");
		}
		if (StringUtils.isEmpty(columnName)) {
			LOGGER.error("Couldn't update rows in FILES table because columnName ({}) is blank", columnName);
			return;
		}

		// Sanitize values
		oldValue = isString ? Tables.sqlQuote(oldValue) : Tables.sqlEscape(oldValue);
		newValue = isString ? Tables.sqlQuote(newValue) : Tables.sqlEscape(newValue);

		LOGGER.trace(
			"Updating rows in FILES table from \"{}\" to \"{}\" in column {}",
			oldValue,
			newValue,
			columnName
		);
		try (Connection connection = getConnection()) {
			try (Statement statement = connection.createStatement()) {
				int rows = statement.executeUpdate(
					"UPDATE FILES SET " +
						columnName +  " = " + (newValue == null ? "NULL" : (isString ? left(newValue, size) : newValue)) +
					" WHERE " +
						columnName + (oldValue == null ? " IS NULL" : " = " + (isString ? left(oldValue, size) : oldValue))
				);
				LOGGER.trace("Updated {} rows in FILES table", rows);
			}
		}
	}

	/**
	 * Removes a single media file from the database.
	 *
	 * @param pathToFile the full path to the file to remove.
	 */
	public void removeMediaEntry(String pathToFile) {
		try {
			removeMedia(pathToFile, false);
		} catch (SQLException e) {
			LOGGER.error(
				"An error occurred while trying to remove \"{}\" from the database: {}",
				pathToFile,
				e.getMessage()
			);
			LOGGER.trace("", e);
		}
	}

	/**
	 * Removes all media files in a folder from the database.
	 *
	 * @param pathToFolder the full path to the folder whose children should be
	 *            removed.
	 */
	public void removeMediaEntriesInFolder(String pathToFolder) {
		try {
			removeMedia(sqlLikeEscape(pathToFolder) + "%", true);
		} catch (SQLException e) {
			LOGGER.error(
				"An error occurred while trying to remove files matching \"{}\" from the database: {}",
				pathToFolder,
				e.getMessage()
			);
			LOGGER.trace("", e);
		}
	}

	/**
	 * Removes row(s) in the both FILES and FILES_STATUS tables representing matching media. If {@code useLike} is
	 * {@code true}, {@code filename} must be properly escaped.
	 *
	 * @see Tables#sqlLikeEscape(String)
	 *
	 * @param filename the filename(s) to remove.
	 * @param useLike {@code true} if {@code LIKE} should be used as the compare
	 *            operator, {@code false} if {@code =} should be used.
	 * @throws SQLException if an SQL error occurs during the operation.
	 */
	public void removeMedia(String filename, boolean useLike) throws SQLException {
		if (StringUtils.isEmpty(filename)) {
			return;
		}

		deleteRowsInFilesTable(filename, useLike);
		TableFilesStatus.remove(filename, useLike);
	}

	/**
	 * Deletes a row or rows in the FILES table. If {@code useLike} is
	 * {@code true}, {@code filename} must be properly escaped.
	 *
	 * @see Tables#sqlLikeEscape(String)
	 *
	 * @param filename the filename to delete
	 * @param useLike {@code true} if {@code LIKE} should be used as the compare
	 *            operator, {@code false} if {@code =} should be used.
	 * @throws SQLException if an SQL error occurs during the operation.
	 */
	public synchronized void deleteRowsInFilesTable(String filename, boolean useLike) throws SQLException {
		if (StringUtils.isEmpty(filename)) {
			return;
		}

		LOGGER.trace("Deleting rows from FILES table where the filename is \"{}\"", filename);
		try (Connection connection = getConnection()) {
			try (Statement statement = connection.createStatement()) {
				int rows;
				if (useLike) {
					rows = statement.executeUpdate("DELETE FROM FILES WHERE FILENAME LIKE " + Tables.sqlQuote(filename));
				} else {
					rows = statement.executeUpdate("DELETE FROM FILES WHERE FILENAME = " + Tables.sqlQuote(filename));
				}
				LOGGER.trace("Deleted {} rows from FILES", rows);
			}
		}
	}

	public synchronized void updateThumbnail(String name, long modified, int type, DLNAMediaInfo media) {
		try (
			Connection conn = getConnection();
			PreparedStatement ps = conn.prepareStatement(
				"UPDATE FILES SET THUMB = ? WHERE FILENAME = ? AND MODIFIED = ?"
			);
		) {
			ps.setString(2, name);
			ps.setTimestamp(3, new Timestamp(modified));
			if (media != null && media.getThumb() != null) {
				ps.setObject(1, media.getThumb());
			} else {
				ps.setNull(1, Types.OTHER);
			}
			ps.executeUpdate();
		} catch (SQLException se) {
			LOGGER.error("Error updating cached thumbnail for \"{}\": {}", se.getMessage());
			LOGGER.trace("", se);
		}
	}

	public synchronized ArrayList<String> getStrings(String sql) {
		ArrayList<String> list = new ArrayList<>();
		Connection connection = null;
		ResultSet rs = null;
		PreparedStatement ps = null;
		try {
			connection = getConnection();
			ps = connection.prepareStatement(sql);
			rs = ps.executeQuery();
			while (rs.next()) {
				String str = rs.getString(1);
				if (isBlank(str)) {
					if (!list.contains(NONAME)) {
						list.add(NONAME);
					}
				} else if (!list.contains(str)) {
					list.add(str);
				}
			}
		} catch (SQLException se) {
			LOGGER.error(null, se);
			return null;
		} finally {
			close(rs);
			close(ps);
			close(connection);
		}
		return list;
	}

	public synchronized void cleanup() {
		Connection conn = null;
		PreparedStatement ps = null;
		ResultSet rs = null;

		try {
			conn = getConnection();
			ps = conn.prepareStatement("SELECT COUNT(*) FROM FILES");
			rs = ps.executeQuery();
			dbCount = 0;

			if (rs.next()) {
				dbCount = rs.getInt(1);
			}

			rs.close();
			ps.close();
			PMS.get().getFrame().setStatusLine(Messages.getString("DLNAMediaDatabase.2") + " 0%");
			int i = 0;
			int oldpercent = 0;

			if (dbCount > 0) {
				ps = conn.prepareStatement("SELECT FILENAME, MODIFIED, ID FROM FILES", ResultSet.TYPE_FORWARD_ONLY, ResultSet.CONCUR_UPDATABLE);
				rs = ps.executeQuery();
				while (rs.next()) {
					String filename = rs.getString("FILENAME");
					long modified = rs.getTimestamp("MODIFIED").getTime();
					File file = new File(filename);
					if (!file.exists() || file.lastModified() != modified) {
						rs.deleteRow();
					}
					i++;
					int newpercent = i * 100 / dbCount;
					if (newpercent > oldpercent) {
						PMS.get().getFrame().setStatusLine(Messages.getString("DLNAMediaDatabase.2") + newpercent + "%");
						oldpercent = newpercent;
					}
				}
			}
		} catch (SQLException se) {
			LOGGER.error(null, se);
		} finally {
			close(rs);
			close(ps);
			close(conn);
			PMS.get().getFrame().setStatusLine(null);
		}
	}

	public synchronized ArrayList<File> getFiles(String sql) {
		ArrayList<File> list = new ArrayList<>();
		Connection conn = null;
		ResultSet rs = null;
		PreparedStatement ps = null;
		try {
			conn = getConnection();
			ps = conn.prepareStatement(sql.toLowerCase().startsWith("select") ? sql : ("SELECT FILENAME, MODIFIED FROM FILES WHERE " + sql));
			rs = ps.executeQuery();
			while (rs.next()) {
				String filename = rs.getString("FILENAME");
				long modified = rs.getTimestamp("MODIFIED").getTime();
				File file = new File(filename);
				if (file.exists() && file.lastModified() == modified) {
					list.add(file);
				}
			}
		} catch (SQLException se) {
			LOGGER.error(null, se);
			return null;
		} finally {
			close(rs);
			close(ps);
			close(conn);
		}
		return list;
	}

	private void close(ResultSet rs) {
		try {
			if (rs != null) {
				rs.close();
			}
		} catch (SQLException e) {
			LOGGER.error("error during closing:" + e.getMessage(), e);
		}
	}

	private void close(Statement ps) {
		try {
			if (ps != null) {
				ps.close();
			}
		} catch (SQLException e) {
			LOGGER.error("error during closing:" + e.getMessage(), e);
		}
	}

	private void close(Connection conn) {
		try {
			if (conn != null) {
				conn.close();
			}
		} catch (SQLException e) {
			LOGGER.error("error during closing:" + e.getMessage(), e);
		}
	}

	public boolean isScanLibraryRunning() {
		return scanner != null && scanner.isAlive();
	}

	public void scanLibrary() {
		if (isScanLibraryRunning()) {
			LOGGER.info("Cannot start library scanner: A scan is already in progress");
		} else {
			scanner = new Thread(this, "Library Scanner");
			scanner.setPriority(scanner.getPriority() - 1);
			scanner.start();
		}
	}

	public void stopScanLibrary() {
		if (isScanLibraryRunning()) {
			PMS.get().getRootFolder(null).stopScan();
		}
	}

	@Override
	public void run() {
		try {
			PMS.get().getRootFolder(null).scan();
		} catch (Exception e) {
			LOGGER.error("Unhandled exception during library scan: {}", e.getMessage());
			LOGGER.trace("", e);
		}
	}
}<|MERGE_RESOLUTION|>--- conflicted
+++ resolved
@@ -78,7 +78,6 @@
 	private final int SIZE_CONTAINER = 32;
 	private final int SIZE_IMDBID = 16;
 	private final int SIZE_MATRIX_COEFFICIENTS = 16;
-	private final int SIZE_MIMETYPE = 255;
 	private final int SIZE_MUXINGMODE = 32;
 	private final int SIZE_FRAMERATE_MODE = 16;
 	private final int SIZE_LANG = 3;
@@ -332,10 +331,6 @@
 				sb.append(", VIDEOTRACKCOUNT         INT");
 				sb.append(", IMAGECOUNT              INT");
 				sb.append(", BITDEPTH                INT");
-<<<<<<< HEAD
-				sb.append(", MIMETYPE		         VARCHAR2(").append(SIZE_MIMETYPE).append(')');
-				sb.append(", constraint PK1 primary key (FILENAME, MODIFIED, ID))");
-=======
 				sb.append(", IMDBID                  VARCHAR2(").append(SIZE_IMDBID).append(')');
 				sb.append(", YEAR                    VARCHAR2(").append(SIZE_YEAR).append(')');
 				sb.append(", MOVIEORSHOWNAME         VARCHAR2(").append(SIZE_MAX).append(')');
@@ -344,11 +339,11 @@
 				sb.append(", TVEPISODENUMBER         VARCHAR2(").append(SIZE_TVEPISODENUMBER).append(')');
 				sb.append(", TVEPISODENAME           VARCHAR2(").append(SIZE_MAX).append(')');
 				sb.append(", ISTVEPISODE             BOOLEAN");
-				sb.append(", EXTRAINFORMATION        VARCHAR2(").append(SIZE_MAX).append("))");
+				sb.append(", EXTRAINFORMATION        VARCHAR2(").append(SIZE_MAX).append(')');
+				sb.append(", MIMETYPE		             VARCHAR2(").append(SIZE_MAX).append("))");
 				if (trace) {
 					LOGGER.trace("Creating table FILES with:\n\n{}\n", sb.toString());
 				}
->>>>>>> 3ccfb841
 				executeUpdate(conn, sb.toString());
 				LOGGER.trace("Creating index IDX_FILE");
 				executeUpdate(conn, "CREATE UNIQUE INDEX IDX_FILE ON FILES(FILENAME, MODIFIED)");
@@ -588,10 +583,7 @@
 					media.setVideoTrackCount(rs.getInt("VIDEOTRACKCOUNT"));
 					media.setImageCount(rs.getInt("IMAGECOUNT"));
 					media.setVideoBitDepth(rs.getInt("BITDEPTH"));
-<<<<<<< HEAD
 					media.setVideoBitDepth(rs.getInt("BITDEPTH"));
-					media.setMimeType(rs.getString("MIMETYPE"));
-=======
 					media.setIMDbID(rs.getString("IMDBID"));
 					media.setYear(rs.getString("YEAR"));
 					media.setMovieOrShowName(rs.getString("MOVIEORSHOWNAME"));
@@ -606,7 +598,7 @@
 					} else {
 						media.setIsTVEpisode(false);
 					}
->>>>>>> 3ccfb841
+					media.setMimeType(rs.getString("MIMETYPE"));
 					media.setMediaparsed(true);
 
 					ResultSet elements;
@@ -814,12 +806,8 @@
 					"ID, FILENAME, MODIFIED, TYPE, DURATION, BITRATE, WIDTH, HEIGHT, SIZE, CODECV, FRAMERATE, " +
 					"ASPECT, ASPECTRATIOCONTAINER, ASPECTRATIOVIDEOTRACK, REFRAMES, AVCLEVEL, IMAGEINFO, THUMB, " +
 					"CONTAINER, MUXINGMODE, FRAMERATEMODE, STEREOSCOPY, MATRIXCOEFFICIENTS, TITLECONTAINER, " +
-<<<<<<< HEAD
-					"TITLEVIDEOTRACK, VIDEOTRACKCOUNT, IMAGECOUNT, BITDEPTH, MIMETYPE " +
-=======
 					"TITLEVIDEOTRACK, VIDEOTRACKCOUNT, IMAGECOUNT, BITDEPTH, IMDBID, YEAR, MOVIEORSHOWNAME, " +
-					"MOVIEORSHOWNAMESIMPLE, TVSEASON, TVEPISODENUMBER, TVEPISODENAME, ISTVEPISODE, EXTRAINFORMATION " +
->>>>>>> 3ccfb841
+					"MOVIEORSHOWNAMESIMPLE, TVSEASON, TVEPISODENUMBER, TVEPISODENAME, ISTVEPISODE, EXTRAINFORMATION, MIMETYPE " +
 				"FROM FILES " +
 				"WHERE " +
 					"FILENAME = ?",
@@ -877,9 +865,6 @@
 							rs.updateInt("VIDEOTRACKCOUNT", media.getVideoTrackCount());
 							rs.updateInt("IMAGECOUNT", media.getImageCount());
 							rs.updateInt("BITDEPTH", media.getVideoBitDepth());
-<<<<<<< HEAD
-							rs.updateString("MIMETYPE", media.getMimeType());
-=======
 							rs.updateString("IMDBID", left(media.getIMDbID(), SIZE_IMDBID));
 							rs.updateString("YEAR", left(media.getYear(), SIZE_YEAR));
 							rs.updateString("MOVIEORSHOWNAME", left(media.getMovieOrShowName(), SIZE_MAX));
@@ -889,7 +874,7 @@
 							rs.updateString("TVEPISODENAME", left(media.getTVEpisodeName(), SIZE_MAX));
 							rs.updateBoolean("ISTVEPISODE", media.isTVEpisode());
 							rs.updateString("EXTRAINFORMATION", left(media.getExtraInformation(), SIZE_MAX));
->>>>>>> 3ccfb841
+							rs.updateString("MIMETYPE", media.getMimeType());
 						}
 						rs.updateRow();
 					}
@@ -902,14 +887,9 @@
 						"INSERT INTO FILES (FILENAME, MODIFIED, TYPE, DURATION, BITRATE, WIDTH, HEIGHT, SIZE, CODECV, " +
 						"FRAMERATE, ASPECT, ASPECTRATIOCONTAINER, ASPECTRATIOVIDEOTRACK, REFRAMES, AVCLEVEL, IMAGEINFO, " +
 						"THUMB, CONTAINER, MUXINGMODE, FRAMERATEMODE, STEREOSCOPY, MATRIXCOEFFICIENTS, TITLECONTAINER, " +
-<<<<<<< HEAD
-						"TITLEVIDEOTRACK, VIDEOTRACKCOUNT, IMAGECOUNT, BITDEPTH, MIMETYPE) VALUES "+
-						"(?, ?, ?, ?, ?, ?, ?, ?, ?, ?, ?, ?, ?, ?, ?, ?, ?, ?, ?, ?, ?, ?, ?, ?, ?, ?, ?, ?)")
-=======
 						"TITLEVIDEOTRACK, VIDEOTRACKCOUNT, IMAGECOUNT, BITDEPTH, IMDBID, YEAR, MOVIEORSHOWNAME, " +
-						"MOVIEORSHOWNAMESIMPLE, TVSEASON, TVEPISODENUMBER, TVEPISODENAME, ISTVEPISODE, EXTRAINFORMATION) VALUES " +
-						"(?, ?, ?, ?, ?, ?, ?, ?, ?, ?, ?, ?, ?, ?, ?, ?, ?, ?, ?, ?, ?, ?, ?, ?, ?, ?, ?, ?, ?, ?, ?, ?, ?, ?, ?, ?)")
->>>>>>> 3ccfb841
+						"MOVIEORSHOWNAMESIMPLE, TVSEASON, TVEPISODENUMBER, TVEPISODENAME, ISTVEPISODE, EXTRAINFORMATION, MIMETYPE) VALUES " +
+						"(?, ?, ?, ?, ?, ?, ?, ?, ?, ?, ?, ?, ?, ?, ?, ?, ?, ?, ?, ?, ?, ?, ?, ?, ?, ?, ?, ?, ?, ?, ?, ?, ?, ?, ?, ?, ?)")
 				) {
 					ps.setString(1, name);
 					ps.setTimestamp(2, new Timestamp(modified));
@@ -960,9 +940,6 @@
 						ps.setInt(25, media.getVideoTrackCount());
 						ps.setInt(26, media.getImageCount());
 						ps.setInt(27, media.getVideoBitDepth());
-<<<<<<< HEAD
-						ps.setString(28, left(media.getMimeType(), SIZE_MIMETYPE));
-=======
 						ps.setString(28, left(media.getIMDbID(), SIZE_IMDBID));
 						ps.setString(29, left(media.getYear(), SIZE_YEAR));
 						ps.setString(30, left(media.getMovieOrShowName(), SIZE_MAX));
@@ -972,7 +949,7 @@
 						ps.setString(34, left(media.getTVEpisodeName(), SIZE_MAX));
 						ps.setBoolean(35, media.isTVEpisode());
 						ps.setString(36, left(media.getExtraInformation(), SIZE_MAX));
->>>>>>> 3ccfb841
+						ps.setString(37, left(media.getMimeType(), SIZE_MAX));
 					} else {
 						ps.setString(4, null);
 						ps.setInt(5, 0);
@@ -999,8 +976,6 @@
 						ps.setInt(26, 0);
 						ps.setInt(27, 0);
 						ps.setNull(28, Types.VARCHAR);
-<<<<<<< HEAD
-=======
 						ps.setNull(29, Types.VARCHAR);
 						ps.setNull(30, Types.VARCHAR);
 						ps.setNull(31, Types.VARCHAR);
@@ -1009,7 +984,7 @@
 						ps.setNull(34, Types.VARCHAR);
 						ps.setBoolean(35, false);
 						ps.setNull(36, Types.VARCHAR);
->>>>>>> 3ccfb841
+						ps.setNull(37, Types.VARCHAR);
 					}
 					ps.executeUpdate();
 					try (ResultSet rs = ps.getGeneratedKeys()) {
