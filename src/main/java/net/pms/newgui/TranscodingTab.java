--- conflicted
+++ resolved
@@ -28,6 +28,7 @@
 import java.util.ArrayList;
 import javax.swing.*;
 import javax.swing.event.TreeSelectionEvent;
+import javax.swing.event.TreeSelectionListener;
 import javax.swing.tree.DefaultMutableTreeNode;
 import javax.swing.tree.DefaultTreeModel;
 import javax.swing.tree.TreePath;
@@ -548,22 +549,10 @@
 
 		vq = new JComboBox<>(mPEG2MainModel);
 		vq.setToolTipText(Messages.getString("TrTab2.74"));
-<<<<<<< HEAD
+		mPEG2MainModel.setSelectedKey(configuration.getMPEG2MainSettings());
 		vq.addItemListener((ItemEvent e) -> {
 			if (e.getStateChange() == ItemEvent.SELECTED) {
-				String s = (String) e.getItem();
-				if (s.contains("/*")) {
-					s = s.substring(0, s.indexOf("/*")).trim();
-=======
-		mPEG2MainModel.setSelectedKey(configuration.getMPEG2MainSettings());
-		vq.addItemListener(new ItemListener() {
-			@Override
-			public void itemStateChanged(ItemEvent e) {
-				if (e.getStateChange() == ItemEvent.SELECTED) {
-					configuration.setMPEG2MainSettings(mPEG2MainModel.getSelectedKey());
->>>>>>> 4ee4ea5d
-				}
-				configuration.setMPEG2MainSettings(s);
+				configuration.setMPEG2MainSettings(mPEG2MainModel.getSelectedKey());
 			}
 		});
 		vq.setEditable(true);
@@ -588,22 +577,10 @@
 
 		x264Quality = new JComboBox<>(x264QualityModel);
 		x264Quality.setToolTipText(Messages.getString("TrTab2.81"));
-<<<<<<< HEAD
+		x264QualityModel.setSelectedKey(configuration.getx264ConstantRateFactor());
 		x264Quality.addItemListener((ItemEvent e) -> {
 			if (e.getStateChange() == ItemEvent.SELECTED) {
-				String s = (String) e.getItem();
-				if (s.contains("/*")) {
-					s = s.substring(0, s.indexOf("/*")).trim();
-=======
-		x264QualityModel.setSelectedKey(configuration.getx264ConstantRateFactor());
-		x264Quality.addItemListener(new ItemListener() {
-			@Override
-			public void itemStateChanged(ItemEvent e) {
-				if (e.getStateChange() == ItemEvent.SELECTED) {
-					configuration.setx264ConstantRateFactor(x264QualityModel.getSelectedKey());
->>>>>>> 4ee4ea5d
-				}
-				configuration.setx264ConstantRateFactor(s);
+				configuration.setx264ConstantRateFactor(x264QualityModel.getSelectedKey());
 			}
 		});
 		x264Quality.setEditable(true);
@@ -653,22 +630,9 @@
 		final KeyedComboBoxModel<Integer, String> audioChannelsModel = new KeyedComboBoxModel<>(keys, values);
 		channels = new JComboBox<>(audioChannelsModel);
 		channels.setEditable(false);
-<<<<<<< HEAD
-		if (configuration.getAudioChannelCount() == 2) {
-			channels.setSelectedIndex(0);
-		} else {
-			channels.setSelectedIndex(1);
-		}
+		audioChannelsModel.setSelectedKey(configuration.getAudioChannelCount());
 		channels.addItemListener((ItemEvent e) -> {
-			configuration.setAudioChannelCount(Integer.parseInt(e.getItem().toString().substring(0, 1)));
-=======
-		audioChannelsModel.setSelectedKey(configuration.getAudioChannelCount());
-		channels.addItemListener(new ItemListener() {
-			@Override
-			public void itemStateChanged(ItemEvent e) {
-				configuration.setAudioChannelCount(audioChannelsModel.getSelectedKey());
-			}
->>>>>>> 4ee4ea5d
+			configuration.setAudioChannelCount(audioChannelsModel.getSelectedKey());
 		});
 		builder.add(GuiUtil.getPreferredSizeComponent(channels), FormLayoutUtil.flip(cc.xy(3, 2), colSpec, orientation));
 
@@ -870,29 +834,13 @@
 			Messages.getString("CharacterSet.ShiftJIS")
 		};
 
-<<<<<<< HEAD
-		subtitleCodePage = new JComboBox<>(data);
-		subtitleCodePage.addItemListener((ItemEvent e) -> {
-			if (e.getStateChange() == ItemEvent.SELECTED) {
-				String s = (String) e.getItem();
-				int offset = s.indexOf("/*");
-
-				if (offset > -1) {
-					s = s.substring(0, offset).trim();
-=======
 		final KeyedComboBoxModel<String, String> subtitleCodePageModel = new KeyedComboBoxModel<>(keys, values);
 		subtitleCodePage = new CustomJComboBox<>(subtitleCodePageModel);
 		subtitleCodePage.setToolTipText(Messages.getString("TrTab2.94"));
 		subtitleCodePageModel.setSelectedKey(configuration.getSubtitlesCodepage());
-		subtitleCodePage.addItemListener(new ItemListener() {
-			@Override
-			public void itemStateChanged(ItemEvent e) {
-				if (e.getStateChange() == ItemEvent.SELECTED) {
-					configuration.setSubtitlesCodepage(subtitleCodePageModel.getSelectedKey());
->>>>>>> 4ee4ea5d
-				}
-
-				configuration.setSubtitlesCodepage(s);
+		subtitleCodePage.addItemListener((ItemEvent e) -> {
+			if (e.getStateChange() == ItemEvent.SELECTED) {
+				configuration.setSubtitlesCodepage(subtitleCodePageModel.getSelectedKey());
 			}
 		});
 
@@ -993,7 +941,7 @@
 				Messages.getString("MEncoderVideo.125"),
 				subColor.getBackground()
 			);
-
+			
 			if (newColor != null) {
 				subColor.setBackground(newColor);
 				configuration.setSubsColor(newColor.getRGB());
@@ -1007,6 +955,9 @@
 		forceExternalSubtitles.setContentAreaFilled(false);
 		forceExternalSubtitles.addItemListener((ItemEvent e) -> {
 			configuration.setForceExternalSubtitles((e.getStateChange() == ItemEvent.SELECTED));
+			if (configuration.isForceExternalSubtitles()) {
+				autoloadExternalSubtitles.setSelected(true);
+			}
 			autoloadExternalSubtitles.setEnabled(!configuration.isForceExternalSubtitles());
 		});
 		builder.add(GuiUtil.getPreferredSizeComponent(forceExternalSubtitles), FormLayoutUtil.flip(cc.xyw(1, 16, 11), colSpec, orientation));
@@ -1039,8 +990,8 @@
 		}
 
 		disableSubs.addItemListener((ItemEvent e) -> {
+			// If "Disable Subtitles" is not selected, subtitles are enabled
 			boolean enabled = e.getStateChange() != ItemEvent.SELECTED;
-			// If "Disable Subtitles" is not selected, subtitles are enabled
 			for (Component component : panel.getComponents()) {
 				component.setEnabled(enabled);
 			}
