--- conflicted
+++ resolved
@@ -426,16 +426,8 @@
 				nbcores.setSelectedIndex(0);
 			}
 
-<<<<<<< HEAD
 			nbcores.addItemListener((ItemEvent e) -> {
-				configuration.setNumberOfCpuCores(Integer.parseInt(e.getItem().toString()));
-=======
-			nbcores.addItemListener(new ItemListener() {
-				@Override
-				public void itemStateChanged(ItemEvent e) {
-					configuration.setNumberOfCpuCores((int) e.getItem());
-				}
->>>>>>> 05eff773
+				configuration.setNumberOfCpuCores((int) e.getItem());
 			});
 			builder.add(nbcores, FormLayoutUtil.flip(cc.xy(3, 5), colSpec, orientation));
 
@@ -794,26 +786,11 @@
 			Messages.getString("MEncoderVideo.124")
 		};
 
-<<<<<<< HEAD
-		GuiUtil.MyComboBoxModel cbm = new GuiUtil.MyComboBoxModel(data);
-		subtitleCodePage = new JComboBox(cbm);
+		subtitleCodePage = new JComboBox<>(data);
 		subtitleCodePage.addItemListener((ItemEvent e) -> {
 			if (e.getStateChange() == ItemEvent.SELECTED) {
 				String s = (String) e.getItem();
 				int offset = s.indexOf("/*");
-=======
-		subtitleCodePage = new JComboBox<>(data);
-		subtitleCodePage.addItemListener(new ItemListener() {
-			@Override
-			public void itemStateChanged(ItemEvent e) {
-				if (e.getStateChange() == ItemEvent.SELECTED) {
-					String s = (String) e.getItem();
-					int offset = s.indexOf("/*");
-
-					if (offset > -1) {
-						s = s.substring(0, offset).trim();
-					}
->>>>>>> 05eff773
 
 				if (offset > -1) {
 					s = s.substring(0, offset).trim();
@@ -958,12 +935,9 @@
 		builder.addLabel(Messages.getString("TrTab2.90"), FormLayoutUtil.flip(cc.xy(1, 20), colSpec, orientation));
 		depth3D = new JComboBox<>(depth);
 		depth3D.setSelectedItem(configuration.getDepth3D());
-		depth3D.addItemListener(new ItemListener() {
-			@Override
-			public void itemStateChanged(ItemEvent e) {
-				if (e.getStateChange() == ItemEvent.SELECTED) {
-					configuration.setDepth3D((int) e.getItem());
-				}
+		depth3D.addItemListener((ItemEvent e) -> {
+			if (e.getStateChange() == ItemEvent.SELECTED) {
+				configuration.setDepth3D((int) e.getItem());
 			}
 		});
 		builder.add(depth3D, FormLayoutUtil.flip(cc.xy(3, 20), colSpec, orientation));
