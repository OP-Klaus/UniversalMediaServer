--- conflicted
+++ resolved
@@ -88,9 +88,6 @@
 	private JComboBox<String> fullyPlayedAction;
 	private JTextField fullyPlayedOutputDirectory;
 	private CustomJButton selectFullyPlayedOutputDirectory;
-<<<<<<< HEAD
-	private JComboBox<String> addVideoSuffix;
-=======
 	private final JAnimatedButton scanButton = new JAnimatedButton("button-scan.png");
 	private final AnimatedIcon scanNormalIcon = (AnimatedIcon) scanButton.getIcon();
 	private final AnimatedIcon scanRolloverIcon = (AnimatedIcon) scanButton.getRolloverIcon();
@@ -112,7 +109,8 @@
 			"button-scan-busyF%d_disabled.png", 0, 14, false, 35, 35, 35
 		)
 	);
->>>>>>> a0375fc1
+
+	private JComboBox<String> addVideoSuffix;
 
 	// Settings for the visibility of virtual folders
 	private JCheckBox isShowFolderServerSettings;
@@ -225,7 +223,6 @@
 
 		// Build gui with initialized components
 		if (!configuration.isHideAdvancedOptions()) {
-<<<<<<< HEAD
 			JComponent cmp = builder.addSeparator(Messages.getString("FoldTab.13"),      FormLayoutUtil.flip(cc.xyw(1, 1, 10), colSpec, orientation));
 			cmp = (JComponent) cmp.getComponent(0);
 			cmp.setFont(cmp.getFont().deriveFont(Font.BOLD));
@@ -252,63 +249,21 @@
 			builder.add(sortmethod,                                                      FormLayoutUtil.flip(cc.xyw(3, 11, 3), colSpec, orientation));
 			builder.add(GuiUtil.getPreferredSizeComponent(ignorethewordthe),             FormLayoutUtil.flip(cc.xy(7, 11), colSpec, orientation));
 
-			builder.add(GuiUtil.getPreferredSizeComponent(prettifyfilenames),       	 FormLayoutUtil.flip(cc.xy(1, 13), colSpec, orientation));
-			builder.add(GuiUtil.getPreferredSizeComponent(hideextensions),          	 FormLayoutUtil.flip(cc.xy(3, 13), colSpec, orientation));
-			builder.add(GuiUtil.getPreferredSizeComponent(episodeTitles),           	 FormLayoutUtil.flip(cc.xy(7, 13), colSpec, orientation));
-
-			builder.addLabel(Messages.getString("FoldTab.addSubtitlesInfo"),        	 FormLayoutUtil.flip(cc.xy(1, 15), colSpec, orientation));
-			builder.add(addVideoSuffix,			                                    	 FormLayoutUtil.flip(cc.xyw(3, 15, 3), colSpec, orientation));
-			builder.add(GuiUtil.getPreferredSizeComponent(hideengines),             	 FormLayoutUtil.flip(cc.xy(7, 15), colSpec, orientation));
-
-			cmp = builder.addSeparator(Messages.getString("NetworkTab.60"),         	 FormLayoutUtil.flip(cc.xy(1, 17), colSpec, orientation));
+			builder.add(GuiUtil.getPreferredSizeComponent(prettifyfilenames),            FormLayoutUtil.flip(cc.xy(1, 13), colSpec, orientation));
+			builder.add(GuiUtil.getPreferredSizeComponent(hideextensions),               FormLayoutUtil.flip(cc.xy(3, 13), colSpec, orientation));
+			builder.add(GuiUtil.getPreferredSizeComponent(episodeTitles),                FormLayoutUtil.flip(cc.xy(7, 13), colSpec, orientation));
+
+			builder.addLabel(Messages.getString("FoldTab.addSubtitlesInfo"),             FormLayoutUtil.flip(cc.xy(1, 15), colSpec, orientation));
+			builder.add(addVideoSuffix,                                                  FormLayoutUtil.flip(cc.xyw(3, 15, 3), colSpec, orientation));
+			builder.add(GuiUtil.getPreferredSizeComponent(hideengines),                  FormLayoutUtil.flip(cc.xy(7, 15), colSpec, orientation));
+
+			cmp = builder.addSeparator(Messages.getString("NetworkTab.60"),              FormLayoutUtil.flip(cc.xy(1, 17), colSpec, orientation));
 			cmp = (JComponent) cmp.getComponent(0);
 			cmp.setFont(cmp.getFont().deriveFont(Font.BOLD));
 
-			builder.add(GuiUtil.getPreferredSizeComponent(itunes),                  	 FormLayoutUtil.flip(cc.xy(1, 19), colSpec, orientation));
-			builder.add(GuiUtil.getPreferredSizeComponent(iphoto),                  	 FormLayoutUtil.flip(cc.xy(3, 19), colSpec, orientation));
-			builder.add(GuiUtil.getPreferredSizeComponent(aperture),                	 FormLayoutUtil.flip(cc.xy(7, 19), colSpec, orientation));
-=======
-			JComponent cmp = builder.addSeparator(Messages.getString("FoldTab.13"), FormLayoutUtil.flip(cc.xyw(1, 1, 12), colSpec, orientation));
-			cmp = (JComponent) cmp.getComponent(0);
-			cmp.setFont(cmp.getFont().deriveFont(Font.BOLD));
-
-			builder.add(GuiUtil.getPreferredSizeComponent(thumbgenCheckBox),        FormLayoutUtil.flip(cc.xyw(1, 3, 3), colSpec, orientation));
-			builder.addLabel(Messages.getString("NetworkTab.16"),                   FormLayoutUtil.flip(cc.xyw(4, 3, 2), colSpec, orientation));
-			builder.add(seekpos,                                                    FormLayoutUtil.flip(cc.xy(6, 3), colSpec, orientation));
-			builder.add(GuiUtil.getPreferredSizeComponent(image_thumb),             FormLayoutUtil.flip(cc.xyw(9, 3, 4), colSpec, orientation));
-
-			builder.addLabel(Messages.getString("FoldTab.26"),                      FormLayoutUtil.flip(cc.xyw(1, 5, 3), colSpec, orientation));
-			builder.add(audiothumbnail,                                             FormLayoutUtil.flip(cc.xyw(4, 5, 3), colSpec, orientation));
-			builder.add(GuiUtil.getPreferredSizeComponent(mplayer_thumb),           FormLayoutUtil.flip(cc.xyw(9, 5, 4), colSpec, orientation));
-
-			builder.addLabel(Messages.getString("FoldTab.27"),                      FormLayoutUtil.flip(cc.xy(1, 7), colSpec, orientation));
-			builder.add(defaultThumbFolder,                                         FormLayoutUtil.flip(cc.xyw(4, 7, 2), colSpec, orientation));
-			builder.add(select,                                                     FormLayoutUtil.flip(cc.xy(6, 7), colSpec, orientation));
-			builder.add(GuiUtil.getPreferredSizeComponent(dvdiso_thumb),            FormLayoutUtil.flip(cc.xyw(9, 7, 4), colSpec, orientation));
-
-			cmp = builder.addSeparator(Messages.getString("NetworkTab.59"),         FormLayoutUtil.flip(cc.xyw(1, 9, 12), colSpec, orientation));
-			cmp = (JComponent) cmp.getComponent(0);
-			cmp.setFont(cmp.getFont().deriveFont(Font.BOLD));
-
-			builder.addLabel(Messages.getString("FoldTab.18"),                      FormLayoutUtil.flip(cc.xyw(1, 11, 3), colSpec, orientation));
-			builder.add(sortmethod,                                                 FormLayoutUtil.flip(cc.xyw(4, 11, 3), colSpec, orientation));
-			builder.add(GuiUtil.getPreferredSizeComponent(ignorethewordthe),        FormLayoutUtil.flip(cc.xyw(9, 11, 4), colSpec, orientation));
-
-			builder.add(GuiUtil.getPreferredSizeComponent(prettifyfilenames),       FormLayoutUtil.flip(cc.xyw(1, 13, 5), colSpec, orientation));
-			builder.add(GuiUtil.getPreferredSizeComponent(episodeTitles),           FormLayoutUtil.flip(cc.xyw(9, 13, 4), colSpec, orientation));
-
-			cmp = builder.addSeparator(Messages.getString("NetworkTab.60"),         FormLayoutUtil.flip(cc.xyw(1, 15, 12), colSpec, orientation));
-			cmp = (JComponent) cmp.getComponent(0);
-			cmp.setFont(cmp.getFont().deriveFont(Font.BOLD));
-
-			builder.add(GuiUtil.getPreferredSizeComponent(hideextensions),          FormLayoutUtil.flip(cc.xyw(1, 17, 3), colSpec, orientation));
-			builder.add(GuiUtil.getPreferredSizeComponent(hideengines),             FormLayoutUtil.flip(cc.xyw(4, 17, 3), colSpec, orientation));
-			builder.add(GuiUtil.getPreferredSizeComponent(hideemptyfolders),        FormLayoutUtil.flip(cc.xyw(9, 17, 4), colSpec, orientation));
-
-			builder.add(GuiUtil.getPreferredSizeComponent(itunes),                  FormLayoutUtil.flip(cc.xy(1, 19), colSpec, orientation));
-			builder.add(GuiUtil.getPreferredSizeComponent(iphoto),                  FormLayoutUtil.flip(cc.xyw(4, 19, 3), colSpec, orientation));
-			builder.add(GuiUtil.getPreferredSizeComponent(aperture),                FormLayoutUtil.flip(cc.xyw(9, 19, 4), colSpec, orientation));
->>>>>>> a0375fc1
+			builder.add(GuiUtil.getPreferredSizeComponent(itunes),                       FormLayoutUtil.flip(cc.xy(1, 19), colSpec, orientation));
+			builder.add(GuiUtil.getPreferredSizeComponent(iphoto),                       FormLayoutUtil.flip(cc.xy(3, 19), colSpec, orientation));
+			builder.add(GuiUtil.getPreferredSizeComponent(aperture),                     FormLayoutUtil.flip(cc.xy(7, 19), colSpec, orientation));
 
 			builder.add(GuiUtil.getPreferredSizeComponent(cacheenable),                  FormLayoutUtil.flip(cc.xy(1, 21), colSpec, orientation));
 			builder.add(cachereset,                                                      FormLayoutUtil.flip(cc.xyw(3, 21, 3), colSpec, orientation));
@@ -323,25 +278,16 @@
 			builder.add(atzLimit,                                                        FormLayoutUtil.flip(cc.xy(5, 25), colSpec, orientation));
 			builder.add(GuiUtil.getPreferredSizeComponent(isShowFolderNewMedia),         FormLayoutUtil.flip(cc.xy(7, 25), colSpec, orientation));
 
-			builder.add(GuiUtil.getPreferredSizeComponent(resume),                  	 FormLayoutUtil.flip(cc.xy(1, 27), colSpec, orientation));
+			builder.add(GuiUtil.getPreferredSizeComponent(resume),                       FormLayoutUtil.flip(cc.xy(1, 27), colSpec, orientation));
 			builder.add(GuiUtil.getPreferredSizeComponent(isShowFolderRecentlyPlayed),   FormLayoutUtil.flip(cc.xy(3, 27), colSpec, orientation));
-			builder.add(GuiUtil.getPreferredSizeComponent(hideemptyfolders),        	 FormLayoutUtil.flip(cc.xy(7, 27), colSpec, orientation));
-
-<<<<<<< HEAD
+			builder.add(GuiUtil.getPreferredSizeComponent(hideemptyfolders),             FormLayoutUtil.flip(cc.xy(7, 27), colSpec, orientation));
+
 			builder.addLabel(Messages.getString("FoldTab.72"),                           FormLayoutUtil.flip(cc.xy(1, 29), colSpec, orientation));
 			builder.add(fullyPlayedAction,                                               FormLayoutUtil.flip(cc.xyw(3, 29, 3), colSpec, orientation));
 			builder.add(fullyPlayedOutputDirectory,                                      FormLayoutUtil.flip(cc.xy(7, 29), colSpec, orientation));
 			builder.add(selectFullyPlayedOutputDirectory,                                FormLayoutUtil.flip(cc.xy(9, 29), colSpec, orientation));
 
-			builder.add(builderSharedFolder.getPanel(),                                	 FormLayoutUtil.flip(cc.xy(1, 31), colSpec, orientation));
-=======
-			builder.addLabel(Messages.getString("FoldTab.72"),                      FormLayoutUtil.flip(cc.xy (1,  29   ), colSpec, orientation));
-			builder.add(fullyPlayedAction,                                         FormLayoutUtil.flip(cc.xyw(4,  29, 3), colSpec, orientation));
-			builder.add(fullyPlayedOutputDirectory,                                FormLayoutUtil.flip(cc.xyw(9,  29, 2), colSpec, orientation));
-			builder.add(selectFullyPlayedOutputDirectory,                          FormLayoutUtil.flip(cc.xyw(11, 29, 2), colSpec, orientation));
-
-			builder.add(builderSharedFolder.getPanel(),                             FormLayoutUtil.flip(cc.xyw(1, 31, 12), colSpec, orientation));
->>>>>>> a0375fc1
+			builder.add(builderSharedFolder.getPanel(),                                  FormLayoutUtil.flip(cc.xy(1, 31), colSpec, orientation));
 		} else {
 			builder.add(builderSharedFolder.getPanel(), FormLayoutUtil.flip(cc.xyw(1, 1, 10), colSpec, orientation));
 		}
