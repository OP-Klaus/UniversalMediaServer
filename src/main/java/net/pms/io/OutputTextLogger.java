/*
 * PS3 Media Server, for streaming any medias to your PS3.
 * Copyright (C) 2008  A.Brochard
 *
 * This program is free software; you can redistribute it and/or
 * modify it under the terms of the GNU General Public License
 * as published by the Free Software Foundation; version 2
 * of the License only.
 *
 * This program is distributed in the hope that it will be useful,
 * but WITHOUT ANY WARRANTY; without even the implied warranty of
 * MERCHANTABILITY or FITNESS FOR A PARTICULAR PURPOSE.  See the
 * GNU General Public License for more details.
 *
 * You should have received a copy of the GNU General Public License
 * along with this program; if not, write to the Free Software
 * Foundation, Inc., 51 Franklin Street, Fifth Floor, Boston, MA  02110-1301, USA.
 */
package net.pms.io;

import java.io.IOException;
import java.io.InputStream;
import java.util.List;
import org.apache.commons.io.IOUtils;
import org.apache.commons.io.LineIterator;
import org.slf4j.Logger;
import org.slf4j.LoggerFactory;

/**
 *  A version of OutputTextConsumer that a) logs all output to the debug.log and b) doesn't store the output
 */
public class OutputTextLogger extends OutputConsumer {
	private static final Logger LOGGER = LoggerFactory.getLogger(OutputTextLogger.class);
	private ProcessWrapperImpl pw;

	public OutputTextLogger(InputStream inputStream) {
		this(inputStream, null);
	}
<<<<<<< HEAD

=======
	
>>>>>>> 8c719a87
	public OutputTextLogger(InputStream inputStream, ProcessWrapperImpl pwi) {
		super(inputStream);
		pw = pwi;
	}

	@Override
	public void run() {
		LineIterator it = null;

		try {
			it = IOUtils.lineIterator(inputStream, "UTF-8");

			while (it.hasNext()) {
				String line = it.nextLine();
				LOGGER.debug(line);
				if (pw != null) {
					if(line.contains("Duration:")) {
						pw.pubackDuration(line);
					}
				}
			}
		} catch (IOException ioe) {
			LOGGER.debug("Error consuming input stream: {}", ioe.getMessage());
		} catch (IllegalStateException ise) {
			LOGGER.debug("Error reading from closed input stream: {}", ise.getMessage());
		} finally {
			LineIterator.closeQuietly(it); // clean up all associated resources
		}
	}

	@Override
	public BufferedOutputFile getBuffer() {
		return null;
	}

	@Override
	public List<String> getResults() {
		return null;
	}
}<|MERGE_RESOLUTION|>--- conflicted
+++ resolved
@@ -36,11 +36,7 @@
 	public OutputTextLogger(InputStream inputStream) {
 		this(inputStream, null);
 	}
-<<<<<<< HEAD
-
-=======
 	
->>>>>>> 8c719a87
 	public OutputTextLogger(InputStream inputStream, ProcessWrapperImpl pwi) {
 		super(inputStream);
 		pw = pwi;
