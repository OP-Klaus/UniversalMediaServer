--- conflicted
+++ resolved
@@ -152,13 +152,6 @@
 				frame.setVisible(true);
 			});
 
-<<<<<<< HEAD
-			webInterfaceItem.addActionListener((ActionEvent e) -> {
-				browseURI(PMS.get().getWebInterface().getUrl());
-			});
-
-			popup.add(webInterfaceItem);
-=======
 			if (PMS.getConfiguration().useWebInterface()) {
 				MenuItem webInterfaceItem = new MenuItem(Messages.getString("LooksFrame.29"));
 				webInterfaceItem.addActionListener((ActionEvent e) -> {
@@ -166,7 +159,6 @@
 				});
 				popup.add(webInterfaceItem);
 			}
->>>>>>> cd1fe8fa
 			popup.add(traceItem);
 			popup.add(defaultItem);
 
