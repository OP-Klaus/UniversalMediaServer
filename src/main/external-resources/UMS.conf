# ============================================================================
# Configuration file for UMS
# ============================================================================
# Introduction:
#
# This "UMS.conf" file holds the configuration settings for UMS. These
# settings are usually set using the UMS graphical user interface. If you are
# running UMS on a headless system, you may not be able to kick off the GUI;
# instead, you can edit the UMS.conf file to control the operation of UMS. A
# restart of UMS is required after editing this file. 
#
# Commenting out an option or leaving it empty forces the UMS default
# that is indicated.
#
# Key value pairs
# ---------------
# The configuration file contains key/value pairs separated by an equals (=)
# sign; the key on the left and the value on the right. The value is edited in
# this file or set using the UMS GUI and saved. The value can take a number of
# different forms:
#
#  - toggle: a checkbox or boolean; either "true" or "false"
#  - selector: a dropdown menu in the GUI, generating a string or numeric
#              value. Available options will usually be stated below
#  - string: a short text or a number
#  - text: a longer text with embedded line breaks
#  - list: a comma-separated list of strings or numbers
#
# In the file below the value type is shown after the Default label; strings
# have quotation marks, toggles are true or false, the others are explained.
#
# ----------------------------------------------------------------------------
# General Configuration Tab
# ----------------------------------------------------------------------------
# ---< General Settings >-----------------------------------------------------

# Server name
# -----------
# The server name is displayed in the renderer before the profile name.
# Default: "Universal Media Server"
server_name =

# Append profile name
# -------------------
# Whether the profile name should be appended to the server name when
# displayed on the renderer.
# Default: false
append_profile_name =

# Language
# --------
# The language to use for the GUI and other dialogues.
# The following translations are available:
#   af = Afrikaans
#   ar = Arabic
#   bn = Bengali (Bangladesh)
#   pt-BR = Brazilian Portuguese
#   bg = Bulgarian
#   ca = Catalan
#   zh-Hans = Chinese (Simplified)
#   zh-Hant = Chinese (Traditional)
#   hr = Croatian
#   cs = Czech
#   da = Danish
#   nl = Dutch
#   en-US = English (US)
#   en-GB = English (UK)
#   fi = Finish
#   fr = French
#   de = German
#   el = Greek
#   iw = Hebrew
#   hu = Hungarian
#   is = Icelandic
#   it = Italian
#   ja = Japanese
#   ko = Korean
#   no = Norwegian
#   fa = Persian
#   pl = Polish
#   pt = Portuguese
#   ro = Romanian
#   ru = Russian
#   sr = Serbian (Cyrillic)
#   sk = Slovak
#   sl = Slovenian
#   es = Spanish
#   sv = Swedish
#   th = Thai
#   tr = Turkish
#   uk = Ukrainian
#   vi = Vietnamese

# An IETF language tag is used to set the language, see
# http://en.wikipedia.org/wiki/IETF_language_tag
# Default: "", which means UMS will follow the locale.
language =

# Start minimized to system tray
# ------------------------------
# Sets whether the GUI should start when the program is launched.
# On headless systems, this should be "true".
# Default: false
minimized =

# Check for updates
# -----------------
# Default: false.
auto_update =

# Hide advanced options
# ---------------------
# Default: false.
hide_advanced_options =

# Run wizard on startup
# ---------------------
# When true, this offers to run a wizard with the most frequently-changed
# settings to allow users to quickly customize UMS without digging through
# all of our advanced settings
# Default: true until it has run once
run_wizard =

# Only run a single instance of UMS
# ---------------------------------
# When true, UMS will allow only one instance by shutting down the first one
# when a second one is launched.
# Note: UMS must be run with administrator rights for this to work.
# Default: true
single_instance =

# ---< Network Settings >-----------------------------------------------------
# Generally these settings should not need to be changed from their defaults
# or settings determined automatically by the system. Changing them may make
# your UMS server disappear from your other devices.

# Force networking on interface
# -----------------------------
# Specifies the (physical) network interface to attach to, should only be
# relevant when the server has more than one network interface and UMS picks
# the wrong one. The selector displays all available network interfaces.
# E.g. network_interface = eth0
# Default: "", which means UMS will automatically select a network interface.
network_interface =

# Force IP of the server
# ----------------------
# A network interface can have multiple IP addresses associated with it.
# This sets which one should be used.
# Default: "", which means UMS will automatically select an IP address.
hostname =

# Force port of the server
# ------------------------
# Sets the port UMS will listen on; usually should not need to be set unless
# another service has already grabbed the port.
# Default: "", which means UMS will automatically use port 5001.
port =

# Use an IP filter (whitelist)
# ----------------------------
# Set the IP address(es) and/or IP address range(s) of the clients permitted
# to connect.  When no filter is specified, UMS will allow any IP address to
# connect to the service.
# Multiple IP addresses and/or IP address ranges can be separated with a comma
# or semicolon e.g.: 127.0.0.1,192.168.0-1.*
# Default: ""
ip_filter =

# Maximum bandwidth in Mb/s
# -------------------------
# Set the maximum bandwidth to be consumed by the server.
# Leaving the setting blank or zero switches off bandwidth throttling.
# Default: 90
maximum_bitrate =

# Use automatic maximum bandwidth
# -------------------------------
# When this setting is enabled, we estimate the speed of the connection to the
# renderer and limit the bandwidth accordingly.
# Default: false
automatic_maximum_bitrate =

# ALIVE delay
# -----------
# Customize the delay between broadcasting ALIVE messages.
# The value should be between 30000 to 180000 (30 to 180 seconds).
# Default: 0 (automatic)
ALIVE_delay =

# ---< Advanced HTTP and system settings >------------------------------------

# HTTP Engine V2
# --------------
# Default: true
http_engine_v2 =

# Prevent system idle sleep
# -------------------------
# If your UMS host has a power-saving mode, use this option to prevent the
# system from hibernating or sleeping. Currently only Windows and macOS are
# supported. There are three modes:
#
# - Never: UMS doesn't interfere with system idle sleep.
# - Playback: UMS prevents the system from going to sleep while playback from
#   UMS is active.
# - Running: UMS prevents the system from going to sleep while UMS is running.
#
# Default: Playback
prevent_sleep =

# Selected renderers
# ------------------
# A comma-separated list of renderer configurations to load by renderer name as
# defined in the configuration file. Two special values exist, "All renderers"
# and "None". Group names made of the first word in the renderer name can be
# used to specify all renderers in that group, e.g. "Panasonic".
# Example: Yamaha RX-A1010, Panasonic
# Default: "All renderers"
selected_renderers =

# Default renderer when automatic detection fails
# -----------------------------------------------
# UMS can recognize many renderers automatically. Sometimes a renderer will
# connect which UMS does not recognize. This option defines which renderer UMS
# should assume.
# Default: "", which means UMS will assume the "Unknown renderer".
renderer_default =

# Force default renderer (disable automatic detection)
# ----------------------------------------------------
# By default UMS tries to automatically detect what renderers try to connect
# to it. When this is true, UMS will assume any renderer that connects is the
# default renderer.
# Default: false
renderer_force_default =

# ChromeCast Extension (non-GUI)
# ------------------------------
# Whether to load Chromecast extension API or not.
# Default: false
chromecast_extension =

# Chromecast Debug (non-GUI)
# --------------------------
# Whether to enable ChromeCast debugging.
# Default: false
chromecast_debug =

# Enable external network
# -----------------------
# Whether to enable functionality that uses external networks like the
# Internet. It should be disabled if the computer has no Internet access.
# Default: true
external_network =

# ----------------------------------------------------------------------------
# Navigation/Share Settings Tab
# ----------------------------------------------------------------------------

# ---< Thumbnails >-----------------------------------------------------------

# Generate thumbnails
# -------------------
# Whether to generate thumbnails of media files.
# Default: true
generate_thumbnails =

# Thumbnail seeking position (in seconds)
# ---------------------------------------
# The amount of time (in seconds) to skip in videos before generating
# thumbnails, designed to avoid the usual black screen before videos start.
# Default: "4"
thumbnail_seek_position =

# Image thumbnails
# ----------------
# Choose whether or not to show thumbnails of images.
# Default: true
image_thumbnails =

# Use MPlayer for video thumbnails
# --------------------------------
# Whether or not to use MPlayer to generate the thumbnails for video; can
# produce better results than built-in method.
# Default: false, which will use the built-in method.
use_mplayer_for_video_thumbs =

# DVD ISO thumbnails
# ------------------
# Whether or not to generate DVD video track thumbnails.
# Default: true
dvd_isos_thumbnails =

# Audio thumbnails import
# -----------------------
# Choose how to get thumbnails for audio files (cover art), value is a number
# from the following list (equivalent to GUI dropdown order):
#    0: None
#    1: Download from Cover Art Archive
# Default: 1
audio_thumbnails_method =

# Alternate video cover art folder
# --------------------------------
# Specify a folder below which appropriate cover art for videos might be
# located. Providing no value (default) effectively disables video thumbnails.
# The GUI offers a file-system navigator which generates an absolute path.
# Default: ""
alternate_thumb_folder =

# ---< File sorting / naming >------------------------------------------------

# File order
# ----------
# Determines the order of listed content when a client browses a folder; the
# GUI selector generates a numeric indicator according to the following.
#    0: Alphabetical A-Z
#    1: By date (newest first)
#    2: By reverse date (oldest first)
#    3: ASCIIbetical (i.e. using ASCII code values)
#    4: Alphanumeric (AKA natural sort e.g. "Season 2" before "Season 10")
#    5: Random
#    6: No Sorting
# Default: 4
sort_method =

# Ignore the word "the" while sorting
# -----------------------------------
# Controls whether or not to ignore the word "a" and "the" while sorting files.
# Default: true
ignore_the_word_the =

# Prettify filenames (does not rename the actual files)
# -----------------------------------------------------
# Controls whether or not to automatically rename filenames to be more
# readable by removing superfluous information from them such as release
# group, quality, source, etc.
# Default: false
prettify_filenames =

# Use info from www.OpenSubtitles.org
# -----------------------------------
# This appends episode titles and movie years from IMDb to the file name.
# For example, the file "Show.Name.S01E01.HDTV-GroupName" will show up as
# "Show Name - 101 - Episode Title".
# Default: true if filename prettifying is enabled
use_imdb_info =

# ---< Virtual folders >------------------------------------------------------
# Instructs the system on how to find media and various controls on giving
# clients access to transcoding facilities and features.

# Hide file extensions
# --------------------
# Choose whether or not to show file extensions when showing file name in
# client listings.
# Default: true
hide_extensions =

# Do not add engine names to filenames
# ------------------------------------
# Choose whether or not to show transcoding engine names for video; see also
# "Hide Transcode Folder" setting.
# Default: true
hide_enginenames =

# Hide empty folders
# ------------------
# Choose whether or not to show folders which contain no viewable content.
# Switching this on slows down browsing in the client (folders must be checked
# for content first before showing them); using a cache (see below) can help.
# Default: false
hide_empty_folders =

# Show iTunes library
# -------------------
# Choose whether or not to show the iTunes library as a folder in UMS.
# Default: false
show_itunes_library =

# Show iPhoto library
# -------------------
# Choose whether or not to show the iPhoto library as a folder in UMS.
# Default: false
show_iphoto_library =

# Show Aperture library
# ---------------------
# Choose whether or not to show the Aperture library as a folder in UMS.
# Default: false
show_aperture_library =

# Enable the cache
# ----------------
# Without a cache, when the client browses a folder, content is listed in
# real-time. With a cache, additional information becomes available and the
# cache can be browsed directly.
# Default: true
use_cache =

# Show the "Media Library" folder
# -------------------------------
# Whether the Media Library folder is shown on clients.
# Default: true
show_media_library_folder =

# Browse compressed archives (zip, rar, etc.)
# -------------------------------------------
# Should the system browse compressed files looking for media? Files are
# extracted only when selected for viewing.
# Supported formats: cbr, cbz, rar and zip.
# Default: false
enable_archive_browsing =

# Show the "Server Settings" folder
# ---------------------------------
# Whether the Server Settings folder is shown on clients; contents of the folder
# allow direct editing of some UMS settings.
# Default: false
show_server_settings_folder =

# Show the "Transcode" folder
# ---------------------------
# Whether the Transcode folder is shown on clients; contents of the folder
# provide control over transcoding of video.
# Default: true
show_transcode_folder =

# Show the "Live Subtitles" folder
# --------------------------------
# Whether to show the Live Subtitles folder on clients; contents of the folder
# provide access to stream subtitles from the Internet via www.opensubtitles.org
# Default: false
show_live_subtitles_folder =

# Minimum item limit before using A-Z folders
# -------------------------------------------
# Specifies how many items must be in a folder before we create virtual
# subfolders for each letter.
# Default: 10000
atz_limit =

# Show the "New Media" folder
# ---------------------------
# Whether the New Media folder is shown on clients.
# Contents of the folder provide access to all unplayed (new) media.
# Default: false
show_new_media_folder =

# Enable video resuming
# ---------------------
# Whether to show virtual "Resume:" files to allow resuming videos.
# Default: true
resume =

# Show the "Recently Played" folder
# ---------------------------------
# Whether the Recently Played folder is shown on clients.
# Contents of the folder provide access to the most recently played media.
# Default: true
show_recently_played_folder =

# Fully played action
# -------------------
# What to do with a file after it has been fully played.
# The following options are available:
#
#   0 = Do nothing
#   1 = Mark media (Add a thumbnail overlay or prefix the media name)
#   2 = Hide video
#   3 = Move file to a different folder
#   4 = Move file to recycle/trash bin. It will not do anything if this isn't
#       possible
#
# Default: 1
fully_played_action =

# Fully played output directory
# -----------------------------
# The directory to move fully played files to if "Fully played action" is 3.
#
# Default: ""
fully_played_output_directory =

# Minimum watched play time (non-GUI)
# -----------------------------------
# The minimum time in milliseconds to wait after playback is started before
# marking a file as watched and before creating a resumable file.
# Default: 30000 (30 seconds)
minimum_watched_play_time =

# Scan shared folders on startup
# ----------------------------------------
# Whether to scan shared folders on startup.
# Default: true
scan_shared_folders_on_startup =

# ---< Shared folders >-------------------------------------------------------

# Shared folders
# --------------
# Either define a list of specific folders containing media to be shared or
# allow the system to browse the whole disk of the server. The GUI provides a
# system navigation to generate a list of folders. The list should contain a
# comma-separated list of absolute path names, or leave it empty to let the
# system find media.
# Default: ""
folders =

# Monitor played status of files
# ------------------------------
# List of folders to be monitored for the addition of their contents to the
# New Media folder.
# Default: ""
folders_monitored =

# ----------------------------------------------------------------------------
# Transcoding Settings Tab
# ----------------------------------------------------------------------------

# Ordered list of engines
# -----------------------
# System generates list of available engines, list depends on host.
# XXX Can be empty, which overrides the default value.
# Default: "ffmpegvideo,mencoder,tsmuxer,ffmpegaudio,tsmuxeraudio,ffmpegwebvideo,vlcwebvideo,vlcvideo,mencoderwebvideo,vlcaudio,ffmpegdvrmsremux,dcraw"
# engines =

# ----------------------------------------------------------------------------
# Transcoding Settings Tab: Common Transcode Settings Page
# ----------------------------------------------------------------------------

# ---< General settings >-----------------------------------------------------

# Maximum transcode buffer size in MB (recommended: 200)
# ------------------------------------------------------
# Size of buffer in MB before transmitting to client. The maximum value is 400
# if the program memory is set to its default value (768).
# Default: 200
maximum_video_buffer_size =

# CPU threads to use when enabled for engine
# ------------------------------------------
# Choose the number of processor cores that should be used for transcoding.
# Default: "", which will use automatic-detection.
number_of_cpu_cores =

# Chapters support in the #--TRANSCODE--# folder
# ----------------------------------------------
# Makes UMS create virtual chapter markers in a video file. These let
# you jump to a specific point in a video.
# Default: false
chapter_support =

# Chapters support in the #--TRANSCODE--# folder interval
# -------------------------------------------------------
# Determines the interval time in minutes for virtual chapter markers.
# Default: 5
chapter_interval =

# Disable subtitles
# -----------------
# Default: false
disable_subtitles =

# ---< Video Settings Tab >---------------------------------------------------

# Enable GPU acceleration
# -----------------------
# Use GPU (video card) acceleration for AviSynth and VLC engines
# Note: Works only on video cards with GPU acceleration supported.
# Default: false
gpu_acceleration =

# Lossless DVD video playback
# ---------------------------
# Default: true
mencoder_remux_mpeg2 =

# ---< Misc settings >--------------------------------------------------------

# Transcoding quality (MPEG-2)
# ----------------------------
# Sets the quality for MPEG-2 conversion; MPEG-2 is the fallback format if the
# client does not support a video format natively.
# Automatic options are highly recommended since they will adapt based on the
# video being played to ensure the highest quality for your network.
# Note: This is also used by FFmpeg and AviSynth/FFmpeg engines, not just
# MEncoder. Should probably be renamed to something like mpeg2_settings in the
# future.
# Default: "Automatic (Wired)"
mpeg2_main_settings =

# Transcoding quality (H.264)
# ---------------------------
# Sets the quality for H.264 conversion.
# Possible values are either "Automatic (Wired)", "Automatic (Wireless)", or a
# CRF (Constant Rate Factor) value.
# Automatic options are highly recommended since they will adapt based on the
# video being played to ensure the highest quality for your network.
# Default: "Automatic (Wired)"
x264_constant_rate_factor =

# Skip transcoding for the following extensions (comma-separated)
# ---------------------------------------------------------------
# Do not transcode files with an extension in the list.
# Asterisk (*) means do not transcode anything.
# Note: This overrides the renderer configuration. It should only be used for
# troubleshooting when you are not able to edit the renderer configuration.
# Default: ""
disable_transcode_for_extensions =

# Force transcoding for the following extensions (comma-separated)
# ----------------------------------------------------------------
# Always transcode files with an extension in the list.
# Asterisk (*) means transcode everything.
# Note: This overrides the renderer configuration. It should only be used for
# troubleshooting when you are not able to edit the renderer configuration.
# Default: ""
force_transcode_for_extensions =

# Disable all transcoding
# -----------------------
# Do not transcode under any circumstances.
# Warning: This will probably mean that your renderer will fail to play many
# files or fail to show subtitles, but there are cases where this is still 
# preferable.
# Default: false
disable_transcoding = 
 
# ---< Audio settings tab >---------------------------------------------------

# Universal Media Server decides what to do with the audio track by checking
# options in the following order:
# 1. (AC-3 and DTS tracks) Keep DTS track / Keep AC-3 track => remuxes track
#    as-is
# 2. (all tracks) Use LPCM transcoding => transcodes track with LPCM transport
#    (lossless)
# 3. (all tracks) Use AC-3 transcoding => transcodes track with AC-3 transport
#    (lossy)

# Maximum number of audio channels to output for AC-3 re-encoding
# ---------------------------------------------------------------
# The maximum number of channels used for AC-3 transcoding. Do not change this
# value even if you use 2.0 speakers because of a MEncoder downmixing bug!
# Any value different of 2 or 6 will be deemed as having 6 channels.
# Default: 6
audio_channels =

# Use LPCM for audio
# ------------------
# Choose whether or not the Pulse Code Modulation (PCM) audio format should be
# used instead of AC-3 with the MEncoder transcoding engine. Offers lossless
# transcoding quality but higher bitrate. Bandwidth requirements are around 1.5
# Mbit/s for 2.0 and 4.6 Mbit/s for 5.1 audio. Not suitable for Wi-Fi
# streaming.
# Default: false
audio_use_pcm =

# Automatic audio resampling
# --------------------------
# Enable automatic audio resampling function used by FFmpegAudio for LPCM.
# Default: true
audio_resample =

# Keep AC-3 tracks
# ----------------
# Remux AC-3 instead of transcoding it.
# Default: true
audio_remux_ac3 =

# Keep DTS tracks
# ---------------
# Remux DTS instead of transcoding it.
# Default: false
audio_embed_dts_in_pcm =

# Encoded audio passthrough for AC-3 and DTS
# ------------------------------------------
# Encoded audio passthrough is used to embed HD Audio data like AC-3 and DTS 
# into a LPCM stream, according to IEC-61937, used by S/PDIF.
# Default: false
encoded_audio_passthrough =

# AC-3 re-encoding audio bitrate (in Kbps) (e.g. 576, 640)
# --------------------------------------------------------
# Specify the bitrate for AC-3 transcoding; do not exceed the quality
# supported by the AV receiver or amplifier.
# Default: 640
audio_bitrate =

# Audio language priority
# -----------------------
# A comma-separated list of language codes that defines the priority for
# MEncoder when choosing audio languages, where "und" stands for "undefined".
# XXX Can be empty, which overrides the default value.
# Default: a localized list (e.g. "eng,fre,jpn,ger,und").
# audio_languages =

# ---< Subtitles settings tab >-----------------------------------------------

# Subtitles language priority
# --------------------------
# A comma-separated list of language codes that defines the priority for
# MEncoder when choosing subtitles languages, where "und" stands for
# "undefined". XXX Can be empty, which overrides the default value.
# Default: a localized list (e.g. "eng,fre,jpn,ger,und").
# subtitles_languages =

# Forced language
# --------------
# Default: "", which will let UMS pick the subtitles language.
# XXX Can be empty, which overrides the default value.
# forced_subtitle_language =

# Forced tags
# -----------
# The tag string that identifies the subtitles language that will be forced
# upon MEncoder.
# Default: "forced"
forced_subtitle_tags =

# Audio/subtitle language priority
# --------------------------------
# Determine the string of audio language and subtitles language pairs ordered
# by priority for MEncoder to try to match. Audio language and subtitles
# language should be comma separated as a pair; individual pairs should be
# semicolon separated. "*" can be used to match any language. Subtitles
# language can be defined as "off" (e.g. "jpn,off;*,*").
# Default: a localized list (e.g. "eng,off;*,eng;*,und").
# audio_subtitles_languages =

# Alternate subtitles folder
# --------------------------
# GUI offers a navigator to a folder generating an absolute path.
# Default: ""
alternate_subtitles_folder =

# Codepage for non-Unicode subtitles
# ----------------------------------
# The character encoding (or code page) that MEncoder should use for
# non-Unicode external subtitles.
# Default: "" (auto detect, do not force encoding with -subcp key).
subtitles_codepage =

# FriBiDi mode
# ------------
# Determine whether or not MEncoder should use FriBiDi mode, which is needed
# to display subtitles in languages that read from right to left, like Arabic,
# Farsi, Hebrew, Urdu, etc.
# Default: false
mencoder_subfribidi =

# Specify TrueType font
# ---------------------
# GUI offers a navigator to a folder generating an absolute path.
# To use it the font must be registered in the OS. In the Win OS the font file 
# should be either put into the "\Windows\Fonts" folder or Win 10 users
# can click the right mouse button on the font file and choose "Install".
# For other operational systems the font file must be also put into the font folder
# or used the specific technique to register it to the OS.
# If not properly specified or not registered in the OS the default font is used.
#
# Default: ""
subtitles_font =

# Styled subtitles: Font scale
# ----------------------------
# The font scale used for ASS subtitling.
# Default: 1.4
subtitles_ass_scale =

# Styled subtitles: Font outline
# ------------------------------
# The outline parameter used for ASS subtitling.
# Default: 1
subtitles_ass_outline =

# Styled subtitles: Font shadow
# -----------------------------
# The shadow parameter used for ASS subtitling.
# Default: 1
subtitles_ass_shadow =

# Styled subtitles: Margin
# ------------------------
# The margin used for ASS subtitling.
# Default: 10
subtitles_ass_margin =

# Load subtitles
# --------------
# Choose whether UMS should check for external subtitles files with the same
# name as the media (*.srt, *.sub, *.ass, etc.).
# Default: true
autoload_external_subtitles =

# Color
# -----
# The 0xRRGGBBAA or 0xRRGGBB value for the subtitles text colour. The value is
# specified in hexadecimal starting with 0x. The value must consist of either
# 6 or 8 hexadecimal digits (0-9, A-F). For the alpha value, 0 is fully 
# transparent and 0xFF is opaque.
#
# The GUI offers a palette to 
# choose from that will generate a value. The default is white.
# Default: "0xFFFFFFFF"
subtitles_color =

# Force external subtitles
# ------------------------
# Whether we should force external subtitles with the same name as the media
# (*.srt, *.sub, *.ass, etc.) to display, regardless of whether language
# preferences disable them.
# Default: true
force_external_subtitles =

# Use embedded style
# ------------------
# Whether the style rules defined by styled subtitles (ASS/SSA) should be
# followed (true) or overridden by our style rules (false).
# Default: true
use_embedded_subtitles_style =

# 3D subtitles depth (%)
# ----------------------
# The depth of the 3D subtitles.
# Note: This should be between "-2" and "+2".
# Default: "0"
3d_subtitles_depth =

# ----------------------------------------------------------------------------
# Transcoding Settings Tab: FFmpeg Page
# ----------------------------------------------------------------------------

# ---< General settings >-----------------------------------------------------

# Enable multithreading
# ---------------------
# Whether FFmpeg should use multithreading
# Default: "", which will use automatic-detection.
ffmpeg_multithreading =

# Remux videos with tsMuxeR when possible instead of transcoding
# --------------------------------------------------------------
# Whether FFmpeg should remux videos with tsMuxeR when possible instead of
# transcoding
# Default: false
ffmpeg_mux_tsmuxer_compatible =

# Fontconfig/Embedded fonts
# -------------------------
# Whether FFmpeg should use fontconfig for its subtitles.
# When fontconfig is enabled, FFmpeg will force the UMS font style settings
# on internal / embedded subtitles.
# The font style is not used with 3D videos and ASS subtitles, and do not 
# apply to FlowPlayer subtitles (Flash in the Web interface).
# Default: false
ffmpeg_fontconfig =

# Defer to MEncoder when transcoding subtitles
# --------------------------------------------
# Whether FFmpeg should defer to MEncoder when there are subtitles that need
# to be transcoded.
# Both engines can handle subtitles, but MEncoder is more stable right now.
# Default: true
ffmpeg_mencoder_problematic_subtitles =

<<<<<<< HEAD
# Select GPU accelation decoding method
# --------------------------------------------
# Recommendation is auto beccase methods other than auto.don't fallback to
# software decoding when errors appear.
# Can write original options on both UMS.conf and GUI. e.g.
# -hwaccel vaapi -hwaccel_device /dev/dri/renderD128 -hwaccel_output_format vaapi
# for not only GPU decoding but also GPU encoding.
# -init_hw_device vaapi=amd:/dev/dri/renderD129 -hwaccel vaapi -hwaccel vaapi -hwaccel_device amd
# for using a AMD device when a PC has Intel and AMD GPUs.
# See https://trac.ffmpeg.org/wiki/HWAccelIntro.
# Default: auto
ffmpeg_gpu_accelation_method =

# Select the number of GPU accelation decoding thread number
# --------------------------------------------
# Recommendation is 1. Numbers other than 1 may be unstable or 
# ffmpeg may stop by errors.
# 0 automatically set the number of CPU core by ffmpeg
# Default: 1
ffmpeg_gpu_accelation_thread_number =
=======
# Use SoX for higher quality audio resampling
# -------------------------------------------
# Whether FFmpeg should use a higher quality resampler, SoX, when resampling.
# This may increase the audio quality when resampling is done.
# Default: false
fmpeg_sox =
>>>>>>> 19a8249d

# ----------------------------------------------------------------------------
# Transcoding Settings Tab: MEncoder Page
# ----------------------------------------------------------------------------

# ---< General settings >-----------------------------------------------------

# Enable multithreading
# ---------------------
# Whether MEncoder should use multithreading
# Default: "", which will use automatic-detection.
mencoder_mt =

# Skip loop filter deblocking for H.264
# -------------------------------------
# Default: false
mencoder_skip_loop_filter =

# A/V sync alternative method
# ---------------------------
# This disables MEncoder's unreliable, automatic A/V sync
# Default: true
mencoder_nooutofsync =

# Change video resolution
# -----------------------
# Default: false
mencoder_scaler =

# Change video resolution width
# -----------------------------
# Default: "0"
mencoder_scalex =

# Change video resolution height
# ------------------------------
# Default: "0"
mencoder_scaley =

# Force framerate parsed from FFmpeg
# ----------------------------------
# Default: false
mencoder_forcefps =

# Deinterlace filter
# ------------------
# Default: false
mencoder_yadif =

# Remux videos with tsMuxeR when possible instead of transcoding
# --------------------------------------------------------------
# Default: false
mencoder_mux_compatible =

# Expert Settings: Codec-specific parameters: Use application defaults
# --------------------------------------------------------------------
# Disabling this means UMS will defer to your custom parameters below.
# Default: true
mencoder_intelligent_sync =

# Expert Settings: Codec-specific parameters: Custom parameters
# -------------------------------------------------------------
# Sets additional codec-specific configuration options for MEncoder.
# Default: ""
mencoder_codec_specific_script =

# Custom options (e.g. -vf hqdn3d)
# --------------------------------
# Default: ""
mencoder_custom_options =

# Add borders for overscan compensation: Width (%)
# ------------------------------------------------
# Default: 0
mencoder_overscan_compensation_width =

# Add borders for overscan compensation: Height (%)
# -------------------------------------------------
# Default: 0
mencoder_overscan_compensation_height =

# ---< Subtitles settings >---------------------------------------------------

# Use ASS/SSA subtitles styling
# -----------------------------
# Whether MEncoder should use ASS/SSA subtitles styling.
# Default: true
mencoder_ass =

# Fontconfig/Embedded fonts
# -------------------------
# Default: true
mencoder_fontconfig =

# Plaintext subtitles settings: Font scale
# ----------------------------------------
# The subfont text scale parameter used for subtitling without ASS.
# Default: 3
mencoder_noass_scale =

# Plaintext subtitles settings: Font outline
# ------------------------------------------
# The subfont outline parameter used for subtitling without ASS.
# Default: 1
mencoder_noass_outline =

# Plaintext subtitles settings: Font blur
# ---------------------------------------
# The subfont blur parameter used for subtitling without ASS.
# Default: 1
mencoder_noass_blur =

# Plaintext subtitles settings: Margin (%)
# ----------------------------------------
# The subpos parameter used for subtitling without ASS.
# Default: 2
mencoder_noass_subpos =

# DVD/VOBsub subtitles quality (0-4) (higher is better)
# -----------------------------------------------------
# Default: 3
mencoder_vobsub_subtitle_quality =

# ----------------------------------------------------------------------------
# Transcoding Settings Tab: tsMuxeR Page
# ----------------------------------------------------------------------------

# Force FPS parsed from FFmpeg in the meta file
# ---------------------------------------------
# Default: true
tsmuxer_forcefps =

# Mux all audio tracks
# --------------------
# Default: false
tsmuxer_mux_all_audiotracks =

# ----------------------------------------------------------------------------
# Transcoding Settings Tab: AviSynth/FFmpeg Page
# ----------------------------------------------------------------------------

# Enable multithreading
# ---------------------
# Whether AviSynth/FFmpeg should use multithreading
# Default: "", which will use automatic-detection.
ffmpeg_avisynth_multithreading =

# Enable True Motion motion interpolation via InterFrame
# ------------------------------------------------------
# Uses motion interpolation to give videos higher framerates.
#  25FPS becomes 50FPS, others become 60FPS.
# Default: false
ffmpeg_avisynth_interframe =

# Enable GPU use with True Motion. Recommended if you have a video card
# ---------------------------------------------------------------------
# Whether InterFrame should use the video card for some of the work
# Default: false
ffmpeg_avisynth_interframegpu =

# Enable AviSynth variable framerate change into a constant framerate
# -------------------------------------------------------------------
# Pass the flag "convertfps=true" to AviSynth.
# Default: true
ffmpeg_avisynth_convertfps =

# ----------------------------------------------------------------------------
# Transcoding Settings Tab: AviSynth/MEncoder Page
# ----------------------------------------------------------------------------

# Enable multithreading
# ---------------------
# Whether AviSynth should use multithreading
# Default: false
avisynth_multithreading =

# Enable True Motion motion interpolation via InterFrame
# ------------------------------------------------------
# Uses motion interpolation to give videos higher framerates.
#  25FPS becomes 50FPS, others become 60FPS.
# Default: false
avisynth_interframe =

# Enable GPU use with True Motion. Recommended if you have a video card
# ---------------------------------------------------------------------
# Whether InterFrame should use the video card for some of the work
# Default: false
avisynth_interframegpu =

# Enable AviSynth variable framerate change into a constant framerate
# -------------------------------------------------------------------
# Pass the flag "convertfps=true" to AviSynth.
# Default: true
avisynth_convert_fps =

# AviSynth script
# ---------------
# The template for the AviSynth script. The script string may contain the
# character "\u0001", which will be treated as newline character.
# Default: "<movie>\u0001<sub>" (\u0001 is a new line)
avisynth_script =

# ----------------------------------------------------------------------------
# Transcoder Settings: VLC
# ----------------------------------------------------------------------------

# Enable experimental codecs
# --------------------------
# Default: false
# vlc_use_experimental_codecs =

# A/V sync alternative method
# ---------------------------
# Default: false
# vlc_audio_sync_enabled =

# ----------------------------------------------------------------------------
# Non-GUI Options
# ----------------------------------------------------------------------------

# ---< Binary tools paths >---------------------------------------------------
# Path to mencoder (absolute or relative from project.binaries.dir)
# Default:
#     Win: win32/mencoder.exe
#     Mac: osx/mencoder
#     Linux: mencoder + system PATH
mencoder_path =

# Path to ffmpeg (absolute or relative from project.binaries.dir)
# Default:
#     Win: win32/ffmpeg.exe
#     Mac: osx/ffmpeg
#     Linux: ffmpeg + system PATH
ffmpeg_path =

# Path to mplayer (absolute or relative from project.binaries.dir)
# Default:
#     Win: win32/mplayer.exe
#     Mac: osx/mplayer
#     Linux: mplayer + system PATH
mplayer_path =

# Path to tsMuxeR (absolute or relative from project.binaries.dir)
# Default:
#     Win: win32/tsMuxeR.exe
#     Mac: osx/tsMuxeR
#     Linux: tsMuxeR + system PATH
tsmuxer_path =

# Path to tsMuxeR-new (absolute or relative from project.binaries.dir)
# This version of tsMuxeR is used on PS3.
# Default:
#     Win: win32/tsMuxeR-new.exe
#     Mac: osx/tsMuxeR-new
#     Linux: tsMuxeR-new + system PATH
tsmuxer_new_path =

# Path to dcraw (absolute or relative from project.binaries.dir)
# Default:
#     Win: win32/dcrawMS.exe
#     Mac: osx/dcraw
#     Linux: dcraw + system PATH
dcraw_path =

# Path to FLAC (absolute or relative from project.binaries.dir)
# Default:
#     Win: win32/flac.exe
#     Mac: osx/flac
#     Linux: flac + system PATH
flac_path =

# Path to VideoLAN (absolute or relative from project.binaries.dir)
# Default:
#     Win: videolan/vlc.exe
#     Mac: /Applications/VLC.app/Contents/MacOS/VLC
#     Linux: vlc + system PATH
vlc_path =

# Scripts folder
# --------------
# Specifies the the folder in which to look for scripts that can be run using a
# renderer from the "Server Settings/Scripts" virtual folder. This allows any
# custom action to be initialized from the renderer, like shutting down down
# the computer.
#
# The "hide_video_settings" setting must be set to "false" for the "Server
# Settings" virtual folder to be visible. By "playing" a script inside the
# "Scripts" subfolder, the script will be run on the server.
# Default: ""
script_dir =

############################################
## Buffer settings
############################################

# Transcode keep first connection
# -------------------------------
# The first connection will be used. If set to "false" the second connection
# will prevail and allow the BufferOutputFile.java to be activated.
# Default: true
transcode_keep_first_connection =

# Transcode block multiple connections
# ------------------------------------
# When set to "true" activate the BufferOutputFile.java.
# Have a Boolean value opposite to that of transcode_keep_first_connection.
# Default: false
transcode_block_multiple_connections =

# Maximum audo buffer size
# ------------------------
# The maximum size (in MB) that UMS should use for buffering audio.
# Default: 100
maximum_audio_buffer_size =

# Minimum web buffer size
# -----------------------
# The minimum size (in MB) that UMS should use for the streaming media buffer.
# Default: 1
minimum_web_buffer_size =

# ---< Virtual folders >------------------------------------------------------

# Virtual folders
# ---------------
# Virtual folders allow you to combine real folders into virtual ones and
# give them custom names. Will be ignored if 'virtual_folders_file' is used.
# Example: VFolderName1|Folder1Path,Folder2Path;VFolderName2|Folder1Path
# Note: Backslashes must be doubled. For example, if you have a folder named
# SubFolder inside ParentFolder, write it like ParentFolder\\SubFolder
# Default: ""
virtual_folders =

# Virtual folders configuration file
# ----------------------------------
# The location of your virtual folders configuration file, which contains a
# json-formatted list of virtual folders.
# The file will be loaded from your profile directory.
# See VirtualFolders.conf in your profile directory for an example of syntax.
# JSON-validators can be useful for making sure the code of your file is
# valid, an example of which is jsonlint.com.
# When this file is used, the string above (virtual_folders) will be ignored.
# Example: VirtualFolders.conf
# Default: ""
virtual_folders_file =

# iTunes library path
# -------------------
# The absolute location of your iTunes library file. When this is blank, UMS
# uses different methods for either Windows or OS X to find the default
# location of the file. Setting this to a string overrides that automatic
# process.
# Example: C:\\iTunes\\iTunes Music Library.xml
# Default: ""
itunes_library_path =

# Ignored folders
# ---------------
# A comma-separated list of folders to ignore.
# Example: C:\\IgnoredFolder1,C:\\IgnoredFolder2
# Default: ""
folders_ignored =

# Ping path
# ---------
# The path to PsPing on Windows.
# If this is set, PsPing is used to more accurately calculate network speed.
# Default: ""
ping_path =

# UPnP enable
# ----------
# Whether to start the upnp service.
# This allows detailed monitoring and remote-control of devices that support it.
# Default: true
upnp_enable =

###########################################
## Web settings                 (non-GUI)
###########################################

# Web port
# --------
# The port that the web interface can be accessed by.
# Note: Users can try to use port 80 in case that port is not being used by
# another program. Port 80 has the benefit that it's not necessary to explicitly
# define the port and only localhost (e.g. http://192.168.0.100) is needed to
# open the web interface.
# Also the web interface can be opened only by http://[pc name] which is useful
# in case the DHCP is used in the network and the address for the PC running UMS
# is assigned dynamically.
# Example: 7000, which means the web interface is at localhost:7000
# Default: 9001
web_port =

# Web enable
# ----------
# Whether the web interface will be loaded and accessible
# Default: true
web_enable =

# Web path
# --------
# Path to where the UMS web files (like javascripts etc) are to be found.
# Default: web
web_path =

# Web authentication
# ------------------
# Whether to force authentication or not over the web interface.
# Default: true
web_authenticate =

# Web width and height
# --------------------
# Width and height of the player in the web browser.
# Default: 720 and 404
web_width =
web_height =

# Web size
# --------
# Set the size of the player as a wxh string.
# Default: use web_height and web_width defaults
web_size =

# Web continue
# ------------
# Continue automatically.
# One setting per media type
# Default: true for audio, false for others
web_continue_audio =
web_continue_image =
web_continue_video =

# Web loop
# --------
# Loop at the beginning and end of a folder.
# If set, pressing "next" on the last media in a folder will play the first in
# the folder, and vice versa.
# One setting per media type.
# Default: true for audio, false for others
web_loop_audio =
web_loop_image =
web_loop_video =

# Web Image slide show delay
# --------------------------
# Number of milliseconds to wait before showing the next image automatically.
# Requires web_continue_image to be true.
# Default: 0 meaning you have to manually go to the next image.
web_image_show_delay =

# Web Threads
# -----------
# How many threads/connections/user requests the web server can have at the same
# time.
# Maximum: 100
# Default: 30
web_threads =

# Web flash
# ---------
# Use flash player by default.
# Default: false
web_flash =

# Web subtitles
# -------------
# Force subtitles to be transcoded on top of the video.
# Default: false
web_subtitles_transcoded =

# web videos MIME types spoofing
# ------------------------------
# When Chrome browser is used, send videos with a spoofed WEBM MIME type.
# Default: false
web_chrome_mkv_as_webm_spoof =
# When Firefox is used on Linux, send videos with a spoofed MP4 MIME type.
# Default: false
web_firefox_linux_mp4 =

# Undocumented
# ------------
# Default: false
web_use_browser_lang =
# Default: false
web_use_browser_sub_lang =
# Default: true
web_control =
# Default: 0
web_low_speed =
# Default: false
web_mp4_trans =
# Default: null
web_transcode =

# ----------------------------------------------------------------------------
# PinCode folder settings
# ----------------------------------------------------------------------------

# PinCode charset
# ---------------
# Which charset to choose PinCodes from.
# 0 = Digits (0-9)
# 1 = Letters (A-Z)
# 2 = Both
# Default: 0
code_charset =

# PinCode don't show thumbnails
# -----------------------------
# Whether to show thumbnails of media that is hidden by Pincode folders.
# If true a generic thumbnail will be shown.
# Default: true
code_show_thumbs_no_code =

# PinCode valid timeout
# ---------------------
# Determine for how long in hours an entered pincode is valid, and thus unlocks
# the media.
# Default: 4
code_valid_timeout =

# PinCode enabled
# ---------------
# Whether to use Pincodes at all.
# Default: true
code_enable =

# Normalize audio volume with MEncoder
# ------------------------------------
# Makes quiet things relatively louder so they are easier to distinguish.
# Note: This is currently broken in MEncoder so do not use except for testing.
# Default: false
mencoder_normalize_volume =

# Profile name
# ------------
# An optional identifier used to distinguish this profile (i.e. collection of
# settings) from other profiles. The profile name is displayed in the renderer
# in square brackets after the software name e.g.
#
#    Universal Media Server [myprofile]
#
# See the FAQ for details on how to create and use multiple profiles:
# http://www.universalmediaserver.com/faq/#Setup2
# Default: the server's hostname.
name =

# Skip network interfaces
# -----------------------
# Specifies a comma separated list of network interfaces to ignore when
# scanning for a suitable network interface to attach to. This is typically
# used to ignore virtual interfaces created by other applications.
# Default: "tap,vmnet,vnic", which ignores interfaces named "tap0", "tap1" and
# "tap2", but it allows an interface named "eth0".
skip_network_interfaces =

# WEB.conf path
# -------------
# The path to the WEB.conf file to use with this profile. This can be a
# relative or absolute path to a file or directory as per the rules for
# PMS_PROFILE described in the FAQ:
# http://www.ps3mediaserver.org/forum/viewtopic.php?f=6&t=3507&p=41214#p49895
# Default is $PROFILE_DIRECTORY/WEB.conf
web_conf =

# Plugins directory
# -----------------
# The directory where UMS can find the plugins.
# Default: "plugins"
plugins =

# Transcode Folder Name
# ---------------------
# Assign a different name to the #--TRANSCODE--# folder e.g. "Subtitles" or
# "Languages".
# Default: The localized version of "#--TRANSCODE--#".
transcode_folder_name =

############################################
## Resume function settings (non GUI)
############################################

# Resume back
# -----------
# Percentage of a file that has to be played to count as "completed".
# This value is a number between 10 and 97.
# When this threshold is reached the resume file is deleted.
# Default: 92
resume_back =

# Resume rewind
# -------------
# Since timers of stop/start are not 100% correct UMS will "rewind" the stop
# time a little bit to make sure you don't miss anything.
# This will be a time value in milliseconds.
# Default: 17000
resume_rewind =

# Resume keep time
# ----------------
# Represents the number of days you want to keep your resume file.
# Default: 0
resume_keep_time =

############################################
## Live subtitles settings (non-GUI)
############################################

# Live subtitles keep
# -------------------
# Lets you choose to keep live subtitles or not.
# Default: false
live_subtitles_keep =

# Live subtitles limit
# --------------------
# Maximum number of subtitles that could be downloaded from opensubtitles.org
# Default: 20
live_subtitles_limit =

# Live subtitles timeout
# ----------------------
# Number of days that live subtitles need to be keep.
# If live_subtitles_keep is true this setting is ignored.
# Default: 0 (meaning keep indefinitely)
live_subtitles_timeout =

################################################
## Server side search in web interface (non-GUI)
################################################

# Search folder
#--------------
# Allows you to send a search string when requesting a folder. If enabled you
# should see a folder called "Search Disc Folders" in your root folder which
# accept search strings and searches your shared folder.
# Default: false
search_folder=

# Search in folder
# ----------------
# Allows you to search in folders.
# Default: false
search_in_folder=

# Recursive search
# ----------------
# Allows recursive folder search.
# Default: true
search_recurse=

# Recursive search depth
# ----------------------
# Defined the depth of recursive folder search.
# Default: 100 if 'search_recurse' is true, 2 if it's false.
search_recurse_depth=

############################################
## Logging settings
############################################

# Log Level
# ---------------------
# The root logging level, a root filter applied to all logging, which can be:
# ALL, TRACE, DEBUG, INFO, WARN, ERROR or OFF
# This property can also be set from the 'Logs' tab in the gui.
# Default: "DEBUG"
log_level = 

# Logfile name
# ------------
# The name of the standard log file. This is just the file name, 
# no path information must be given here. The location of the log
# file is decided by rules that varies by platform and some other
# factors.
# Default: "debug.log"
logging_logfile_name =

# Logging Buffered
# ----------------
# By default the log file(s) are flushed/written to disk after each new log 
# event. SSD drives can be written to a fixed number of times only, and logging
# can be a great source of wear on such drives. Buffered logging makes UMS 
# buffer up to 8 kb between each write, significantly reducing the number of 
# writes. Buffered writes can also help performance if you write to regular a 
# HDD with a high workload. Operating systems and drives often has their own
# buffering, so enabling buffered logging might not make any real difference.
# Please be aware that if UMS crashes or is terminated, the buffer might not 
# get flushed/written. If you're debugging a specific problem concerning 
# crashing or hanging, buffering should probably be turned off.
# Please note: If UMS is started in "forced" TRACE mode, buffering will
# be disabled regardless of this setting.
# Default: false
logging_buffered =

# Logging Filter Console
# ----------------------
# A separate filter for the console that filters after the root filter have
# done it's filtering. It's not possible to get back things filtered out by
# Log Level above, but you can further filter out more before it's written to
# the console. Valid values are:
# ALL, TRACE, DEBUG, INFO, WARN, ERROR or OFF
# Default: "INFO"
logging_filter_console =

# Logging Filter Log Tab
# ----------------------
# A separate filter for the log window in the "Logs" tab in the GUI that
# filters after the root filter have done it's filtering. It's not possible to
# get back things filtered out by Log Level above, but you can further filter
# out more before it's written to the log window. Valid values are:
# ALL, TRACE, DEBUG, INFO, WARN, ERROR or OFF
# Default: "INFO"
logging_filter_logs_tab =

# Logging Logs Tab Linebuffer
# ---------------------------
# Specifies how many lines the log windows on the "Logs" tab in the GUI will
# store before deleting the oldest entries. This will decide the length of the
# scrollable area.
# Default: 1000
logging_logs_tab_linebuffer = 

# Log System Information
# ----------------------
# Specifies if or when to log information about the OS, CPU and memory. This
# is useful for diagnosing problems, but isn't stricly necessary during normal
# use. On some platforms, acquiring the information can take some time,
# although that doesn't mean that it uses a lot of resources. There are three
# modes:
#
# - Never: Never log system information. This is useful it gathering of the
#   information leads to an error or other problem).
# - Trace only: Only log system information if the log level is "TRACE". This
#   is the default which only triggers gathering of system information when
#   the log level commonly used for diagnostics is activated.
# - Always: Always log system information.
#
# Default: Trace only
log_system_info = 

#---< Syslog settings >----------------
#
# Please note: It is possible to customize UMS logging via LogBack 
# configuration files (logback.xml or logback.headless.xml). You can place 
# customized versions of these files in your profile folder, which will
# override the default LogBack files. The syslog settings presented here
# should NOT be used in conjunction with customized LogBack configuration
# files, but are meant to give access to syslog logging for those that don't
# want to acquire in-depth knowledge about LogBack configuration. 

# Logging Use Syslog
# ------------------
# Activates syslog logging and disables file logging. That enables you to 
# send all logging to a differnt computer running a syslog server completely
# removing all local disk I/O from logging, or to collect logs in a centralized
# way. Syslog Host must be specified if this is enabled.
# Please note: If UMS is started in "forced" TRACE mode, file logging will
# be enabled and syslog disabled regardless of this setting.
# Default: false
logging_use_syslog = 

# Logging Syslog Host
# -------------------
# Host name or IP address for the syslog server. Use "localhost" for logging 
# to a syslog server on the same computer. The name must be resolvable (via
# DNS, WINS, HOSTS etc.) or be an IP address for syslog logging to be activated.
# Default: ""
logging_syslog_host =

# Logging Syslog Port
# -------------------
# UDP port to use for syslog logging. This should normally be left at the 
# default value.
# Default: 514
logging_syslog_port =

# Logging Syslog Facility
# -----------------------
# Syslog facility can be specified for filtering purposes, but is limited to
# one of the following values: AUTH, AUTHPRIV, DAEMON, CRON, FTP, LPR, KERN,
# MAIL, NEWS, SYSLOG, USER, UUCP, LOCAL1, LOCAL2, LOCAL3, LOCAL4, LOCAL5,
# LOCAL6 or LOCAL7. Invalid values will be replaced with the default.
# Default: "USER"
logging_syslog_facility =

# ---< Other settings saved by UMS >------------------------------------------
alternativeffmpegpath = 
gui_log_search_case_sensitive = 
gui_log_search_use_regex = 
gui_log_search_multiline = <|MERGE_RESOLUTION|>--- conflicted
+++ resolved
@@ -866,35 +866,34 @@
 # Default: true
 ffmpeg_mencoder_problematic_subtitles =
 
-<<<<<<< HEAD
-# Select GPU accelation decoding method
-# --------------------------------------------
-# Recommendation is auto beccase methods other than auto.don't fallback to
-# software decoding when errors appear.
+# Use SoX for higher quality audio resampling
+# -------------------------------------------
+# Whether FFmpeg should use a higher quality resampler, SoX, when resampling.
+# This may increase the audio quality when resampling is done.
+# Default: false
+fmpeg_sox =
+
+# GPU acceleration method
+# -----------------------
+# Recommendation is auto because other methods don't fallback to software
+# decoding when errors appear.
 # Can write original options on both UMS.conf and GUI. e.g.
 # -hwaccel vaapi -hwaccel_device /dev/dri/renderD128 -hwaccel_output_format vaapi
 # for not only GPU decoding but also GPU encoding.
 # -init_hw_device vaapi=amd:/dev/dri/renderD129 -hwaccel vaapi -hwaccel vaapi -hwaccel_device amd
 # for using a AMD device when a PC has Intel and AMD GPUs.
 # See https://trac.ffmpeg.org/wiki/HWAccelIntro.
-# Default: auto
+# Default: "auto"
 ffmpeg_gpu_accelation_method =
 
-# Select the number of GPU accelation decoding thread number
-# --------------------------------------------
+# GPU thread count
+# ----------------
+# How many GPU threads to use when decoding video.
 # Recommendation is 1. Numbers other than 1 may be unstable or 
-# ffmpeg may stop by errors.
-# 0 automatically set the number of CPU core by ffmpeg
+# FFmpeg may stop due to errors.
+# 0 automatically sets the number of threads
 # Default: 1
 ffmpeg_gpu_accelation_thread_number =
-=======
-# Use SoX for higher quality audio resampling
-# -------------------------------------------
-# Whether FFmpeg should use a higher quality resampler, SoX, when resampling.
-# This may increase the audio quality when resampling is done.
-# Default: false
-fmpeg_sox =
->>>>>>> 19a8249d
 
 # ----------------------------------------------------------------------------
 # Transcoding Settings Tab: MEncoder Page
