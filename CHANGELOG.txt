--- conflicted
+++ resolved
@@ -1,4 +1,3 @@
-<<<<<<< HEAD
 5.0.0-a2 - 2014-10-??
 	Changes unique to 5.0.0-a2:
 		General:
@@ -6,17 +5,11 @@
 
 	Changes from the 4.x release branch:
 		General:
-			
-=======
-4.2.3 - 2014-11-??
-
-	General:
-		Improved filename prettifying
-	Renderers:
-		Added support for LG UB820V TVs
-		Added support for Logitech Squeezebox
-		Fixed video aspect ratios on Philips PFL TVs
->>>>>>> ee559085
+			Improved filename prettifying
+		Renderers:
+			Added support for LG UB820V TVs
+			Added support for Logitech Squeezebox
+			Fixed video aspect ratios on Philips PFL TVs
 
 4.2.2 - 2014-11-17
 
